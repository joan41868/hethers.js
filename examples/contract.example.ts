--- conflicted
+++ resolved
@@ -12,9 +12,9 @@
 
 const account = {
 	"operator": {
-		"accountId": "0.0.1365",
-		"publicKey": "302a300506032b65700321004aed2e9e0cb6cbcd12b58476a2c39875d27e2a856444173830cc1618d32ca2f0",
-		"privateKey": "302e020100300506032b65700422042072874996deabc69bde7287a496295295b8129551903a79b895a9fd5ed025ece8"
+		"accountId": "0.0.19041642",
+		"publicKey": "302a300506032b6570032100049d07fb89aa8f5e54eccd7b92846d9839404e8c0af8489a9a511422be958b2f",
+		"privateKey": "302e020100300506032b6570042204207ef3437273a5146e4e504a6e22c5caedf07cb0821f01bc05d18e8e716f77f66c"
 	}
 };
 
@@ -23,7 +23,7 @@
 	 * Start the client
 	 */
 	const edPrivateKey = PrivateKey.fromString(account.operator.privateKey);
-	const client = Client.forName("previewnet");
+	const client = Client.forName("testnet");
 	const nodeIds = client._network.getNodeAccountIdsForExecute();
 	let wallet = hethers.Wallet.createRandom();
 
@@ -40,7 +40,7 @@
 	const accountCreate = await (await new AccountCreateTransaction()
 		.setKey(newAccountKey)
 		.setTransactionId(TransactionId.generate(account.operator.accountId))
-		.setInitialBalance(new Hbar(100))
+		.setInitialBalance(new Hbar(10))
 		.setNodeAccountIds([ nodeIds[0] ])
 		.freeze()
 		.sign(edPrivateKey))
@@ -61,17 +61,7 @@
 	const contractCreateResponse = await wallet.sendTransaction({
 		data: contractByteCode,
 		gasLimit: 300000
-	});
-<<<<<<< HEAD
-	console.log("contractCreateResponse", contractCreateResponse);
-	const contractCreateReceipt = await contractCreateResponse.wait();
-	console.log("contractCreateResponse.wait() mined receipt: ");
-    console.dir(contractCreateReceipt, {depth: null});
-
-	const abi = JSON.parse(readFileSync('examples/assets/abi/GLDToken_abi.json').toString());
-	// @ts-ignore
-	const contract = hethers.ContractFactory.getContract(contractCreateResponse.customData.contractId, abi, wallet);
-=======
+	}).wait();
 	console.log('contractCreate response:', contractCreateResponse);
 
 	/**
@@ -86,7 +76,6 @@
 	 * - mint function for 1000 tokens
 	 * - balanceOf function for the wallet's address
 	 */
->>>>>>> fb64eeb9
 	const approveParams = contract.interface.encodeFunctionData('approve', [
 		getAddressFromAccount(account.operator.accountId),
 		1000
@@ -96,32 +85,16 @@
 		data: approveParams,
 		gasLimit: 100000
 	});
-<<<<<<< HEAD
-	console.log("approveResponse", approveResponse);
-	const approveReceipt = await approveResponse.wait();
-	console.log("approveResponse.wait() mined receipt: ");
-    console.dir(approveReceipt, {depth: null});
-
-	const mintParams = contract.interface.encodeFunctionData('mint', [ 1000000000 ]);
-=======
 	console.log('approve response: ', approveResponse);
 
 	const mintParams = contract.interface.encodeFunctionData('mint', [
 		1000
 	]);
->>>>>>> fb64eeb9
 	const mintResponse = await wallet.sendTransaction({
 		to: contract.address,
 		data: mintParams,
 		gasLimit: 100000
 	});
-<<<<<<< HEAD
-	console.log("mintResponse", mintResponse);
-	const mintReceipt = await mintResponse.wait();
-	console.log("mintResponse.wait() mined receipt: ");
-    console.dir(mintReceipt, {depth: null});
-})();
-=======
 	console.log('mint response:', mintResponse);
 
 	const balanceOfParams = contract.interface.encodeFunctionData('balanceOf', [
@@ -144,5 +117,4 @@
 // wallet addr 0x0000000000000000000000000000000001b34cb9 - for balanceOf query
 
 // previewnet
-// contractID (erc20) 000000000000000000000000000000000000484f
->>>>>>> fb64eeb9
+// contractID (erc20) 000000000000000000000000000000000000484f