--- conflicted
+++ resolved
@@ -152,37 +152,6 @@
     const transferMethodCall = await contract.transfer(contract.address, 1, {gasLimit: 300000});
     console.log(transferMethodCall.transactionId);
 
-<<<<<<< HEAD
-    const capturedMints = [];
-    /**
-     * Start listening for events.
-     */
-    contract.on('Mint', (...args) => {
-        capturedMints.push({evt: args});
-        console.log('\x1b[33mReceived mint event timestamp:', args[2].timestamp, '\x1b[0m');
-    });
-    contract.on('error', (err) => {
-        throw err;
-    })
-
-    /**
-     * Calling a contract method which emits events:
-     *  - Mint(address, uint256)
-     */
-    for (let i = 0; i < 10; i++) {
-        const mint = await contract.mint(BigNumber.from(`${i + 1}`), {gasLimit: 300000});
-        const awaitedMint = await mint.wait();
-        console.log(`Mint ${i}:`, awaitedMint.timestamp);
-    }
-    await sleep(10000);
-    contract.removeAllListeners();
-	(capturedMints.length > 9 ? (() => {
-        console.log('Captured enough events', capturedMints.length);
-    }) : (() => {
-		const msg = 'Not enough events captured: '+ capturedMints.length;
-        throw new Error(msg);
-    }))();
-=======
     /**
      * Filtering contract events
      */
@@ -200,5 +169,34 @@
     const toTimestampString = "1999999999.9999999999";
     const events2 = await contract.queryFilter(filter, fromTimestampString, toTimestampString);
     console.log('events2:', events2);
->>>>>>> 6325120e
+
+    const capturedMints = [];
+    /**
+     * Start listening for events.
+     */
+    contract.on('Mint', (...args) => {
+        capturedMints.push({evt: args});
+        console.log('\x1b[33mReceived mint event timestamp:', args[2].timestamp, '\x1b[0m');
+    });
+    contract.on('error', (err) => {
+        throw err;
+    })
+
+    /**
+     * Calling a contract method which emits events:
+     *  - Mint(address, uint256)
+     */
+    for (let i = 0; i < 10; i++) {
+        const mint = await contract.mint(BigNumber.from(`${i + 1}`), {gasLimit: 300000});
+        const awaitedMint = await mint.wait();
+        console.log(`Mint ${i}:`, awaitedMint.timestamp);
+    }
+    await sleep(10000);
+    contract.removeAllListeners();
+    (capturedMints.length > 9 ? (() => {
+        console.log('Captured enough events', capturedMints.length);
+    }) : (() => {
+        const msg = 'Not enough events captured: '+ capturedMints.length;
+        throw new Error(msg);
+    }))();
 })();