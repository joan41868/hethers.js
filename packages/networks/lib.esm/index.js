--- conflicted
+++ resolved
@@ -161,29 +161,17 @@
     bnb: { chainId: 56, name: "bnb" },
     bnbt: { chainId: 97, name: "bnbt" },
     // hedera networks
-<<<<<<< HEAD
-    hederaMainnet: {
-=======
     mainnet: {
->>>>>>> 338a0072
         chainId: 290,
         name: 'mainnet',
         _defaultProvider: hederaDefaultProvider("mainnet")
     },
-<<<<<<< HEAD
-    hederaTestnet: {
-=======
     testnet: {
->>>>>>> 338a0072
         chainId: 291,
         name: 'testnet',
         _defaultProvider: hederaDefaultProvider("testnet")
     },
-<<<<<<< HEAD
-    hederaPreviewnet: {
-=======
     previewnet: {
->>>>>>> 338a0072
         chainId: 292,
         name: 'previewnet',
         _defaultProvider: hederaDefaultProvider("previewnet")
