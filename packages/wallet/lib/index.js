"use strict";
var __extends = (this && this.__extends) || (function () {
    var extendStatics = function (d, b) {
        extendStatics = Object.setPrototypeOf ||
            ({ __proto__: [] } instanceof Array && function (d, b) { d.__proto__ = b; }) ||
            function (d, b) { for (var p in b) if (Object.prototype.hasOwnProperty.call(b, p)) d[p] = b[p]; };
        return extendStatics(d, b);
    };
    return function (d, b) {
        if (typeof b !== "function" && b !== null)
            throw new TypeError("Class extends value " + String(b) + " is not a constructor or null");
        extendStatics(d, b);
        function __() { this.constructor = d; }
        d.prototype = b === null ? Object.create(b) : (__.prototype = b.prototype, new __());
    };
})();
var __createBinding = (this && this.__createBinding) || (Object.create ? (function(o, m, k, k2) {
    if (k2 === undefined) k2 = k;
    Object.defineProperty(o, k2, { enumerable: true, get: function() { return m[k]; } });
}) : (function(o, m, k, k2) {
    if (k2 === undefined) k2 = k;
    o[k2] = m[k];
}));
var __setModuleDefault = (this && this.__setModuleDefault) || (Object.create ? (function(o, v) {
    Object.defineProperty(o, "default", { enumerable: true, value: v });
}) : function(o, v) {
    o["default"] = v;
});
var __importStar = (this && this.__importStar) || function (mod) {
    if (mod && mod.__esModule) return mod;
    var result = {};
    if (mod != null) for (var k in mod) if (k !== "default" && Object.prototype.hasOwnProperty.call(mod, k)) __createBinding(result, mod, k);
    __setModuleDefault(result, mod);
    return result;
};
var __awaiter = (this && this.__awaiter) || function (thisArg, _arguments, P, generator) {
    function adopt(value) { return value instanceof P ? value : new P(function (resolve) { resolve(value); }); }
    return new (P || (P = Promise))(function (resolve, reject) {
        function fulfilled(value) { try { step(generator.next(value)); } catch (e) { reject(e); } }
        function rejected(value) { try { step(generator["throw"](value)); } catch (e) { reject(e); } }
        function step(result) { result.done ? resolve(result.value) : adopt(result.value).then(fulfilled, rejected); }
        step((generator = generator.apply(thisArg, _arguments || [])).next());
    });
};
var __generator = (this && this.__generator) || function (thisArg, body) {
    var _ = { label: 0, sent: function() { if (t[0] & 1) throw t[1]; return t[1]; }, trys: [], ops: [] }, f, y, t, g;
    return g = { next: verb(0), "throw": verb(1), "return": verb(2) }, typeof Symbol === "function" && (g[Symbol.iterator] = function() { return this; }), g;
    function verb(n) { return function (v) { return step([n, v]); }; }
    function step(op) {
        if (f) throw new TypeError("Generator is already executing.");
        while (_) try {
            if (f = 1, y && (t = op[0] & 2 ? y["return"] : op[0] ? y["throw"] || ((t = y["return"]) && t.call(y), 0) : y.next) && !(t = t.call(y, op[1])).done) return t;
            if (y = 0, t) op = [op[0] & 2, t.value];
            switch (op[0]) {
                case 0: case 1: t = op; break;
                case 4: _.label++; return { value: op[1], done: false };
                case 5: _.label++; y = op[1]; op = [0]; continue;
                case 7: op = _.ops.pop(); _.trys.pop(); continue;
                default:
                    if (!(t = _.trys, t = t.length > 0 && t[t.length - 1]) && (op[0] === 6 || op[0] === 2)) { _ = 0; continue; }
                    if (op[0] === 3 && (!t || (op[1] > t[0] && op[1] < t[3]))) { _.label = op[1]; break; }
                    if (op[0] === 6 && _.label < t[1]) { _.label = t[1]; t = op; break; }
                    if (t && _.label < t[2]) { _.label = t[2]; _.ops.push(op); break; }
                    if (t[2]) _.ops.pop();
                    _.trys.pop(); continue;
            }
            op = body.call(thisArg, _);
        } catch (e) { op = [6, e]; y = 0; } finally { f = t = 0; }
        if (op[0] & 5) throw op[1]; return { value: op[0] ? op[1] : void 0, done: true };
    }
};
Object.defineProperty(exports, "__esModule", { value: true });
exports.verifyTypedData = exports.verifyMessage = exports.Wallet = void 0;
var address_1 = require("@ethersproject/address");
var abstract_provider_1 = require("@ethersproject/abstract-provider");
var abstract_signer_1 = require("@ethersproject/abstract-signer");
var bytes_1 = require("@ethersproject/bytes");
var hash_1 = require("@ethersproject/hash");
var hdnode_1 = require("@ethersproject/hdnode");
var keccak256_1 = require("@ethersproject/keccak256");
var properties_1 = require("@ethersproject/properties");
var random_1 = require("@ethersproject/random");
var signing_key_1 = require("@ethersproject/signing-key");
var json_wallets_1 = require("@ethersproject/json-wallets");
var transactions_1 = require("@ethersproject/transactions");
var logger_1 = require("@ethersproject/logger");
var _version_1 = require("./_version");
var sdk_1 = require("@hashgraph/sdk");
<<<<<<< HEAD
var proto_1 = require("@hashgraph/proto");
var bignumber_1 = require("@ethersproject/bignumber");
var Long = __importStar(require("long"));
=======
>>>>>>> e7285f9e
var logger = new logger_1.Logger(_version_1.version);
function isAccount(value) {
    return value != null && (0, bytes_1.isHexString)(value.privateKey, 32);
}
function hasMnemonic(value) {
    var mnemonic = value.mnemonic;
    return (mnemonic && mnemonic.phrase);
}
function hasAlias(value) {
    return isAccount(value) && value.alias != null;
}
var Wallet = /** @class */ (function (_super) {
    __extends(Wallet, _super);
    function Wallet(identity, provider) {
        var _newTarget = this.constructor;
        var _this = this;
        logger.checkNew(_newTarget, Wallet);
        _this = _super.call(this) || this;
        if (isAccount(identity) && !signing_key_1.SigningKey.isSigningKey(identity)) {
            var signingKey_1 = new signing_key_1.SigningKey(identity.privateKey);
            (0, properties_1.defineReadOnly)(_this, "_signingKey", function () { return signingKey_1; });
            if (identity.address || identity.account) {
                (0, properties_1.defineReadOnly)(_this, "address", identity.address ? (0, address_1.getAddress)(identity.address) : (0, address_1.getAddressFromAccount)(identity.account));
                (0, properties_1.defineReadOnly)(_this, "account", identity.account ? identity.account : (0, address_1.getAccountFromAddress)(identity.address));
            }
            if (hasAlias(identity)) {
                (0, properties_1.defineReadOnly)(_this, "alias", identity.alias);
                if (_this.alias !== (0, transactions_1.computeAlias)(signingKey_1.privateKey)) {
                    logger.throwArgumentError("privateKey/alias mismatch", "privateKey", "[REDACTED]");
                }
            }
            if (hasMnemonic(identity)) {
                var srcMnemonic_1 = identity.mnemonic;
                (0, properties_1.defineReadOnly)(_this, "_mnemonic", function () { return ({
                    phrase: srcMnemonic_1.phrase,
                    path: srcMnemonic_1.path || hdnode_1.defaultPath,
                    locale: srcMnemonic_1.locale || "en"
                }); });
                var mnemonic = _this.mnemonic;
                var node = hdnode_1.HDNode.fromMnemonic(mnemonic.phrase, null, mnemonic.locale).derivePath(mnemonic.path);
                if (node.privateKey !== _this._signingKey().privateKey) {
                    logger.throwArgumentError("mnemonic/privateKey mismatch", "privateKey", "[REDACTED]");
                }
            }
            else {
                (0, properties_1.defineReadOnly)(_this, "_mnemonic", function () { return null; });
            }
        }
        else {
            if (signing_key_1.SigningKey.isSigningKey(identity)) {
                /* istanbul ignore if */
                if (identity.curve !== "secp256k1") {
                    logger.throwArgumentError("unsupported curve; must be secp256k1", "privateKey", "[REDACTED]");
                }
                (0, properties_1.defineReadOnly)(_this, "_signingKey", function () { return identity; });
            }
            else {
                // A lot of common tools do not prefix private keys with a 0x (see: #1166)
                if (typeof (identity) === "string") {
                    if (identity.match(/^[0-9a-f]*$/i) && identity.length === 64) {
                        identity = "0x" + identity;
                    }
                }
                var signingKey_2 = new signing_key_1.SigningKey(identity);
                (0, properties_1.defineReadOnly)(_this, "_signingKey", function () { return signingKey_2; });
            }
            (0, properties_1.defineReadOnly)(_this, "_mnemonic", function () { return null; });
            (0, properties_1.defineReadOnly)(_this, "alias", (0, transactions_1.computeAlias)(_this._signingKey().privateKey));
        }
        /* istanbul ignore if */
        if (provider && !abstract_provider_1.Provider.isProvider(provider)) {
            logger.throwArgumentError("invalid provider", "provider", provider);
        }
        (0, properties_1.defineReadOnly)(_this, "provider", provider || null);
        return _this;
    }
    Object.defineProperty(Wallet.prototype, "mnemonic", {
        get: function () {
            return this._mnemonic();
        },
        enumerable: false,
        configurable: true
    });
    Object.defineProperty(Wallet.prototype, "privateKey", {
        get: function () {
            return this._signingKey().privateKey;
        },
        enumerable: false,
        configurable: true
    });
    Object.defineProperty(Wallet.prototype, "publicKey", {
        get: function () {
            return this._signingKey().publicKey;
        },
        enumerable: false,
        configurable: true
    });
    Wallet.prototype.getAddress = function () {
        return Promise.resolve(this.address);
    };
    Wallet.prototype.getAccount = function () {
        return Promise.resolve(this.account);
    };
    Wallet.prototype.getAlias = function () {
        return Promise.resolve(this.alias);
    };
    Wallet.prototype.connect = function (provider) {
        return new Wallet(this, provider);
    };
    Wallet.prototype.connectAccount = function (accountLike) {
        var eoa = {
            privateKey: this._signingKey().privateKey,
            address: (0, address_1.getAddressFromAccount)(accountLike),
            alias: this.alias,
            mnemonic: this._mnemonic()
        };
        return new Wallet(eoa, this.provider);
    };
    Wallet.prototype.signTransaction = function (transaction) {
        var _this = this;
<<<<<<< HEAD
        var _a, _b;
        this._checkAddress('signTransaction');
        if (transaction.from) {
            if ((0, address_1.getAddressFromAccount)(transaction.from) !== this.address) {
                logger.throwArgumentError("transaction from address mismatch", "transaction.from", transaction.from);
            }
        }
        var tx;
        var arrayifiedData = transaction.data ? (0, bytes_1.arrayify)(transaction.data) : new Uint8Array();
        var gas = (0, bignumber_1.numberify)(transaction.gasLimit ? transaction.gasLimit : 0);
        if (transaction.to) {
            tx = new sdk_1.ContractExecuteTransaction()
                .setContractId(sdk_1.ContractId.fromSolidityAddress((0, address_1.getAddressFromAccount)(transaction.to)))
                .setFunctionParameters(arrayifiedData)
                .setGas(gas);
            if (transaction.value) {
                tx.setPayableAmount((_a = transaction.value) === null || _a === void 0 ? void 0 : _a.toString());
            }
        }
        else {
            if (transaction.customData.bytecodeFileId) {
                tx = new sdk_1.ContractCreateTransaction()
                    .setBytecodeFileId(transaction.customData.bytecodeFileId)
                    .setConstructorParameters(arrayifiedData)
                    .setInitialBalance((_b = transaction.value) === null || _b === void 0 ? void 0 : _b.toString())
                    .setGas(gas);
            }
            else {
                if (transaction.customData.fileChunk && transaction.customData.fileId) {
                    tx = new sdk_1.FileAppendTransaction()
                        .setContents(transaction.customData.fileChunk)
                        .setFileId(transaction.customData.fileId);
                }
                else if (!transaction.customData.fileId && transaction.customData.fileChunk) {
                    // only a chunk, thus the first one
                    tx = new sdk_1.FileCreateTransaction()
                        .setContents(transaction.customData.fileChunk)
                        .setKeys([transaction.customData.fileKey ?
                            transaction.customData.fileKey :
                            sdk_1.PublicKey.fromString(this._signingKey().compressedPublicKey)]);
                }
                else {
                    logger.throwArgumentError("Cannot determine transaction type from given custom data. Need either `to`, `fileChunk`, `fileId` or `bytecodeFileId`", logger_1.Logger.errors.INVALID_ARGUMENT, transaction);
                }
            }
        }
        var account = (0, address_1.getAccountFromAddress)(this.address);
        tx.setTransactionId(sdk_1.TransactionId.generate(new sdk_1.AccountId({
            shard: (0, bignumber_1.numberify)(account.shard),
            realm: (0, bignumber_1.numberify)(account.realm),
            num: (0, bignumber_1.numberify)(account.num)
        })))
            // FIXME - should be taken from the network/ wallet's provider
            .setNodeAccountIds([new sdk_1.AccountId(0, 0, 3)])
            .freeze();
        var pkey = sdk_1.PrivateKey.fromStringECDSA(this._signingKey().privateKey);
        return new Promise(function (resolve) { return __awaiter(_this, void 0, void 0, function () {
            var signed;
            return __generator(this, function (_a) {
                switch (_a.label) {
                    case 0: return [4 /*yield*/, tx.sign(pkey)];
                    case 1:
                        signed = _a.sent();
                        resolve((0, bytes_1.hexlify)(signed.toBytes()));
                        return [2 /*return*/];
                }
=======
        this._checkAddress('signTransaction');
        this.checkTransaction(transaction);
        return this.populateTransaction(transaction).then(function (readyTx) { return __awaiter(_this, void 0, void 0, function () {
            var tx, pkey, signed;
            return __generator(this, function (_a) {
                switch (_a.label) {
                    case 0:
                        tx = (0, transactions_1.serializeHederaTransaction)(readyTx);
                        pkey = sdk_1.PrivateKey.fromStringECDSA(this._signingKey().privateKey);
                        return [4 /*yield*/, tx.sign(pkey)];
                    case 1:
                        signed = _a.sent();
                        return [2 /*return*/, (0, bytes_1.hexlify)(signed.toBytes())];
                }
>>>>>>> e7285f9e
            });
        }); });
    };
    Wallet.prototype.signMessage = function (message) {
        return __awaiter(this, void 0, void 0, function () {
            return __generator(this, function (_a) {
                return [2 /*return*/, (0, bytes_1.joinSignature)(this._signingKey().signDigest((0, hash_1.hashMessage)(message)))];
            });
        });
    };
    // TODO to be revised
    Wallet.prototype._signTypedData = function (domain, types, value) {
        return __awaiter(this, void 0, void 0, function () {
            var populated;
            var _this = this;
            return __generator(this, function (_a) {
                switch (_a.label) {
                    case 0: return [4 /*yield*/, hash_1._TypedDataEncoder.resolveNames(domain, types, value, function (name) {
                            if (_this.provider == null) {
                                logger.throwError("cannot resolve ENS names without a provider", logger_1.Logger.errors.UNSUPPORTED_OPERATION, {
                                    operation: "resolveName",
                                    value: name
                                });
                            }
                            return Promise.resolve(name);
                            // return this.provider.resolveName(name);
                        })];
                    case 1:
                        populated = _a.sent();
                        return [2 /*return*/, (0, bytes_1.joinSignature)(this._signingKey().signDigest(hash_1._TypedDataEncoder.hash(populated.domain, types, populated.value)))];
                }
            });
        });
    };
    Wallet.prototype.encrypt = function (password, options, progressCallback) {
        if (typeof (options) === "function" && !progressCallback) {
            progressCallback = options;
            options = {};
        }
        if (progressCallback && typeof (progressCallback) !== "function") {
            throw new Error("invalid callback");
        }
        if (!options) {
            options = {};
        }
        return (0, json_wallets_1.encryptKeystore)(this, password, options, progressCallback);
    };
    Wallet.prototype.call = function (txRequest, blockTag) {
        return __awaiter(this, void 0, void 0, function () {
            var tx, contractAccountLikeID, contractId, thisAcc, _a, thisAccId, nodeID, paymentTxId, hederaTx, paymentBody, signed, walletKey, signature, transferSignedTransactionBytes, response;
            return __generator(this, function (_b) {
                switch (_b.label) {
                    case 0:
                        this._checkProvider("call");
                        return [4 /*yield*/, (0, properties_1.resolveProperties)(this.checkTransaction(txRequest))];
                    case 1:
                        tx = _b.sent();
                        contractAccountLikeID = (0, address_1.getAccountFromAddress)(tx.to.toString());
                        contractId = contractAccountLikeID.shard + "." + contractAccountLikeID.realm + "." + contractAccountLikeID.num;
                        _a = address_1.getAccountFromAddress;
                        return [4 /*yield*/, this.getAddress()];
                    case 2:
                        thisAcc = _a.apply(void 0, [_b.sent()]);
                        thisAccId = thisAcc.shard + "." + thisAcc.realm + "." + thisAcc.num;
                        nodeID = sdk_1.AccountId.fromString(tx.nodeId.toString());
                        paymentTxId = sdk_1.TransactionId.generate(thisAccId);
                        hederaTx = new sdk_1.ContractCallQuery()
                            .setContractId(contractId)
                            .setFunctionParameters((0, bytes_1.arrayify)(tx.data))
                            .setNodeAccountIds([nodeID])
                            .setGas(Long.fromString(tx.gasLimit.toString()))
                            .setPaymentTransactionId(paymentTxId);
                        paymentBody = {
                            transactionID: paymentTxId._toProtobuf(),
                            nodeAccountID: nodeID._toProtobuf(),
                            transactionFee: new sdk_1.Hbar(1).toTinybars(),
                            transactionValidDuration: {
                                seconds: Long.fromInt(120),
                            },
                            cryptoTransfer: {
                                transfers: {
                                    accountAmounts: [
                                        {
                                            accountID: sdk_1.AccountId.fromString(thisAccId)._toProtobuf(),
                                            amount: new sdk_1.Hbar(3).negated().toTinybars()
                                        },
                                        {
                                            accountID: nodeID._toProtobuf(),
                                            amount: new sdk_1.Hbar(3).toTinybars()
                                        }
                                    ],
                                },
                            },
                        };
                        signed = {
                            bodyBytes: proto_1.TransactionBody.encode(paymentBody).finish(),
                            sigMap: {}
                        };
                        walletKey = sdk_1.PrivateKey.fromStringECDSA(this._signingKey().privateKey);
                        signature = walletKey.sign(signed.bodyBytes);
                        signed.sigMap = {
                            sigPair: [walletKey.publicKey._toProtobufSignature(signature)]
                        };
                        transferSignedTransactionBytes = proto_1.SignedTransaction.encode(signed).finish();
                        hederaTx._paymentTransactions.push({
                            signedTransactionBytes: transferSignedTransactionBytes
                        });
                        return [4 /*yield*/, hederaTx.execute(this.provider.getHederaClient())];
                    case 3:
                        response = _b.sent();
                        // TODO: this may not be the best thing to return but it should work for testing
                        return [2 /*return*/, (0, bytes_1.hexlify)(response.asBytes())];
                }
            });
        });
    };
    /**
     *  Static methods to create Wallet instances.
     */
    Wallet.createRandom = function (options) {
        var entropy = (0, random_1.randomBytes)(16);
        if (!options) {
            options = {};
        }
        if (options.extraEntropy) {
            entropy = (0, bytes_1.arrayify)((0, bytes_1.hexDataSlice)((0, keccak256_1.keccak256)((0, bytes_1.concat)([entropy, options.extraEntropy])), 0, 16));
        }
        var mnemonic = (0, hdnode_1.entropyToMnemonic)(entropy, options.locale);
        return Wallet.fromMnemonic(mnemonic, options.path, options.locale);
    };
    Wallet.fromEncryptedJson = function (json, password, progressCallback) {
        return (0, json_wallets_1.decryptJsonWallet)(json, password, progressCallback).then(function (account) {
            return new Wallet(account);
        });
    };
    Wallet.fromEncryptedJsonSync = function (json, password) {
        return new Wallet((0, json_wallets_1.decryptJsonWalletSync)(json, password));
    };
    Wallet.fromMnemonic = function (mnemonic, path, wordlist) {
        if (!path) {
            path = hdnode_1.defaultPath;
        }
        return new Wallet(hdnode_1.HDNode.fromMnemonic(mnemonic, null, wordlist).derivePath(path));
    };
    Wallet.prototype._checkAddress = function (operation) {
        if (!this.address) {
            logger.throwError("missing address", logger_1.Logger.errors.UNSUPPORTED_OPERATION, {
                operation: (operation || "_checkAddress")
            });
        }
    };
    return Wallet;
}(abstract_signer_1.Signer));
exports.Wallet = Wallet;
// TODO to be revised
function verifyMessage(message, signature) {
    return (0, transactions_1.recoverAddress)((0, hash_1.hashMessage)(message), signature);
}
exports.verifyMessage = verifyMessage;
// TODO to be revised
function verifyTypedData(domain, types, value, signature) {
    return (0, transactions_1.recoverAddress)(hash_1._TypedDataEncoder.hash(domain, types, value), signature);
}
exports.verifyTypedData = verifyTypedData;
//# sourceMappingURL=index.js.map<|MERGE_RESOLUTION|>--- conflicted
+++ resolved
@@ -14,25 +14,6 @@
         d.prototype = b === null ? Object.create(b) : (__.prototype = b.prototype, new __());
     };
 })();
-var __createBinding = (this && this.__createBinding) || (Object.create ? (function(o, m, k, k2) {
-    if (k2 === undefined) k2 = k;
-    Object.defineProperty(o, k2, { enumerable: true, get: function() { return m[k]; } });
-}) : (function(o, m, k, k2) {
-    if (k2 === undefined) k2 = k;
-    o[k2] = m[k];
-}));
-var __setModuleDefault = (this && this.__setModuleDefault) || (Object.create ? (function(o, v) {
-    Object.defineProperty(o, "default", { enumerable: true, value: v });
-}) : function(o, v) {
-    o["default"] = v;
-});
-var __importStar = (this && this.__importStar) || function (mod) {
-    if (mod && mod.__esModule) return mod;
-    var result = {};
-    if (mod != null) for (var k in mod) if (k !== "default" && Object.prototype.hasOwnProperty.call(mod, k)) __createBinding(result, mod, k);
-    __setModuleDefault(result, mod);
-    return result;
-};
 var __awaiter = (this && this.__awaiter) || function (thisArg, _arguments, P, generator) {
     function adopt(value) { return value instanceof P ? value : new P(function (resolve) { resolve(value); }); }
     return new (P || (P = Promise))(function (resolve, reject) {
@@ -86,12 +67,6 @@
 var logger_1 = require("@ethersproject/logger");
 var _version_1 = require("./_version");
 var sdk_1 = require("@hashgraph/sdk");
-<<<<<<< HEAD
-var proto_1 = require("@hashgraph/proto");
-var bignumber_1 = require("@ethersproject/bignumber");
-var Long = __importStar(require("long"));
-=======
->>>>>>> e7285f9e
 var logger = new logger_1.Logger(_version_1.version);
 function isAccount(value) {
     return value != null && (0, bytes_1.isHexString)(value.privateKey, 32);
@@ -212,74 +187,6 @@
     };
     Wallet.prototype.signTransaction = function (transaction) {
         var _this = this;
-<<<<<<< HEAD
-        var _a, _b;
-        this._checkAddress('signTransaction');
-        if (transaction.from) {
-            if ((0, address_1.getAddressFromAccount)(transaction.from) !== this.address) {
-                logger.throwArgumentError("transaction from address mismatch", "transaction.from", transaction.from);
-            }
-        }
-        var tx;
-        var arrayifiedData = transaction.data ? (0, bytes_1.arrayify)(transaction.data) : new Uint8Array();
-        var gas = (0, bignumber_1.numberify)(transaction.gasLimit ? transaction.gasLimit : 0);
-        if (transaction.to) {
-            tx = new sdk_1.ContractExecuteTransaction()
-                .setContractId(sdk_1.ContractId.fromSolidityAddress((0, address_1.getAddressFromAccount)(transaction.to)))
-                .setFunctionParameters(arrayifiedData)
-                .setGas(gas);
-            if (transaction.value) {
-                tx.setPayableAmount((_a = transaction.value) === null || _a === void 0 ? void 0 : _a.toString());
-            }
-        }
-        else {
-            if (transaction.customData.bytecodeFileId) {
-                tx = new sdk_1.ContractCreateTransaction()
-                    .setBytecodeFileId(transaction.customData.bytecodeFileId)
-                    .setConstructorParameters(arrayifiedData)
-                    .setInitialBalance((_b = transaction.value) === null || _b === void 0 ? void 0 : _b.toString())
-                    .setGas(gas);
-            }
-            else {
-                if (transaction.customData.fileChunk && transaction.customData.fileId) {
-                    tx = new sdk_1.FileAppendTransaction()
-                        .setContents(transaction.customData.fileChunk)
-                        .setFileId(transaction.customData.fileId);
-                }
-                else if (!transaction.customData.fileId && transaction.customData.fileChunk) {
-                    // only a chunk, thus the first one
-                    tx = new sdk_1.FileCreateTransaction()
-                        .setContents(transaction.customData.fileChunk)
-                        .setKeys([transaction.customData.fileKey ?
-                            transaction.customData.fileKey :
-                            sdk_1.PublicKey.fromString(this._signingKey().compressedPublicKey)]);
-                }
-                else {
-                    logger.throwArgumentError("Cannot determine transaction type from given custom data. Need either `to`, `fileChunk`, `fileId` or `bytecodeFileId`", logger_1.Logger.errors.INVALID_ARGUMENT, transaction);
-                }
-            }
-        }
-        var account = (0, address_1.getAccountFromAddress)(this.address);
-        tx.setTransactionId(sdk_1.TransactionId.generate(new sdk_1.AccountId({
-            shard: (0, bignumber_1.numberify)(account.shard),
-            realm: (0, bignumber_1.numberify)(account.realm),
-            num: (0, bignumber_1.numberify)(account.num)
-        })))
-            // FIXME - should be taken from the network/ wallet's provider
-            .setNodeAccountIds([new sdk_1.AccountId(0, 0, 3)])
-            .freeze();
-        var pkey = sdk_1.PrivateKey.fromStringECDSA(this._signingKey().privateKey);
-        return new Promise(function (resolve) { return __awaiter(_this, void 0, void 0, function () {
-            var signed;
-            return __generator(this, function (_a) {
-                switch (_a.label) {
-                    case 0: return [4 /*yield*/, tx.sign(pkey)];
-                    case 1:
-                        signed = _a.sent();
-                        resolve((0, bytes_1.hexlify)(signed.toBytes()));
-                        return [2 /*return*/];
-                }
-=======
         this._checkAddress('signTransaction');
         this.checkTransaction(transaction);
         return this.populateTransaction(transaction).then(function (readyTx) { return __awaiter(_this, void 0, void 0, function () {
@@ -294,7 +201,6 @@
                         signed = _a.sent();
                         return [2 /*return*/, (0, bytes_1.hexlify)(signed.toBytes())];
                 }
->>>>>>> e7285f9e
             });
         }); });
     };
@@ -342,75 +248,6 @@
         }
         return (0, json_wallets_1.encryptKeystore)(this, password, options, progressCallback);
     };
-    Wallet.prototype.call = function (txRequest, blockTag) {
-        return __awaiter(this, void 0, void 0, function () {
-            var tx, contractAccountLikeID, contractId, thisAcc, _a, thisAccId, nodeID, paymentTxId, hederaTx, paymentBody, signed, walletKey, signature, transferSignedTransactionBytes, response;
-            return __generator(this, function (_b) {
-                switch (_b.label) {
-                    case 0:
-                        this._checkProvider("call");
-                        return [4 /*yield*/, (0, properties_1.resolveProperties)(this.checkTransaction(txRequest))];
-                    case 1:
-                        tx = _b.sent();
-                        contractAccountLikeID = (0, address_1.getAccountFromAddress)(tx.to.toString());
-                        contractId = contractAccountLikeID.shard + "." + contractAccountLikeID.realm + "." + contractAccountLikeID.num;
-                        _a = address_1.getAccountFromAddress;
-                        return [4 /*yield*/, this.getAddress()];
-                    case 2:
-                        thisAcc = _a.apply(void 0, [_b.sent()]);
-                        thisAccId = thisAcc.shard + "." + thisAcc.realm + "." + thisAcc.num;
-                        nodeID = sdk_1.AccountId.fromString(tx.nodeId.toString());
-                        paymentTxId = sdk_1.TransactionId.generate(thisAccId);
-                        hederaTx = new sdk_1.ContractCallQuery()
-                            .setContractId(contractId)
-                            .setFunctionParameters((0, bytes_1.arrayify)(tx.data))
-                            .setNodeAccountIds([nodeID])
-                            .setGas(Long.fromString(tx.gasLimit.toString()))
-                            .setPaymentTransactionId(paymentTxId);
-                        paymentBody = {
-                            transactionID: paymentTxId._toProtobuf(),
-                            nodeAccountID: nodeID._toProtobuf(),
-                            transactionFee: new sdk_1.Hbar(1).toTinybars(),
-                            transactionValidDuration: {
-                                seconds: Long.fromInt(120),
-                            },
-                            cryptoTransfer: {
-                                transfers: {
-                                    accountAmounts: [
-                                        {
-                                            accountID: sdk_1.AccountId.fromString(thisAccId)._toProtobuf(),
-                                            amount: new sdk_1.Hbar(3).negated().toTinybars()
-                                        },
-                                        {
-                                            accountID: nodeID._toProtobuf(),
-                                            amount: new sdk_1.Hbar(3).toTinybars()
-                                        }
-                                    ],
-                                },
-                            },
-                        };
-                        signed = {
-                            bodyBytes: proto_1.TransactionBody.encode(paymentBody).finish(),
-                            sigMap: {}
-                        };
-                        walletKey = sdk_1.PrivateKey.fromStringECDSA(this._signingKey().privateKey);
-                        signature = walletKey.sign(signed.bodyBytes);
-                        signed.sigMap = {
-                            sigPair: [walletKey.publicKey._toProtobufSignature(signature)]
-                        };
-                        transferSignedTransactionBytes = proto_1.SignedTransaction.encode(signed).finish();
-                        hederaTx._paymentTransactions.push({
-                            signedTransactionBytes: transferSignedTransactionBytes
-                        });
-                        return [4 /*yield*/, hederaTx.execute(this.provider.getHederaClient())];
-                    case 3:
-                        response = _b.sent();
-                        // TODO: this may not be the best thing to return but it should work for testing
-                        return [2 /*return*/, (0, bytes_1.hexlify)(response.asBytes())];
-                }
-            });
-        });
-    };
     /**
      *  Static methods to create Wallet instances.
      */
