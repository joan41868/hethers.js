import { Account, AccountLike, getAccountFromAddress, getAddress, getAddressFromAccount } from "@ethersproject/address";
<<<<<<< HEAD
import { BlockTag, Provider, TransactionRequest } from "@ethersproject/abstract-provider";
=======
import {Provider, TransactionRequest} from "@ethersproject/abstract-provider";
>>>>>>> e7285f9e
import {
	ExternallyOwnedAccount,
	Signer,
	TypedDataDomain,
	TypedDataField,
	TypedDataSigner
} from "@ethersproject/abstract-signer";
import {
	arrayify,
	Bytes,
	BytesLike,
	concat,
	hexDataSlice, hexlify,
	isHexString,
	joinSignature,
	SignatureLike
} from "@ethersproject/bytes";
import { _TypedDataEncoder, hashMessage } from "@ethersproject/hash";
import { defaultPath, entropyToMnemonic, HDNode, Mnemonic } from "@ethersproject/hdnode";
import { keccak256 } from "@ethersproject/keccak256";
<<<<<<< HEAD
import { Deferrable, defineReadOnly, resolveProperties } from "@ethersproject/properties";
=======
import {defineReadOnly} from "@ethersproject/properties";
>>>>>>> e7285f9e
import { randomBytes } from "@ethersproject/random";
import { SigningKey } from "@ethersproject/signing-key";
import {
	decryptJsonWallet,
	decryptJsonWalletSync,
	encryptKeystore,
	ProgressCallback
} from "@ethersproject/json-wallets";
<<<<<<< HEAD
import { computeAlias, recoverAddress } from "@ethersproject/transactions";
=======
import { computeAlias, recoverAddress, serializeHederaTransaction } from "@ethersproject/transactions";
>>>>>>> e7285f9e
import { Wordlist } from "@ethersproject/wordlists";

import { Logger } from "@ethersproject/logger";
import { version } from "./_version";
import {
<<<<<<< HEAD
	ContractCreateTransaction,
	ContractExecuteTransaction,
	ContractId,
	FileAppendTransaction, FileCreateTransaction,
	Transaction,
	PrivateKey as HederaPrivKey,
	PublicKey as HederaPubKey,
	ContractCallQuery,
	TransactionId,
	Hbar,
	AccountId,
	PrivateKey
} from "@hashgraph/sdk";
import { TransactionBody, SignedTransaction } from '@hashgraph/proto'
import {numberify} from "@ethersproject/bignumber";
import * as Long from 'long';
=======
	PrivateKey as HederaPrivKey,
} from "@hashgraph/sdk";
>>>>>>> e7285f9e

const logger = new Logger(version);

function isAccount(value: any): value is ExternallyOwnedAccount {
	return value != null && isHexString(value.privateKey, 32);
}

function hasMnemonic(value: any): value is { mnemonic: Mnemonic } {
	const mnemonic = value.mnemonic;
	return (mnemonic && mnemonic.phrase);
}

function hasAlias(value: any): value is ExternallyOwnedAccount {
	return isAccount(value) && value.alias != null;
}

export class Wallet extends Signer implements ExternallyOwnedAccount, TypedDataSigner {

	// EVM Address format
	readonly address?: string;
	// Hedera Account format
	readonly account?: Account;
	// Hedera alias
	readonly alias?: string;
	readonly provider: Provider;

	// Wrapping the _signingKey and _mnemonic in a getter function prevents
	// leaking the private key in console.log; still, be careful! :)
	readonly _signingKey: () => SigningKey;
	readonly _mnemonic: () => Mnemonic;

	constructor(identity: BytesLike | ExternallyOwnedAccount | SigningKey, provider?: Provider) {
		logger.checkNew(new.target, Wallet);
		super();

		if (isAccount(identity) && !SigningKey.isSigningKey(identity)) {
			const signingKey = new SigningKey(identity.privateKey);
			defineReadOnly(this, "_signingKey", () => signingKey);

			if (identity.address || identity.account) {
				defineReadOnly(this, "address", identity.address ? getAddress(identity.address) : getAddressFromAccount(identity.account));
				defineReadOnly(this, "account", identity.account ? identity.account : getAccountFromAddress(identity.address));
			}

			if (hasAlias(identity)) {
				defineReadOnly(this, "alias", identity.alias);
				if (this.alias !== computeAlias(signingKey.privateKey)) {
					logger.throwArgumentError("privateKey/alias mismatch", "privateKey", "[REDACTED]");
				}
			}

			if (hasMnemonic(identity)) {
				const srcMnemonic = identity.mnemonic;
				defineReadOnly(this, "_mnemonic", () => (
					{
						phrase: srcMnemonic.phrase,
						path: srcMnemonic.path || defaultPath,
						locale: srcMnemonic.locale || "en"
					}
				));
				const mnemonic = this.mnemonic;
				const node = HDNode.fromMnemonic(mnemonic.phrase, null, mnemonic.locale).derivePath(mnemonic.path);
				if (node.privateKey !== this._signingKey().privateKey) {
					logger.throwArgumentError("mnemonic/privateKey mismatch", "privateKey", "[REDACTED]");
				}
			} else {
				defineReadOnly(this, "_mnemonic", (): Mnemonic => null);
			}
		} else {
			if (SigningKey.isSigningKey(identity)) {
				/* istanbul ignore if */
				if (identity.curve !== "secp256k1") {
					logger.throwArgumentError("unsupported curve; must be secp256k1", "privateKey", "[REDACTED]");
				}
				defineReadOnly(this, "_signingKey", () => (<SigningKey>identity));
			} else {
				// A lot of common tools do not prefix private keys with a 0x (see: #1166)
				if (typeof (identity) === "string") {
					if (identity.match(/^[0-9a-f]*$/i) && identity.length === 64) {
						identity = "0x" + identity;
					}
				}

				const signingKey = new SigningKey(identity);
				defineReadOnly(this, "_signingKey", () => signingKey);
			}

			defineReadOnly(this, "_mnemonic", (): Mnemonic => null);
			defineReadOnly(this, "alias", computeAlias(this._signingKey().privateKey));
		}
		/* istanbul ignore if */
		if (provider && !Provider.isProvider(provider)) {
			logger.throwArgumentError("invalid provider", "provider", provider);
		}

		defineReadOnly(this, "provider", provider || null);
	}

	get mnemonic(): Mnemonic {
		return this._mnemonic();
	}

	get privateKey(): string {
		return this._signingKey().privateKey;
	}

	get publicKey(): string {
		return this._signingKey().publicKey;
	}

	getAddress(): Promise<string> {
		return Promise.resolve(this.address);
	}

	getAccount(): Promise<Account> {
		return Promise.resolve(this.account);
	}

	getAlias(): Promise<string> {
		return Promise.resolve(this.alias);
	}

	connect(provider: Provider): Wallet {
		return new Wallet(this, provider);
	}

	connectAccount(accountLike: AccountLike): Wallet {
		const eoa = {
			privateKey: this._signingKey().privateKey,
			address: getAddressFromAccount(accountLike),
			alias: this.alias,
			mnemonic: this._mnemonic()
		};
		return new Wallet(eoa, this.provider);
	}

	signTransaction(transaction: TransactionRequest): Promise<string> {
		this._checkAddress('signTransaction');
<<<<<<< HEAD
		if (transaction.from) {
			if (getAddressFromAccount(transaction.from) !== this.address) {
				logger.throwArgumentError("transaction from address mismatch", "transaction.from", transaction.from);
			}
		}

		let tx: Transaction;
		const arrayifiedData = transaction.data ? arrayify(transaction.data) : new Uint8Array();
		const gas = numberify(transaction.gasLimit ? transaction.gasLimit : 0);
		if (transaction.to) {
			tx = new ContractExecuteTransaction()
				.setContractId(ContractId.fromSolidityAddress(getAddressFromAccount(transaction.to)))
				.setFunctionParameters(arrayifiedData)
				.setGas(gas);
			if (transaction.value) {
				(tx as ContractExecuteTransaction).setPayableAmount(transaction.value?.toString())
			}
		} else {
			if (transaction.customData.bytecodeFileId) {
				tx = new ContractCreateTransaction()
					.setBytecodeFileId(transaction.customData.bytecodeFileId)
					.setConstructorParameters(arrayifiedData)
					.setInitialBalance(transaction.value?.toString())
					.setGas(gas);
			} else {
				if (transaction.customData.fileChunk && transaction.customData.fileId) {
					tx = new FileAppendTransaction()
						.setContents(transaction.customData.fileChunk)
						.setFileId(transaction.customData.fileId)
				} else if (!transaction.customData.fileId && transaction.customData.fileChunk) {
					// only a chunk, thus the first one
					tx = new FileCreateTransaction()
						.setContents(transaction.customData.fileChunk)
						.setKeys([ transaction.customData.fileKey ?
							transaction.customData.fileKey :
							HederaPubKey.fromString(this._signingKey().compressedPublicKey) ])
				} else {
					logger.throwArgumentError(
						"Cannot determine transaction type from given custom data. Need either `to`, `fileChunk`, `fileId` or `bytecodeFileId`",
						Logger.errors.INVALID_ARGUMENT,
						transaction);
				}
			}
		}
		const account = getAccountFromAddress(this.address);
		tx.setTransactionId(
			TransactionId.generate(new AccountId({
			shard: numberify(account.shard),
			realm: numberify(account.realm),
			num: numberify(account.num)
		})))
			// FIXME - should be taken from the network/ wallet's provider
			.setNodeAccountIds([ new AccountId(0, 0, 3) ])
			.freeze();

		const pkey = HederaPrivKey.fromStringECDSA(this._signingKey().privateKey);
		return new Promise<string>(async (resolve) => {
			const signed = await tx.sign(pkey);
			resolve(hexlify(signed.toBytes()));
=======
		this.checkTransaction(transaction);
		return this.populateTransaction(transaction).then(async readyTx => {
			const tx = serializeHederaTransaction(readyTx);
			const pkey = HederaPrivKey.fromStringECDSA(this._signingKey().privateKey);
			const signed = await tx.sign(pkey);
			return hexlify(signed.toBytes());
>>>>>>> e7285f9e
		});
	}

	async signMessage(message: Bytes | string): Promise<string> {
		return joinSignature(this._signingKey().signDigest(hashMessage(message)));
	}

	// TODO to be revised
	async _signTypedData(domain: TypedDataDomain, types: Record<string, Array<TypedDataField>>, value: Record<string, any>): Promise<string> {
		// Populate any ENS names
		const populated = await _TypedDataEncoder.resolveNames(domain, types, value, (name: string) => {
			if (this.provider == null) {
				logger.throwError("cannot resolve ENS names without a provider", Logger.errors.UNSUPPORTED_OPERATION, {
					operation: "resolveName",
					value: name
				});
			}
			return Promise.resolve(name);
			// return this.provider.resolveName(name);
		});

		return joinSignature(this._signingKey().signDigest(_TypedDataEncoder.hash(populated.domain, types, populated.value)));
	}

	encrypt(password: Bytes | string, options?: any, progressCallback?: ProgressCallback): Promise<string> {
		if (typeof (options) === "function" && !progressCallback) {
			progressCallback = options;
			options = {};
		}

		if (progressCallback && typeof (progressCallback) !== "function") {
			throw new Error("invalid callback");
		}

		if (!options) {
			options = {};
		}

		return encryptKeystore(this, password, options, progressCallback);
	}

	async call(txRequest : Deferrable<TransactionRequest>, blockTag?: BlockTag | Promise<BlockTag>): Promise<string> {
		this._checkProvider("call");
		const tx = await resolveProperties(this.checkTransaction(txRequest));
		const contractAccountLikeID = getAccountFromAddress(tx.to.toString());
		const contractId = `${contractAccountLikeID.shard}.${contractAccountLikeID.realm}.${contractAccountLikeID.num}`;

		const thisAcc = getAccountFromAddress(await this.getAddress());
		const thisAccId = `${thisAcc.shard}.${thisAcc.realm}.${thisAcc.num}`;

		const nodeID = AccountId.fromString(tx.nodeId.toString());
		const paymentTxId = TransactionId.generate(thisAccId);

		const hederaTx = new ContractCallQuery()
			.setContractId(contractId)
			.setFunctionParameters(arrayify(tx.data))
			.setNodeAccountIds([nodeID])
			.setGas(Long.fromString(tx.gasLimit.toString()))
			.setPaymentTransactionId(paymentTxId);

		const paymentBody = {
			transactionID: paymentTxId._toProtobuf(),
			nodeAccountID: nodeID._toProtobuf(),
			transactionFee: new Hbar(1).toTinybars(),
			transactionValidDuration: {
				seconds: Long.fromInt(120),
			},
			cryptoTransfer: {
				transfers: {
					accountAmounts:[
						{
							accountID: AccountId.fromString(thisAccId)._toProtobuf(),
							amount: new Hbar(3).negated().toTinybars()
						},
						{
							accountID: nodeID._toProtobuf(),
							amount: new Hbar(3).toTinybars()
						}
					],
				},
			},
		};

		const signed = {
			bodyBytes: TransactionBody.encode(paymentBody).finish(),
			sigMap: {}
		};

		const walletKey = PrivateKey.fromStringECDSA(this._signingKey().privateKey);
		const signature = walletKey.sign(signed.bodyBytes);
		signed.sigMap ={
			sigPair: [walletKey.publicKey._toProtobufSignature(signature)]
		}

		const transferSignedTransactionBytes =  SignedTransaction.encode(signed).finish();
		hederaTx._paymentTransactions.push({
			signedTransactionBytes: transferSignedTransactionBytes
		});
		const response = await hederaTx.execute(this.provider.getHederaClient());
		// TODO: this may not be the best thing to return but it should work for testing
		return hexlify(response.asBytes());
	}

	/**
	 *  Static methods to create Wallet instances.
	 */
	static createRandom(options?: any): Wallet {
		let entropy: Uint8Array = randomBytes(16);

		if (!options) {
			options = {};
		}

		if (options.extraEntropy) {
			entropy = arrayify(hexDataSlice(keccak256(concat([ entropy, options.extraEntropy ])), 0, 16));
		}

		const mnemonic = entropyToMnemonic(entropy, options.locale);
		return Wallet.fromMnemonic(mnemonic, options.path, options.locale);
	}

	static fromEncryptedJson(json: string, password: Bytes | string, progressCallback?: ProgressCallback): Promise<Wallet> {
		return decryptJsonWallet(json, password, progressCallback).then((account) => {
			return new Wallet(account);
		});
	}

	static fromEncryptedJsonSync(json: string, password: Bytes | string): Wallet {
		return new Wallet(decryptJsonWalletSync(json, password));
	}

	static fromMnemonic(mnemonic: string, path?: string, wordlist?: Wordlist): Wallet {
		if (!path) {
			path = defaultPath;
		}
		return new Wallet(HDNode.fromMnemonic(mnemonic, null, wordlist).derivePath(path));
	}

	_checkAddress(operation?: string): void {
		if (!this.address) { logger.throwError("missing address", Logger.errors.UNSUPPORTED_OPERATION, {
			operation: (operation || "_checkAddress") });
		}
	}
}

// TODO to be revised
export function verifyMessage(message: Bytes | string, signature: SignatureLike): string {
	return recoverAddress(hashMessage(message), signature);
}

// TODO to be revised
export function verifyTypedData(domain: TypedDataDomain, types: Record<string, Array<TypedDataField>>, value: Record<string, any>, signature: SignatureLike): string {
	return recoverAddress(_TypedDataEncoder.hash(domain, types, value), signature);
}<|MERGE_RESOLUTION|>--- conflicted
+++ resolved
@@ -1,9 +1,5 @@
 import { Account, AccountLike, getAccountFromAddress, getAddress, getAddressFromAccount } from "@ethersproject/address";
-<<<<<<< HEAD
-import { BlockTag, Provider, TransactionRequest } from "@ethersproject/abstract-provider";
-=======
 import {Provider, TransactionRequest} from "@ethersproject/abstract-provider";
->>>>>>> e7285f9e
 import {
 	ExternallyOwnedAccount,
 	Signer,
@@ -24,11 +20,7 @@
 import { _TypedDataEncoder, hashMessage } from "@ethersproject/hash";
 import { defaultPath, entropyToMnemonic, HDNode, Mnemonic } from "@ethersproject/hdnode";
 import { keccak256 } from "@ethersproject/keccak256";
-<<<<<<< HEAD
-import { Deferrable, defineReadOnly, resolveProperties } from "@ethersproject/properties";
-=======
 import {defineReadOnly} from "@ethersproject/properties";
->>>>>>> e7285f9e
 import { randomBytes } from "@ethersproject/random";
 import { SigningKey } from "@ethersproject/signing-key";
 import {
@@ -37,37 +29,14 @@
 	encryptKeystore,
 	ProgressCallback
 } from "@ethersproject/json-wallets";
-<<<<<<< HEAD
-import { computeAlias, recoverAddress } from "@ethersproject/transactions";
-=======
 import { computeAlias, recoverAddress, serializeHederaTransaction } from "@ethersproject/transactions";
->>>>>>> e7285f9e
 import { Wordlist } from "@ethersproject/wordlists";
 
 import { Logger } from "@ethersproject/logger";
 import { version } from "./_version";
 import {
-<<<<<<< HEAD
-	ContractCreateTransaction,
-	ContractExecuteTransaction,
-	ContractId,
-	FileAppendTransaction, FileCreateTransaction,
-	Transaction,
-	PrivateKey as HederaPrivKey,
-	PublicKey as HederaPubKey,
-	ContractCallQuery,
-	TransactionId,
-	Hbar,
-	AccountId,
-	PrivateKey
-} from "@hashgraph/sdk";
-import { TransactionBody, SignedTransaction } from '@hashgraph/proto'
-import {numberify} from "@ethersproject/bignumber";
-import * as Long from 'long';
-=======
 	PrivateKey as HederaPrivKey,
 } from "@hashgraph/sdk";
->>>>>>> e7285f9e
 
 const logger = new Logger(version);
 
@@ -206,74 +175,12 @@
 
 	signTransaction(transaction: TransactionRequest): Promise<string> {
 		this._checkAddress('signTransaction');
-<<<<<<< HEAD
-		if (transaction.from) {
-			if (getAddressFromAccount(transaction.from) !== this.address) {
-				logger.throwArgumentError("transaction from address mismatch", "transaction.from", transaction.from);
-			}
-		}
-
-		let tx: Transaction;
-		const arrayifiedData = transaction.data ? arrayify(transaction.data) : new Uint8Array();
-		const gas = numberify(transaction.gasLimit ? transaction.gasLimit : 0);
-		if (transaction.to) {
-			tx = new ContractExecuteTransaction()
-				.setContractId(ContractId.fromSolidityAddress(getAddressFromAccount(transaction.to)))
-				.setFunctionParameters(arrayifiedData)
-				.setGas(gas);
-			if (transaction.value) {
-				(tx as ContractExecuteTransaction).setPayableAmount(transaction.value?.toString())
-			}
-		} else {
-			if (transaction.customData.bytecodeFileId) {
-				tx = new ContractCreateTransaction()
-					.setBytecodeFileId(transaction.customData.bytecodeFileId)
-					.setConstructorParameters(arrayifiedData)
-					.setInitialBalance(transaction.value?.toString())
-					.setGas(gas);
-			} else {
-				if (transaction.customData.fileChunk && transaction.customData.fileId) {
-					tx = new FileAppendTransaction()
-						.setContents(transaction.customData.fileChunk)
-						.setFileId(transaction.customData.fileId)
-				} else if (!transaction.customData.fileId && transaction.customData.fileChunk) {
-					// only a chunk, thus the first one
-					tx = new FileCreateTransaction()
-						.setContents(transaction.customData.fileChunk)
-						.setKeys([ transaction.customData.fileKey ?
-							transaction.customData.fileKey :
-							HederaPubKey.fromString(this._signingKey().compressedPublicKey) ])
-				} else {
-					logger.throwArgumentError(
-						"Cannot determine transaction type from given custom data. Need either `to`, `fileChunk`, `fileId` or `bytecodeFileId`",
-						Logger.errors.INVALID_ARGUMENT,
-						transaction);
-				}
-			}
-		}
-		const account = getAccountFromAddress(this.address);
-		tx.setTransactionId(
-			TransactionId.generate(new AccountId({
-			shard: numberify(account.shard),
-			realm: numberify(account.realm),
-			num: numberify(account.num)
-		})))
-			// FIXME - should be taken from the network/ wallet's provider
-			.setNodeAccountIds([ new AccountId(0, 0, 3) ])
-			.freeze();
-
-		const pkey = HederaPrivKey.fromStringECDSA(this._signingKey().privateKey);
-		return new Promise<string>(async (resolve) => {
-			const signed = await tx.sign(pkey);
-			resolve(hexlify(signed.toBytes()));
-=======
 		this.checkTransaction(transaction);
 		return this.populateTransaction(transaction).then(async readyTx => {
 			const tx = serializeHederaTransaction(readyTx);
 			const pkey = HederaPrivKey.fromStringECDSA(this._signingKey().privateKey);
 			const signed = await tx.sign(pkey);
 			return hexlify(signed.toBytes());
->>>>>>> e7285f9e
 		});
 	}
 
@@ -315,68 +222,6 @@
 		return encryptKeystore(this, password, options, progressCallback);
 	}
 
-	async call(txRequest : Deferrable<TransactionRequest>, blockTag?: BlockTag | Promise<BlockTag>): Promise<string> {
-		this._checkProvider("call");
-		const tx = await resolveProperties(this.checkTransaction(txRequest));
-		const contractAccountLikeID = getAccountFromAddress(tx.to.toString());
-		const contractId = `${contractAccountLikeID.shard}.${contractAccountLikeID.realm}.${contractAccountLikeID.num}`;
-
-		const thisAcc = getAccountFromAddress(await this.getAddress());
-		const thisAccId = `${thisAcc.shard}.${thisAcc.realm}.${thisAcc.num}`;
-
-		const nodeID = AccountId.fromString(tx.nodeId.toString());
-		const paymentTxId = TransactionId.generate(thisAccId);
-
-		const hederaTx = new ContractCallQuery()
-			.setContractId(contractId)
-			.setFunctionParameters(arrayify(tx.data))
-			.setNodeAccountIds([nodeID])
-			.setGas(Long.fromString(tx.gasLimit.toString()))
-			.setPaymentTransactionId(paymentTxId);
-
-		const paymentBody = {
-			transactionID: paymentTxId._toProtobuf(),
-			nodeAccountID: nodeID._toProtobuf(),
-			transactionFee: new Hbar(1).toTinybars(),
-			transactionValidDuration: {
-				seconds: Long.fromInt(120),
-			},
-			cryptoTransfer: {
-				transfers: {
-					accountAmounts:[
-						{
-							accountID: AccountId.fromString(thisAccId)._toProtobuf(),
-							amount: new Hbar(3).negated().toTinybars()
-						},
-						{
-							accountID: nodeID._toProtobuf(),
-							amount: new Hbar(3).toTinybars()
-						}
-					],
-				},
-			},
-		};
-
-		const signed = {
-			bodyBytes: TransactionBody.encode(paymentBody).finish(),
-			sigMap: {}
-		};
-
-		const walletKey = PrivateKey.fromStringECDSA(this._signingKey().privateKey);
-		const signature = walletKey.sign(signed.bodyBytes);
-		signed.sigMap ={
-			sigPair: [walletKey.publicKey._toProtobufSignature(signature)]
-		}
-
-		const transferSignedTransactionBytes =  SignedTransaction.encode(signed).finish();
-		hederaTx._paymentTransactions.push({
-			signedTransactionBytes: transferSignedTransactionBytes
-		});
-		const response = await hederaTx.execute(this.provider.getHederaClient());
-		// TODO: this may not be the best thing to return but it should work for testing
-		return hexlify(response.asBytes());
-	}
-
 	/**
 	 *  Static methods to create Wallet instances.
 	 */
