--- conflicted
+++ resolved
@@ -181,20 +181,12 @@
 
 	signTransaction(transaction: TransactionRequest): Promise<string> {
 		this._checkAddress('signTransaction');
-<<<<<<< HEAD
-		this.checkTransaction(transaction);
-		return this.populateTransaction(transaction).then(async readyTx => {
+		let tx = this.checkTransaction(transaction);
+		return this.populateTransaction(tx).then(async readyTx => {
 			const pubKey = HederaPubKey.fromString(this._signingKey().compressedPublicKey);
 			const tx = serializeHederaTransaction(readyTx, pubKey);
 			const privKey = HederaPrivKey.fromStringECDSA(this._signingKey().privateKey);
 			const signed = await tx.sign(privKey);
-=======
-		let tx = this.checkTransaction(transaction);
-		return this.populateTransaction(tx).then(async readyTx => {
-			const tx = serializeHederaTransaction(readyTx);
-			const pkey = HederaPrivKey.fromStringECDSA(this._signingKey().privateKey);
-			const signed = await tx.sign(pkey);
->>>>>>> be2064e3
 			return hexlify(signed.toBytes());
 		});
 	}
