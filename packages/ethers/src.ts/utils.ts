--- conflicted
+++ resolved
@@ -212,12 +212,6 @@
     EncryptOptions,
     ProgressCallback,
 
-<<<<<<< HEAD
-    toSolidityAddress,
-    fromSolidityAddress,
-    decodeHex,
-    encodeHex,
-=======
     ////////////////////////
     // Hedera
     getAddressFromAccount,
@@ -228,5 +222,4 @@
     // Hedera Types
     Account,
     AccountLike
->>>>>>> 636e4aba
 }
