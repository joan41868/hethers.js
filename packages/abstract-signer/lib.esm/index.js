--- conflicted
+++ resolved
@@ -64,8 +64,6 @@
         return __awaiter(this, void 0, void 0, function* () {
             this._checkProvider("sendTransaction");
             const tx = yield this.populateTransaction(transaction);
-            // If transaction is ContractCreate (that is no `to` field is present). We must do `n`x Sign Transaction and
-            // `n`x send Transactions
             const signedTx = yield this.signTransaction(tx);
             return yield this.provider.sendTransaction(signedTx);
         });
@@ -108,9 +106,9 @@
                 Promise.resolve(tx.from),
                 this.getAddress()
             ]).then((result) => {
-                // if (result[0].toLowerCase() !== result[1].toLowerCase()) {
-                //     logger.throwArgumentError("from address mismatch", "transaction", transaction);
-                // }
+                if (result[0].toLowerCase() !== result[1].toLowerCase()) {
+                    logger.throwArgumentError("from address mismatch", "transaction", transaction);
+                }
                 return result[0];
             });
         }
@@ -131,7 +129,7 @@
                     if (to == null) {
                         return null;
                     }
-                    const address = yield this.resolveName(to.toString());
+                    const address = yield this.resolveName(to);
                     if (address == null) {
                         logger.throwArgumentError("provided ENS name resolves to null", "tx.to", to);
                     }
@@ -142,11 +140,12 @@
             }
             // Do not allow mixing pre-eip-1559 and eip-1559 properties
             const hasEip1559 = (tx.maxFeePerGas != null || tx.maxPriorityFeePerGas != null);
-            // if (tx.gasPrice != null && (tx.type === 2 || hasEip1559)) {
-            //     logger.throwArgumentError("eip-1559 transaction do not support gasPrice", "transaction", transaction);
-            // } else if ((tx.type === 0 || tx.type === 1) && hasEip1559) {
-            //     logger.throwArgumentError("pre-eip-1559 transaction do not support maxFeePerGas/maxPriorityFeePerGas", "transaction", transaction);
-            // }
+            if (tx.gasPrice != null && (tx.type === 2 || hasEip1559)) {
+                logger.throwArgumentError("eip-1559 transaction do not support gasPrice", "transaction", transaction);
+            }
+            else if ((tx.type === 0 || tx.type === 1) && hasEip1559) {
+                logger.throwArgumentError("pre-eip-1559 transaction do not support maxFeePerGas/maxPriorityFeePerGas", "transaction", transaction);
+            }
             if ((tx.type === 2 || tx.type == null) && (tx.maxFeePerGas != null && tx.maxPriorityFeePerGas != null)) {
                 // Fully-formed EIP-1559 transaction (skip getFeeData)
                 tx.type = 2;
@@ -154,10 +153,7 @@
             else if (tx.type === 0 || tx.type === 1) {
                 // Explicit Legacy or EIP-2930 transaction
                 // Populate missing gasPrice
-<<<<<<< HEAD
-=======
                 // TODO: gas price
->>>>>>> bfb649b8
                 // if (tx.gasPrice == null) { tx.gasPrice = this.getGasPrice(); }
             }
             else {
@@ -174,22 +170,6 @@
     
                         // Upgrade transaction from null to eip-1559
                         tx.type = 2;
-<<<<<<< HEAD
-                        // if (tx.gasPrice != null) {
-                        // Using legacy gasPrice property on an eip-1559 network,
-                        // so use gasPrice as both fee properties
-                        // const gasPrice = tx.gasPrice;
-                        // delete tx.gasPrice;
-                        // tx.maxFeePerGas = gasPrice;
-                        // tx.maxPriorityFeePerGas = gasPrice;
-                        // } else {
-                        //     Populate missing fee data
-                        // if (tx.maxFeePerGas == null) { tx.maxFeePerGas = feeData.maxFeePerGas; }
-                        // if (tx.maxPriorityFeePerGas == null) { tx.maxPriorityFeePerGas = feeData.maxPriorityFeePerGas; }
-                        // }
-                    }
-                    else if (feeData.gasPrice != null) {
-=======
     
                         if (tx.gasPrice != null) {
                             // Using legacy gasPrice property on an eip-1559 network,
@@ -206,7 +186,6 @@
                         }
     
                     } else if (feeData.gasPrice != null) {
->>>>>>> bfb649b8
                         // Network doesn't support EIP-1559...
     
                         // ...but they are trying to use EIP-1559 properties
@@ -217,12 +196,8 @@
                         }
     
                         // Populate missing fee data
-<<<<<<< HEAD
-                        // if (tx.gasPrice == null) { tx.gasPrice = feeData.gasPrice; }
-=======
                         if (tx.gasPrice == null) { tx.gasPrice = feeData.gasPrice; }
     
->>>>>>> bfb649b8
                         // Explicitly set untyped transaction to legacy
                         tx.type = 0;
     
