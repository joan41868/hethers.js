--- conflicted
+++ resolved
@@ -11,10 +11,9 @@
 import { defineReadOnly, resolveProperties, shallowCopy } from "@ethersproject/properties";
 import { Logger } from "@ethersproject/logger";
 import { version } from "./_version";
-import { PublicKey as HederaPubKey } from "@hashgraph/sdk";
 const logger = new Logger(version);
 const allowedTransactionKeys = [
-    "accessList", "chainId", "customData", "data", "from", "gasLimit", "maxFeePerGas", "maxPriorityFeePerGas", "to", "type", "value", "nodeId", "nodeIds"
+    "accessList", "chainId", "customData", "data", "from", "gasLimit", "gasPrice", "maxFeePerGas", "maxPriorityFeePerGas", "nonce", "to", "type", "value"
 ];
 const forwardErrors = [
     Logger.errors.INSUFFICIENT_FUNDS,
@@ -52,76 +51,19 @@
             return yield this.provider.estimateGas(tx);
         });
     }
-<<<<<<< HEAD
-    /**
-     * TODO: attempt hacking the hedera sdk to get a costAnswer query.
-     *  The dry run of the query should have returned the answer as well
-     *  This may be bad for hedera but is good for ethers
-     *  It may also be necessary to re-create the provider.call method in order to send those queries
-     *
-     *
-     * @param unsignedRawTransaction - the unsigned raw query to be sent against the smart contract
-     * @param blockTag - currently unused
-     */
-    call(unsignedRawTransaction, blockTag) {
-        return __awaiter(this, void 0, void 0, function* () {
-            return logger.throwArgumentError("call not implemented", Logger.errors.NOT_IMPLEMENTED, {
-                operation: "call"
-            });
-=======
     // TODO: this should perform a LocalCall, sign and submit with provider.sendTransaction
     call(transaction, blockTag) {
         return __awaiter(this, void 0, void 0, function* () {
             return Promise.resolve("");
->>>>>>> f48214a0
         });
     }
     // Populates all fields in a transaction, signs it and sends it to the network
     sendTransaction(transaction) {
         return __awaiter(this, void 0, void 0, function* () {
-            const tx = yield resolveProperties(transaction);
-            // to - sign & send
-            // no `to` - file create and appends and contract create;
-            // create TransactionRequest objects and pass them down to the sign fn
-            // sign & send on each tx
-            // contract create would be the expected result of create + append + contract create
-            if (tx.to) {
-                const signed = yield this.signTransaction(tx);
-                return yield this.provider.sendTransaction(signed);
-            }
-            else {
-                const contractByteCode = tx.data;
-                let chunks = splitInChunks(Buffer.from(contractByteCode).toString(), 4096);
-                const fileCreate = {
-                    customData: {
-                        fileChunk: chunks[0],
-                        fileKey: HederaPubKey.fromString(this._signingKey().compressedPublicKey)
-                    }
-                };
-                const signedFileCreate = yield this.signTransaction(fileCreate);
-                const resp = yield this.provider.sendTransaction(signedFileCreate);
-                for (let chunk of chunks.slice(1)) {
-                    const fileAppend = {
-                        customData: {
-                            // @ts-ignore
-                            fileId: resp.customData.fileId.toString(),
-                            fileChunk: chunk
-                        }
-                    };
-                    const signedFileAppend = yield this.signTransaction(fileAppend);
-                    yield this.provider.sendTransaction(signedFileAppend);
-                }
-                // @ts-ignore
-                const contractCreate = {
-                    gasLimit: tx.gasLimit,
-                    customData: {
-                        // @ts-ignore
-                        bytecodeFileId: resp.customData.fileId.toString()
-                    }
-                };
-                const signedContractCreate = yield this.signTransaction(contractCreate);
-                return yield this.provider.sendTransaction(signedContractCreate);
-            }
+            this._checkProvider("sendTransaction");
+            const tx = yield this.populateTransaction(transaction);
+            const signedTx = yield this.signTransaction(tx);
+            return yield this.provider.sendTransaction(signedTx);
         });
     }
     getChainId() {
@@ -163,7 +105,7 @@
                 Promise.resolve(tx.from),
                 this.getAddress()
             ]).then((result) => {
-                if (result[0].toString().toLowerCase() !== result[1].toLowerCase()) {
+                if (result[0].toLowerCase() !== result[1].toLowerCase()) {
                     logger.throwArgumentError("from address mismatch", "transaction", transaction);
                 }
                 return result[0];
@@ -186,7 +128,7 @@
                     if (to == null) {
                         return null;
                     }
-                    const address = yield this.resolveName(to.toString());
+                    const address = yield this.resolveName(to);
                     if (address == null) {
                         logger.throwArgumentError("provided ENS name resolves to null", "tx.to", to);
                     }
@@ -196,12 +138,13 @@
                 tx.to.catch((error) => { });
             }
             // Do not allow mixing pre-eip-1559 and eip-1559 properties
-            // const hasEip1559 = (tx.maxFeePerGas != null || tx.maxPriorityFeePerGas != null);
-            // if (tx.gasPrice != null && (tx.type === 2 || hasEip1559)) {
-            //     logger.throwArgumentError("eip-1559 transaction do not support gasPrice", "transaction", transaction);
-            // } else if ((tx.type === 0 || tx.type === 1) && hasEip1559) {
-            //     logger.throwArgumentError("pre-eip-1559 transaction do not support maxFeePerGas/maxPriorityFeePerGas", "transaction", transaction);
-            // }
+            const hasEip1559 = (tx.maxFeePerGas != null || tx.maxPriorityFeePerGas != null);
+            if (tx.gasPrice != null && (tx.type === 2 || hasEip1559)) {
+                logger.throwArgumentError("eip-1559 transaction do not support gasPrice", "transaction", transaction);
+            }
+            else if ((tx.type === 0 || tx.type === 1) && hasEip1559) {
+                logger.throwArgumentError("pre-eip-1559 transaction do not support maxFeePerGas/maxPriorityFeePerGas", "transaction", transaction);
+            }
             if ((tx.type === 2 || tx.type == null) && (tx.maxFeePerGas != null && tx.maxPriorityFeePerGas != null)) {
                 // Fully-formed EIP-1559 transaction (skip getFeeData)
                 tx.type = 2;
@@ -227,19 +170,19 @@
                         // Upgrade transaction from null to eip-1559
                         tx.type = 2;
     
-                        // if (tx.gasPrice != null) {
+                        if (tx.gasPrice != null) {
                             // Using legacy gasPrice property on an eip-1559 network,
                             // so use gasPrice as both fee properties
-                            // const gasPrice = tx.gasPrice;
-                            // delete tx.gasPrice;
-                            // tx.maxFeePerGas = gasPrice;
-                            // tx.maxPriorityFeePerGas = gasPrice;
-    
-                        // } else {
-                        //     Populate missing fee data
-                            // if (tx.maxFeePerGas == null) { tx.maxFeePerGas = feeData.maxFeePerGas; }
-                            // if (tx.maxPriorityFeePerGas == null) { tx.maxPriorityFeePerGas = feeData.maxPriorityFeePerGas; }
-                        // }
+                            const gasPrice = tx.gasPrice;
+                            delete tx.gasPrice;
+                            tx.maxFeePerGas = gasPrice;
+                            tx.maxPriorityFeePerGas = gasPrice;
+    
+                        } else {
+                            // Populate missing fee data
+                            if (tx.maxFeePerGas == null) { tx.maxFeePerGas = feeData.maxFeePerGas; }
+                            if (tx.maxPriorityFeePerGas == null) { tx.maxPriorityFeePerGas = feeData.maxPriorityFeePerGas; }
+                        }
     
                     } else if (feeData.gasPrice != null) {
                         // Network doesn't support EIP-1559...
@@ -252,7 +195,7 @@
                         }
     
                         // Populate missing fee data
-                        // if (tx.gasPrice == null) { tx.gasPrice = feeData.gasPrice; }
+                        if (tx.gasPrice == null) { tx.gasPrice = feeData.gasPrice; }
     
                         // Explicitly set untyped transaction to legacy
                         tx.type = 0;
@@ -343,14 +286,4 @@
         return new VoidSigner(this.address, provider);
     }
 }
-function splitInChunks(data, chunkSize) {
-    const chunks = [];
-    let num = 0;
-    while (num <= data.length) {
-        const slice = data.slice(num, chunkSize + num);
-        num += chunkSize;
-        chunks.push(slice);
-    }
-    return chunks;
-}
 //# sourceMappingURL=index.js.map