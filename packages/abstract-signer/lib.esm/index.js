--- conflicted
+++ resolved
@@ -304,19 +304,6 @@
         return new VoidSigner(this.address, provider);
     }
 }
-<<<<<<< HEAD
-export function splitInChunks(data, chunkSize) {
-    const chunks = [];
-    let num = 0;
-    while (num <= data.length) {
-        const slice = data.slice(num, chunkSize + num);
-        num += chunkSize;
-        chunks.push(slice);
-    }
-    return chunks;
-}
-=======
->>>>>>> 96308953
 /**
  * Generates a random integer in the given range
  * @param min - range start
