--- conflicted
+++ resolved
@@ -55,10 +55,9 @@
 var properties_1 = require("@ethersproject/properties");
 var logger_1 = require("@ethersproject/logger");
 var _version_1 = require("./_version");
-var sdk_1 = require("@hashgraph/sdk");
 var logger = new logger_1.Logger(_version_1.version);
 var allowedTransactionKeys = [
-    "accessList", "chainId", "customData", "data", "from", "gasLimit", "maxFeePerGas", "maxPriorityFeePerGas", "to", "type", "value", "nodeId", "nodeIds"
+    "accessList", "chainId", "customData", "data", "from", "gasLimit", "gasPrice", "maxFeePerGas", "maxPriorityFeePerGas", "nonce", "to", "type", "value"
 ];
 var forwardErrors = [
     logger_1.Logger.errors.INSUFFICIENT_FUNDS,
@@ -118,98 +117,30 @@
             });
         });
     };
-<<<<<<< HEAD
-    /**
-     * TODO: attempt hacking the hedera sdk to get a costAnswer query.
-     *  The dry run of the query should have returned the answer as well
-     *  This may be bad for hedera but is good for ethers
-     *  It may also be necessary to re-create the provider.call method in order to send those queries
-     *
-     *
-     * @param unsignedRawTransaction - the unsigned raw query to be sent against the smart contract
-     * @param blockTag - currently unused
-     */
-    Signer.prototype.call = function (unsignedRawTransaction, blockTag) {
-        return __awaiter(this, void 0, void 0, function () {
-            return __generator(this, function (_a) {
-                return [2 /*return*/, logger.throwArgumentError("call not implemented", logger_1.Logger.errors.NOT_IMPLEMENTED, {
-                        operation: "call"
-                    })];
-=======
     // TODO: this should perform a LocalCall, sign and submit with provider.sendTransaction
     Signer.prototype.call = function (transaction, blockTag) {
         return __awaiter(this, void 0, void 0, function () {
             return __generator(this, function (_a) {
                 return [2 /*return*/, Promise.resolve("")];
->>>>>>> f48214a0
             });
         });
     };
     // Populates all fields in a transaction, signs it and sends it to the network
     Signer.prototype.sendTransaction = function (transaction) {
         return __awaiter(this, void 0, void 0, function () {
-            var tx, signed, contractByteCode, chunks, fileCreate, signedFileCreate, resp, _i, _a, chunk, fileAppend, signedFileAppend, contractCreate, signedContractCreate;
-            return __generator(this, function (_b) {
-                switch (_b.label) {
-                    case 0: return [4 /*yield*/, (0, properties_1.resolveProperties)(transaction)];
+            var tx, signedTx;
+            return __generator(this, function (_a) {
+                switch (_a.label) {
+                    case 0:
+                        this._checkProvider("sendTransaction");
+                        return [4 /*yield*/, this.populateTransaction(transaction)];
                     case 1:
-                        tx = _b.sent();
-                        if (!tx.to) return [3 /*break*/, 4];
+                        tx = _a.sent();
                         return [4 /*yield*/, this.signTransaction(tx)];
                     case 2:
-                        signed = _b.sent();
-                        return [4 /*yield*/, this.provider.sendTransaction(signed)];
-                    case 3: return [2 /*return*/, _b.sent()];
-                    case 4:
-                        contractByteCode = tx.data;
-                        chunks = splitInChunks(Buffer.from(contractByteCode).toString(), 4096);
-                        fileCreate = {
-                            customData: {
-                                fileChunk: chunks[0],
-                                fileKey: sdk_1.PublicKey.fromString(this._signingKey().compressedPublicKey)
-                            }
-                        };
-                        return [4 /*yield*/, this.signTransaction(fileCreate)];
-                    case 5:
-                        signedFileCreate = _b.sent();
-                        return [4 /*yield*/, this.provider.sendTransaction(signedFileCreate)];
-                    case 6:
-                        resp = _b.sent();
-                        _i = 0, _a = chunks.slice(1);
-                        _b.label = 7;
-                    case 7:
-                        if (!(_i < _a.length)) return [3 /*break*/, 11];
-                        chunk = _a[_i];
-                        fileAppend = {
-                            customData: {
-                                // @ts-ignore
-                                fileId: resp.customData.fileId.toString(),
-                                fileChunk: chunk
-                            }
-                        };
-                        return [4 /*yield*/, this.signTransaction(fileAppend)];
-                    case 8:
-                        signedFileAppend = _b.sent();
-                        return [4 /*yield*/, this.provider.sendTransaction(signedFileAppend)];
-                    case 9:
-                        _b.sent();
-                        _b.label = 10;
-                    case 10:
-                        _i++;
-                        return [3 /*break*/, 7];
-                    case 11:
-                        contractCreate = {
-                            gasLimit: tx.gasLimit,
-                            customData: {
-                                // @ts-ignore
-                                bytecodeFileId: resp.customData.fileId.toString()
-                            }
-                        };
-                        return [4 /*yield*/, this.signTransaction(contractCreate)];
-                    case 12:
-                        signedContractCreate = _b.sent();
-                        return [4 /*yield*/, this.provider.sendTransaction(signedContractCreate)];
-                    case 13: return [2 /*return*/, _b.sent()];
+                        signedTx = _a.sent();
+                        return [4 /*yield*/, this.provider.sendTransaction(signedTx)];
+                    case 3: return [2 /*return*/, _a.sent()];
                 }
             });
         });
@@ -263,7 +194,7 @@
                 Promise.resolve(tx.from),
                 this.getAddress()
             ]).then(function (result) {
-                if (result[0].toString().toLowerCase() !== result[1].toLowerCase()) {
+                if (result[0].toLowerCase() !== result[1].toLowerCase()) {
                     logger.throwArgumentError("from address mismatch", "transaction", transaction);
                 }
                 return result[0];
@@ -280,7 +211,7 @@
     //  - We allow gasPrice for EIP-1559 as long as it matches maxFeePerGas
     Signer.prototype.populateTransaction = function (transaction) {
         return __awaiter(this, void 0, void 0, function () {
-            var tx;
+            var tx, hasEip1559;
             var _this = this;
             return __generator(this, function (_a) {
                 switch (_a.label) {
@@ -296,7 +227,7 @@
                                             if (to == null) {
                                                 return [2 /*return*/, null];
                                             }
-                                            return [4 /*yield*/, this.resolveName(to.toString())];
+                                            return [4 /*yield*/, this.resolveName(to)];
                                         case 1:
                                             address = _a.sent();
                                             if (address == null) {
@@ -309,13 +240,13 @@
                             // Prevent this error from causing an UnhandledPromiseException
                             tx.to.catch(function (error) { });
                         }
-                        // Do not allow mixing pre-eip-1559 and eip-1559 properties
-                        // const hasEip1559 = (tx.maxFeePerGas != null || tx.maxPriorityFeePerGas != null);
-                        // if (tx.gasPrice != null && (tx.type === 2 || hasEip1559)) {
-                        //     logger.throwArgumentError("eip-1559 transaction do not support gasPrice", "transaction", transaction);
-                        // } else if ((tx.type === 0 || tx.type === 1) && hasEip1559) {
-                        //     logger.throwArgumentError("pre-eip-1559 transaction do not support maxFeePerGas/maxPriorityFeePerGas", "transaction", transaction);
-                        // }
+                        hasEip1559 = (tx.maxFeePerGas != null || tx.maxPriorityFeePerGas != null);
+                        if (tx.gasPrice != null && (tx.type === 2 || hasEip1559)) {
+                            logger.throwArgumentError("eip-1559 transaction do not support gasPrice", "transaction", transaction);
+                        }
+                        else if ((tx.type === 0 || tx.type === 1) && hasEip1559) {
+                            logger.throwArgumentError("pre-eip-1559 transaction do not support maxFeePerGas/maxPriorityFeePerGas", "transaction", transaction);
+                        }
                         if ((tx.type === 2 || tx.type == null) && (tx.maxFeePerGas != null && tx.maxPriorityFeePerGas != null)) {
                             // Fully-formed EIP-1559 transaction (skip getFeeData)
                             tx.type = 2;
@@ -341,19 +272,19 @@
                                     // Upgrade transaction from null to eip-1559
                                     tx.type = 2;
                 
-                                    // if (tx.gasPrice != null) {
+                                    if (tx.gasPrice != null) {
                                         // Using legacy gasPrice property on an eip-1559 network,
                                         // so use gasPrice as both fee properties
-                                        // const gasPrice = tx.gasPrice;
-                                        // delete tx.gasPrice;
-                                        // tx.maxFeePerGas = gasPrice;
-                                        // tx.maxPriorityFeePerGas = gasPrice;
-                
-                                    // } else {
-                                    //     Populate missing fee data
-                                        // if (tx.maxFeePerGas == null) { tx.maxFeePerGas = feeData.maxFeePerGas; }
-                                        // if (tx.maxPriorityFeePerGas == null) { tx.maxPriorityFeePerGas = feeData.maxPriorityFeePerGas; }
-                                    // }
+                                        const gasPrice = tx.gasPrice;
+                                        delete tx.gasPrice;
+                                        tx.maxFeePerGas = gasPrice;
+                                        tx.maxPriorityFeePerGas = gasPrice;
+                
+                                    } else {
+                                        // Populate missing fee data
+                                        if (tx.maxFeePerGas == null) { tx.maxFeePerGas = feeData.maxFeePerGas; }
+                                        if (tx.maxPriorityFeePerGas == null) { tx.maxPriorityFeePerGas = feeData.maxPriorityFeePerGas; }
+                                    }
                 
                                 } else if (feeData.gasPrice != null) {
                                     // Network doesn't support EIP-1559...
@@ -366,7 +297,7 @@
                                     }
                 
                                     // Populate missing fee data
-                                    // if (tx.gasPrice == null) { tx.gasPrice = feeData.gasPrice; }
+                                    if (tx.gasPrice == null) { tx.gasPrice = feeData.gasPrice; }
                 
                                     // Explicitly set untyped transaction to legacy
                                     tx.type = 0;
@@ -468,14 +399,4 @@
     return VoidSigner;
 }(Signer));
 exports.VoidSigner = VoidSigner;
-function splitInChunks(data, chunkSize) {
-    var chunks = [];
-    var num = 0;
-    while (num <= data.length) {
-        var slice = data.slice(num, chunkSize + num);
-        num += chunkSize;
-        chunks.push(slice);
-    }
-    return chunks;
-}
 //# sourceMappingURL=index.js.map