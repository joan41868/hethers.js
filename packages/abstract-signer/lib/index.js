--- conflicted
+++ resolved
@@ -225,10 +225,6 @@
         if (!tx.nodeId) {
             this._checkProvider();
             // provider present, we can go on
-<<<<<<< HEAD
-            // @ts-ignore
-=======
->>>>>>> e7285f9e
             var submittableNodeIDs = this.provider.getHederaNetworkConfig();
             if (submittableNodeIDs.length > 0) {
                 tx.nodeId = submittableNodeIDs[randomNumBetween(0, submittableNodeIDs.length - 1)].toString();
@@ -285,27 +281,8 @@
                     case 2:
                         customData = _a.sent();
                         // FileCreate and FileAppend always carry a customData.fileChunk object
-<<<<<<< HEAD
-                        if (customData && !customData.fileChunk && tx.gasLimit == null) {
-                            return [2 /*return*/, logger.throwError("cannot estimate gas; transaction requires manual gas limit", logger_1.Logger.errors.UNPREDICTABLE_GAS_LIMIT, { tx: tx })];
-                        }
-                        if (tx.chainId == null) {
-                            tx.chainId = this.getChainId();
-                        }
-                        else {
-                            tx.chainId = Promise.all([
-                                Promise.resolve(tx.chainId),
-                                this.getChainId()
-                            ]).then(function (results) {
-                                if (results[1] !== 0 && results[0] !== results[1]) {
-                                    logger.throwArgumentError("chainId address mismatch", "transaction", transaction);
-                                }
-                                return results[0];
-                            });
-=======
                         if (!(customData && customData.fileChunk) && tx.gasLimit == null) {
                             return [2 /*return*/, logger.throwError("cannot estimate gas; transaction requires manual gas limit", logger_1.Logger.errors.UNPREDICTABLE_GAS_LIMIT, { tx: tx })];
->>>>>>> e7285f9e
                         }
                         return [4 /*yield*/, (0, properties_1.resolveProperties)(tx)];
                     case 3: return [2 /*return*/, _a.sent()];
