"use strict";
var __extends = (this && this.__extends) || (function () {
    var extendStatics = function (d, b) {
        extendStatics = Object.setPrototypeOf ||
            ({ __proto__: [] } instanceof Array && function (d, b) { d.__proto__ = b; }) ||
            function (d, b) { for (var p in b) if (Object.prototype.hasOwnProperty.call(b, p)) d[p] = b[p]; };
        return extendStatics(d, b);
    };
    return function (d, b) {
        if (typeof b !== "function" && b !== null)
            throw new TypeError("Class extends value " + String(b) + " is not a constructor or null");
        extendStatics(d, b);
        function __() { this.constructor = d; }
        d.prototype = b === null ? Object.create(b) : (__.prototype = b.prototype, new __());
    };
})();
var __createBinding = (this && this.__createBinding) || (Object.create ? (function(o, m, k, k2) {
    if (k2 === undefined) k2 = k;
    Object.defineProperty(o, k2, { enumerable: true, get: function() { return m[k]; } });
}) : (function(o, m, k, k2) {
    if (k2 === undefined) k2 = k;
    o[k2] = m[k];
}));
var __setModuleDefault = (this && this.__setModuleDefault) || (Object.create ? (function(o, v) {
    Object.defineProperty(o, "default", { enumerable: true, value: v });
}) : function(o, v) {
    o["default"] = v;
});
var __importStar = (this && this.__importStar) || function (mod) {
    if (mod && mod.__esModule) return mod;
    var result = {};
    if (mod != null) for (var k in mod) if (k !== "default" && Object.prototype.hasOwnProperty.call(mod, k)) __createBinding(result, mod, k);
    __setModuleDefault(result, mod);
    return result;
};
var __awaiter = (this && this.__awaiter) || function (thisArg, _arguments, P, generator) {
    function adopt(value) { return value instanceof P ? value : new P(function (resolve) { resolve(value); }); }
    return new (P || (P = Promise))(function (resolve, reject) {
        function fulfilled(value) { try { step(generator.next(value)); } catch (e) { reject(e); } }
        function rejected(value) { try { step(generator["throw"](value)); } catch (e) { reject(e); } }
        function step(result) { result.done ? resolve(result.value) : adopt(result.value).then(fulfilled, rejected); }
        step((generator = generator.apply(thisArg, _arguments || [])).next());
    });
};
var __generator = (this && this.__generator) || function (thisArg, body) {
    var _ = { label: 0, sent: function() { if (t[0] & 1) throw t[1]; return t[1]; }, trys: [], ops: [] }, f, y, t, g;
    return g = { next: verb(0), "throw": verb(1), "return": verb(2) }, typeof Symbol === "function" && (g[Symbol.iterator] = function() { return this; }), g;
    function verb(n) { return function (v) { return step([n, v]); }; }
    function step(op) {
        if (f) throw new TypeError("Generator is already executing.");
        while (_) try {
            if (f = 1, y && (t = op[0] & 2 ? y["return"] : op[0] ? y["throw"] || ((t = y["return"]) && t.call(y), 0) : y.next) && !(t = t.call(y, op[1])).done) return t;
            if (y = 0, t) op = [op[0] & 2, t.value];
            switch (op[0]) {
                case 0: case 1: t = op; break;
                case 4: _.label++; return { value: op[1], done: false };
                case 5: _.label++; y = op[1]; op = [0]; continue;
                case 7: op = _.ops.pop(); _.trys.pop(); continue;
                default:
                    if (!(t = _.trys, t = t.length > 0 && t[t.length - 1]) && (op[0] === 6 || op[0] === 2)) { _ = 0; continue; }
                    if (op[0] === 3 && (!t || (op[1] > t[0] && op[1] < t[3]))) { _.label = op[1]; break; }
                    if (op[0] === 6 && _.label < t[1]) { _.label = t[1]; t = op; break; }
                    if (t && _.label < t[2]) { _.label = t[2]; _.ops.push(op); break; }
                    if (t[2]) _.ops.pop();
                    _.trys.pop(); continue;
            }
            op = body.call(thisArg, _);
        } catch (e) { op = [6, e]; y = 0; } finally { f = t = 0; }
        if (op[0] & 5) throw op[1]; return { value: op[0] ? op[1] : void 0, done: true };
    }
};
Object.defineProperty(exports, "__esModule", { value: true });
exports.randomNumBetween = exports.splitInChunks = exports.VoidSigner = exports.Signer = void 0;
var bignumber_1 = require("@ethersproject/bignumber");
var bytes_1 = require("@ethersproject/bytes");
var properties_1 = require("@ethersproject/properties");
var logger_1 = require("@ethersproject/logger");
var _version_1 = require("./_version");
var address_1 = require("@ethersproject/address");
var sdk_1 = require("@hashgraph/sdk");
var Long = __importStar(require("long"));
var proto_1 = require("@hashgraph/proto");
var strings_1 = require("@ethersproject/strings");
var logger = new logger_1.Logger(_version_1.version);
var allowedTransactionKeys = [
    "accessList", "chainId", "customData", "data", "from", "gasLimit", "maxFeePerGas", "maxPriorityFeePerGas", "to", "type", "value",
    "nodeId"
];
;
;
function checkError(method, error, txRequest) {
    switch (error.status._code) {
        // insufficient gas
        case 30:
            return logger.throwError("insufficient funds for gas cost", logger_1.Logger.errors.CALL_EXCEPTION, { tx: txRequest });
        // insufficient payer balance
        case 10:
            return logger.throwError("insufficient funds in payer account", logger_1.Logger.errors.INSUFFICIENT_FUNDS, { tx: txRequest });
        // insufficient tx fee
        case 9:
            return logger.throwError("transaction fee too low", logger_1.Logger.errors.INSUFFICIENT_FUNDS, { tx: txRequest });
        // invalid signature
        case 7:
            return logger.throwError("invalid transaction signature", logger_1.Logger.errors.UNKNOWN_ERROR, { tx: txRequest });
        // invalid contract id
        case 16:
            return logger.throwError("invalid contract address", logger_1.Logger.errors.INVALID_ARGUMENT, { tx: txRequest });
        // contract revert
        case 33:
            return logger.throwError("contract execution reverted", logger_1.Logger.errors.CALL_EXCEPTION, { tx: txRequest });
    }
    throw error;
}
var Signer = /** @class */ (function () {
    ///////////////////
    // Sub-classes MUST call super
    function Signer() {
        var _newTarget = this.constructor;
        logger.checkAbstract(_newTarget, Signer);
        (0, properties_1.defineReadOnly)(this, "_isSigner", true);
    }
    Signer.prototype.getGasPrice = function () {
        return __awaiter(this, void 0, void 0, function () {
            return __generator(this, function (_a) {
                switch (_a.label) {
                    case 0:
                        this._checkProvider("getGasPrice");
                        return [4 /*yield*/, this.provider.getGasPrice()];
                    case 1: return [2 /*return*/, _a.sent()];
                }
            });
        });
    };
    ///////////////////
    // Sub-classes MAY override these
    Signer.prototype.getBalance = function (blockTag) {
        return __awaiter(this, void 0, void 0, function () {
            return __generator(this, function (_a) {
                switch (_a.label) {
                    case 0:
                        this._checkProvider("getBalance");
                        return [4 /*yield*/, this.provider.getBalance(this.getAddress(), blockTag)];
                    case 1: return [2 /*return*/, _a.sent()];
                }
            });
        });
    };
    // Populates "from" if unspecified, and estimates the gas for the transaction
    Signer.prototype.estimateGas = function (transaction) {
        return __awaiter(this, void 0, void 0, function () {
            var tx;
            return __generator(this, function (_a) {
                switch (_a.label) {
                    case 0:
                        this._checkProvider("estimateGas");
                        return [4 /*yield*/, (0, properties_1.resolveProperties)(this.checkTransaction(transaction))];
                    case 1:
                        tx = _a.sent();
                        return [4 /*yield*/, this.provider.estimateGas(tx)];
                    case 2: 
                    // cost-answer query on hedera
                    return [2 /*return*/, _a.sent()];
                }
            });
        });
    };
    // super classes should override this for now
    Signer.prototype.call = function (txRequest) {
        return __awaiter(this, void 0, void 0, function () {
            var tx, to, from, _a, nodeID, paymentTxId, hederaTx, cost, paymentBody, signed, walletKey, signature, transferSignedTransactionBytes, response, error_1;
            return __generator(this, function (_b) {
                switch (_b.label) {
                    case 0:
                        this._checkProvider("call");
                        return [4 /*yield*/, (0, properties_1.resolveProperties)(this.checkTransaction(txRequest))];
                    case 1:
                        tx = _b.sent();
                        to = (0, address_1.asAccountString)(tx.to);
                        _a = address_1.asAccountString;
                        return [4 /*yield*/, this.getAddress()];
                    case 2:
                        from = _a.apply(void 0, [_b.sent()]);
                        nodeID = sdk_1.AccountId.fromString((0, address_1.asAccountString)(tx.nodeId));
                        paymentTxId = sdk_1.TransactionId.generate(from);
                        hederaTx = new sdk_1.ContractCallQuery()
                            .setContractId(to)
                            .setFunctionParameters((0, bytes_1.arrayify)(tx.data))
                            .setNodeAccountIds([nodeID])
                            .setGas((0, bignumber_1.numberify)(tx.gasLimit))
                            .setPaymentTransactionId(paymentTxId);
                        cost = 3;
                        paymentBody = {
                            transactionID: paymentTxId._toProtobuf(),
                            nodeAccountID: nodeID._toProtobuf(),
                            // TODO: check if 1 Hbar is optimal for tx fee
                            transactionFee: new sdk_1.Hbar(1).toTinybars(),
                            transactionValidDuration: {
                                seconds: Long.fromInt(120),
                            },
                            cryptoTransfer: {
                                transfers: {
                                    accountAmounts: [
                                        {
                                            accountID: sdk_1.AccountId.fromString(from)._toProtobuf(),
                                            amount: new sdk_1.Hbar(cost).negated().toTinybars()
                                        },
                                        {
                                            accountID: nodeID._toProtobuf(),
                                            amount: new sdk_1.Hbar(cost).toTinybars()
                                        }
                                    ],
                                },
                            },
                        };
                        signed = {
                            bodyBytes: proto_1.TransactionBody.encode(paymentBody).finish(),
                            sigMap: {}
                        };
                        walletKey = sdk_1.PrivateKey.fromStringECDSA(this._signingKey().privateKey);
                        signature = walletKey.sign(signed.bodyBytes);
                        signed.sigMap = {
                            sigPair: [walletKey.publicKey._toProtobufSignature(signature)]
                        };
                        transferSignedTransactionBytes = proto_1.SignedTransaction.encode(signed).finish();
                        hederaTx._paymentTransactions.push({
                            signedTransactionBytes: transferSignedTransactionBytes
                        });
                        _b.label = 3;
                    case 3:
                        _b.trys.push([3, 5, , 6]);
                        return [4 /*yield*/, hederaTx.execute(this.provider.getHederaClient())];
                    case 4:
                        response = _b.sent();
                        return [2 /*return*/, (0, bytes_1.hexStripZeros)(response.bytes)];
                    case 5:
                        error_1 = _b.sent();
                        return [2 /*return*/, checkError('call', error_1, txRequest)];
                    case 6: return [2 /*return*/];
                }
            });
        });
    };
    /**
     * Composes a transaction which is signed and sent to the provider's network.
     * @param transaction - the actual tx
     */
    Signer.prototype.sendTransaction = function (transaction) {
        return __awaiter(this, void 0, void 0, function () {
            var tx, signed, contractByteCode, chunks, fileCreate, signedFileCreate, resp, _i, _a, chunk, fileAppend, signedFileAppend, contractCreate, signedContractCreate;
            return __generator(this, function (_b) {
                switch (_b.label) {
                    case 0: return [4 /*yield*/, (0, properties_1.resolveProperties)(transaction)];
                    case 1:
                        tx = _b.sent();
                        if (!tx.to) return [3 /*break*/, 4];
                        return [4 /*yield*/, this.signTransaction(tx)];
                    case 2:
                        signed = _b.sent();
                        return [4 /*yield*/, this.provider.sendTransaction(signed)];
                    case 3: return [2 /*return*/, _b.sent()];
                    case 4:
                        contractByteCode = tx.data;
                        chunks = (0, strings_1.splitInChunks)(Buffer.from(contractByteCode).toString(), 4096);
                        fileCreate = {
                            customData: {
                                fileChunk: chunks[0],
                                fileKey: sdk_1.PublicKey.fromString(this._signingKey().compressedPublicKey)
                            }
                        };
                        return [4 /*yield*/, this.signTransaction(fileCreate)];
                    case 5:
                        signedFileCreate = _b.sent();
                        return [4 /*yield*/, this.provider.sendTransaction(signedFileCreate)];
                    case 6:
                        resp = _b.sent();
                        _i = 0, _a = chunks.slice(1);
                        _b.label = 7;
                    case 7:
                        if (!(_i < _a.length)) return [3 /*break*/, 11];
                        chunk = _a[_i];
                        fileAppend = {
                            customData: {
                                fileId: resp.customData.fileId.toString(),
                                fileChunk: chunk
                            }
                        };
                        return [4 /*yield*/, this.signTransaction(fileAppend)];
                    case 8:
                        signedFileAppend = _b.sent();
                        return [4 /*yield*/, this.provider.sendTransaction(signedFileAppend)];
                    case 9:
                        _b.sent();
                        _b.label = 10;
                    case 10:
                        _i++;
                        return [3 /*break*/, 7];
                    case 11:
                        contractCreate = {
                            gasLimit: tx.gasLimit,
                            customData: {
                                bytecodeFileId: resp.customData.fileId.toString()
                            }
                        };
                        return [4 /*yield*/, this.signTransaction(contractCreate)];
                    case 12:
                        signedContractCreate = _b.sent();
                        return [4 /*yield*/, this.provider.sendTransaction(signedContractCreate)];
                    case 13: return [2 /*return*/, _b.sent()];
                }
            });
        });
    };
    Signer.prototype.getChainId = function () {
        return __awaiter(this, void 0, void 0, function () {
            var network;
            return __generator(this, function (_a) {
                switch (_a.label) {
                    case 0:
                        this._checkProvider("getChainId");
                        return [4 /*yield*/, this.provider.getNetwork()];
                    case 1:
                        network = _a.sent();
                        return [2 /*return*/, network.chainId];
                }
            });
        });
    };
    /**
     * Checks if the given transaction is usable.
     * Properties - `from`, `nodeId`, `gasLimit`
     * @param transaction - the tx to be checked
     */
    Signer.prototype.checkTransaction = function (transaction) {
        for (var key in transaction) {
            if (allowedTransactionKeys.indexOf(key) === -1) {
                logger.throwArgumentError("invalid transaction key: " + key, "transaction", transaction);
            }
        }
        var tx = (0, properties_1.shallowCopy)(transaction);
        if (!tx.nodeId) {
            this._checkProvider();
            // provider present, we can go on
            var submittableNodeIDs = this.provider.getHederaNetworkConfig();
            if (submittableNodeIDs.length > 0) {
                tx.nodeId = submittableNodeIDs[randomNumBetween(0, submittableNodeIDs.length - 1)].toString();
            }
            else {
                logger.throwError("Unable to find submittable node ID. The signer's provider is not connected to any usable network");
            }
        }
        if (tx.from == null) {
            tx.from = this.getAddress();
        }
        else {
            // Make sure any provided address matches this signer
            tx.from = Promise.all([
                Promise.resolve(tx.from),
                this.getAddress()
            ]).then(function (result) {
                if (result[0].toString().toLowerCase() !== result[1].toLowerCase()) {
                    logger.throwArgumentError("from address mismatch", "transaction", transaction);
                }
                return result[0];
            });
        }
        tx.gasLimit = transaction.gasLimit;
        return tx;
    };
    /**
     * Populates any missing properties in a transaction request.
     * Properties affected - `to`, `chainId`
     * @param transaction
     */
    Signer.prototype.populateTransaction = function (transaction) {
        return __awaiter(this, void 0, void 0, function () {
            var tx, customData, isFileCreateOrAppend, isCreateAccount;
            var _this = this;
            return __generator(this, function (_a) {
                switch (_a.label) {
                    case 0: return [4 /*yield*/, (0, properties_1.resolveProperties)(this.checkTransaction(transaction))];
                    case 1:
                        tx = _a.sent();
                        if (tx.to != null) {
                            tx.to = Promise.resolve(tx.to).then(function (to) { return __awaiter(_this, void 0, void 0, function () {
                                return __generator(this, function (_a) {
                                    if (to == null) {
                                        return [2 /*return*/, null];
                                    }
                                    return [2 /*return*/, (0, address_1.getChecksumAddress)((0, address_1.getAddressFromAccount)(to))];
                                });
                            }); });
                            // Prevent this error from causing an UnhandledPromiseException
                            tx.to.catch(function (error) { });
                        }
                        return [4 /*yield*/, tx.customData];
                    case 2:
                        customData = _a.sent();
                        isFileCreateOrAppend = customData && customData.fileChunk;
                        isCreateAccount = customData && customData.publicKey;
                        if (!isFileCreateOrAppend && !isCreateAccount && tx.gasLimit == null) {
                            return [2 /*return*/, logger.throwError("cannot estimate gas; transaction requires manual gas limit", logger_1.Logger.errors.UNPREDICTABLE_GAS_LIMIT, { tx: tx })];
                        }
                        return [4 /*yield*/, (0, properties_1.resolveProperties)(tx)];
                    case 3: return [2 /*return*/, _a.sent()];
                }
            });
        });
    };
    ///////////////////
    // Sub-classes SHOULD leave these alone
    Signer.prototype._checkProvider = function (operation) {
        if (!this.provider) {
            logger.throwError("missing provider", logger_1.Logger.errors.UNSUPPORTED_OPERATION, {
                operation: (operation || "_checkProvider")
            });
        }
    };
    Signer.isSigner = function (value) {
        return !!(value && value._isSigner);
    };
    return Signer;
}());
exports.Signer = Signer;
var VoidSigner = /** @class */ (function (_super) {
    __extends(VoidSigner, _super);
    function VoidSigner(address, provider) {
        var _newTarget = this.constructor;
        var _this = this;
        logger.checkNew(_newTarget, VoidSigner);
        _this = _super.call(this) || this;
        (0, properties_1.defineReadOnly)(_this, "address", address);
        (0, properties_1.defineReadOnly)(_this, "provider", provider || null);
        return _this;
    }
    VoidSigner.prototype.getAddress = function () {
        return Promise.resolve(this.address);
    };
    VoidSigner.prototype._fail = function (message, operation) {
        return Promise.resolve().then(function () {
            logger.throwError(message, logger_1.Logger.errors.UNSUPPORTED_OPERATION, { operation: operation });
        });
    };
    VoidSigner.prototype.signMessage = function (message) {
        return this._fail("VoidSigner cannot sign messages", "signMessage");
    };
    VoidSigner.prototype.signTransaction = function (transaction) {
        return this._fail("VoidSigner cannot sign transactions", "signTransaction");
    };
    VoidSigner.prototype.createAccount = function (pubKey, initialBalance) {
        return this._fail("VoidSigner cannot create accounts", "createAccount");
    };
    VoidSigner.prototype._signTypedData = function (domain, types, value) {
        return this._fail("VoidSigner cannot sign typed data", "signTypedData");
    };
    VoidSigner.prototype.connect = function (provider) {
        return new VoidSigner(this.address, provider);
    };
    return VoidSigner;
}(Signer));
exports.VoidSigner = VoidSigner;
<<<<<<< HEAD
function splitInChunks(data, chunkSize) {
    var chunks = [];
    var num = 0;
    while (num <= data.length) {
        var slice = data.slice(num, chunkSize + num);
        num += chunkSize;
        chunks.push(slice);
    }
    return chunks;
}
exports.splitInChunks = splitInChunks;
=======
>>>>>>> 96308953
/**
 * Generates a random integer in the given range
 * @param min - range start
 * @param max - range end
 */
function randomNumBetween(min, max) {
    min = Math.ceil(min);
    max = Math.floor(max);
    return Math.floor(Math.random() * (max - min + 1)) + min;
}
exports.randomNumBetween = randomNumBetween;
//# sourceMappingURL=index.js.map<|MERGE_RESOLUTION|>--- conflicted
+++ resolved
@@ -70,7 +70,7 @@
     }
 };
 Object.defineProperty(exports, "__esModule", { value: true });
-exports.randomNumBetween = exports.splitInChunks = exports.VoidSigner = exports.Signer = void 0;
+exports.randomNumBetween = exports.VoidSigner = exports.Signer = void 0;
 var bignumber_1 = require("@ethersproject/bignumber");
 var bytes_1 = require("@ethersproject/bytes");
 var properties_1 = require("@ethersproject/properties");
@@ -458,20 +458,6 @@
     return VoidSigner;
 }(Signer));
 exports.VoidSigner = VoidSigner;
-<<<<<<< HEAD
-function splitInChunks(data, chunkSize) {
-    var chunks = [];
-    var num = 0;
-    while (num <= data.length) {
-        var slice = data.slice(num, chunkSize + num);
-        num += chunkSize;
-        chunks.push(slice);
-    }
-    return chunks;
-}
-exports.splitInChunks = splitInChunks;
-=======
->>>>>>> 96308953
 /**
  * Generates a random integer in the given range
  * @param min - range start
