--- conflicted
+++ resolved
@@ -206,9 +206,9 @@
                 Promise.resolve(tx.from),
                 this.getAddress()
             ]).then(function (result) {
-                // if (result[0].toLowerCase() !== result[1].toLowerCase()) {
-                //     logger.throwArgumentError("from address mismatch", "transaction", transaction);
-                // }
+                if (result[0].toLowerCase() !== result[1].toLowerCase()) {
+                    logger.throwArgumentError("from address mismatch", "transaction", transaction);
+                }
                 return result[0];
             });
         }
@@ -223,11 +223,7 @@
     //  - We allow gasPrice for EIP-1559 as long as it matches maxFeePerGas
     Signer.prototype.populateTransaction = function (transaction) {
         return __awaiter(this, void 0, void 0, function () {
-<<<<<<< HEAD
-            var tx, hasEip1559, feeData;
-=======
             var tx, hasEip1559;
->>>>>>> bfb649b8
             var _this = this;
             return __generator(this, function (_a) {
                 switch (_a.label) {
@@ -243,7 +239,7 @@
                                             if (to == null) {
                                                 return [2 /*return*/, null];
                                             }
-                                            return [4 /*yield*/, this.resolveName(to.toString())];
+                                            return [4 /*yield*/, this.resolveName(to)];
                                         case 1:
                                             address = _a.sent();
                                             if (address == null) {
@@ -257,43 +253,6 @@
                             tx.to.catch(function (error) { });
                         }
                         hasEip1559 = (tx.maxFeePerGas != null || tx.maxPriorityFeePerGas != null);
-<<<<<<< HEAD
-                        if (!((tx.type === 2 || tx.type == null) && (tx.maxFeePerGas != null && tx.maxPriorityFeePerGas != null))) return [3 /*break*/, 2];
-                        // Fully-formed EIP-1559 transaction (skip getFeeData)
-                        tx.type = 2;
-                        return [3 /*break*/, 5];
-                    case 2:
-                        if (!(tx.type === 0 || tx.type === 1)) return [3 /*break*/, 3];
-                        return [3 /*break*/, 5];
-                    case 3: return [4 /*yield*/, this.getFeeData()];
-                    case 4:
-                        feeData = _a.sent();
-                        if (tx.type == null) {
-                            // We need to auto-detect the intended type of this transaction...
-                            if (feeData.maxFeePerGas != null && feeData.maxPriorityFeePerGas != null) {
-                                // The network supports EIP-1559!
-                                // Upgrade transaction from null to eip-1559
-                                tx.type = 2;
-                                // if (tx.gasPrice != null) {
-                                // Using legacy gasPrice property on an eip-1559 network,
-                                // so use gasPrice as both fee properties
-                                // const gasPrice = tx.gasPrice;
-                                // delete tx.gasPrice;
-                                // tx.maxFeePerGas = gasPrice;
-                                // tx.maxPriorityFeePerGas = gasPrice;
-                                // } else {
-                                //     Populate missing fee data
-                                // if (tx.maxFeePerGas == null) { tx.maxFeePerGas = feeData.maxFeePerGas; }
-                                // if (tx.maxPriorityFeePerGas == null) { tx.maxPriorityFeePerGas = feeData.maxPriorityFeePerGas; }
-                                // }
-                            }
-                            else if (feeData.gasPrice != null) {
-                                // Network doesn't support EIP-1559...
-                                // ...but they are trying to use EIP-1559 properties
-                                if (hasEip1559) {
-                                    logger.throwError("network does not support EIP-1559", logger_1.Logger.errors.UNSUPPORTED_OPERATION, {
-                                        operation: "populateTransaction"
-=======
                         if (tx.gasPrice != null && (tx.type === 2 || hasEip1559)) {
                             logger.throwArgumentError("eip-1559 transaction do not support gasPrice", "transaction", transaction);
                         }
@@ -359,7 +318,6 @@
                                     // getFeeData has failed us.
                                     logger.throwError("failed to get consistent fee data", Logger.errors.UNSUPPORTED_OPERATION, {
                                         operation: "signer.getFeeData"
->>>>>>> bfb649b8
                                     });
                                 }
                 
@@ -367,37 +325,11 @@
                                 // Explicitly using EIP-1559
                 
                                 // Populate missing fee data
-<<<<<<< HEAD
-                                // if (tx.gasPrice == null) { tx.gasPrice = feeData.gasPrice; }
-                                // Explicitly set untyped transaction to legacy
-                                tx.type = 0;
-                            }
-                            else {
-                                // getFeeData has failed us.
-                                logger.throwError("failed to get consistent fee data", logger_1.Logger.errors.UNSUPPORTED_OPERATION, {
-                                    operation: "signer.getFeeData"
-                                });
-                            }
-                        }
-                        else if (tx.type === 2) {
-                            // Explicitly using EIP-1559
-                            // Populate missing fee data
-                            if (tx.maxFeePerGas == null) {
-                                tx.maxFeePerGas = feeData.maxFeePerGas;
-                            }
-                            if (tx.maxPriorityFeePerGas == null) {
-                                tx.maxPriorityFeePerGas = feeData.maxPriorityFeePerGas;
-                            }
-                        }
-                        _a.label = 5;
-                    case 5:
-=======
                                 if (tx.maxFeePerGas == null) { tx.maxFeePerGas = feeData.maxFeePerGas; }
                                 if (tx.maxPriorityFeePerGas == null) { tx.maxPriorityFeePerGas = feeData.maxPriorityFeePerGas; }
                             }
                             */
                         }
->>>>>>> bfb649b8
                         // if (tx.nonce == null) { tx.nonce = this.getTransactionCount("pending"); }
                         if (tx.gasLimit == null) {
                             tx.gasLimit = this.estimateGas(tx).catch(function (error) {
