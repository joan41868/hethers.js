"use strict";

import { BlockTag, Provider, TransactionRequest, TransactionResponse } from "@ethersproject/abstract-provider";
import { BigNumber, BigNumberish } from "@ethersproject/bignumber";
import { Bytes, BytesLike } from "@ethersproject/bytes";
import { Deferrable, defineReadOnly, resolveProperties, shallowCopy } from "@ethersproject/properties";

import { Logger } from "@ethersproject/logger";
import { version } from "./_version";
import {Account} from "@ethersproject/address";
const logger = new Logger(version);

const allowedTransactionKeys: Array<string> = [
    "accessList", "chainId", "customData", "data", "from", "gasLimit", "gasPrice", "maxFeePerGas", "maxPriorityFeePerGas", "nonce", "to", "type", "value"
];

const forwardErrors = [
    Logger.errors.INSUFFICIENT_FUNDS,
    Logger.errors.NONCE_EXPIRED,
    Logger.errors.REPLACEMENT_UNDERPRICED,
];

// EIP-712 Typed Data
// See: https://eips.ethereum.org/EIPS/eip-712

export interface TypedDataDomain {
    name?: string;
    version?: string;
    chainId?: BigNumberish;
    verifyingContract?: string;
    salt?: BytesLike;
};

export interface TypedDataField {
    name: string;
    type: string;
};

// Sub-classes of Signer may optionally extend this interface to indicate
// they have a private key available synchronously
export interface ExternallyOwnedAccount {
    readonly address?: string;
    readonly account?: Account;
    readonly alias?: string;
    readonly privateKey: string;
}

// Sub-Class Notes:
//  - A Signer MUST always make sure, that if present, the "from" field
//    matches the Signer, before sending or signing a transaction
//  - A Signer SHOULD always wrap private information (such as a private
//    key or mnemonic) in a function, so that console.log does not leak
//    the data

// @TODO: This is a temporary measure to preserve backwards compatibility
//        In v6, the method on TypedDataSigner will be added to Signer
export interface TypedDataSigner {
    _signTypedData(domain: TypedDataDomain, types: Record<string, Array<TypedDataField>>, value: Record<string, any>): Promise<string>;
}

export abstract class Signer {
    readonly provider?: Provider;

    ///////////////////
    // Sub-classes MUST implement these

    // Returns the checksum address
    abstract getAddress(): Promise<string>

    // Returns the signed prefixed-message. This MUST treat:
    // - Bytes as a binary message
    // - string as a UTF8-message
    // i.e. "0x1234" is a SIX (6) byte string, NOT 2 bytes of data
    abstract signMessage(message: Bytes | string): Promise<string>;

    // Signs a transaction and returns the fully serialized, signed transaction.
    // The EXACT transaction MUST be signed, and NO additional properties to be added.
    // - This MAY throw if signing transactions is not supports, but if
    //   it does, sentTransaction MUST be overridden.
    abstract signTransaction(transaction: Deferrable<TransactionRequest>): Promise<string>;

    // Returns a new instance of the Signer, connected to provider.
    // This MAY throw if changing providers is not supported.
    abstract connect(provider: Provider): Signer;

    readonly _isSigner: boolean;


    ///////////////////
    // Sub-classes MUST call super
    constructor() {
        logger.checkAbstract(new.target, Signer);
        defineReadOnly(this, "_isSigner", true);
    }

    async getGasPrice(): Promise<BigNumber> {
        this._checkProvider("getGasPrice");
        return await this.provider.getGasPrice();
    }
    ///////////////////
    // Sub-classes MAY override these

    async getBalance(blockTag?: BlockTag): Promise<BigNumber> {
        this._checkProvider("getBalance");
        return await this.provider.getBalance(this.getAddress(), blockTag);
    }

    // Populates "from" if unspecified, and estimates the gas for the transaction
    async estimateGas(transaction: Deferrable<TransactionRequest>): Promise<BigNumber> {
        this._checkProvider("estimateGas");
        const tx = await resolveProperties(this.checkTransaction(transaction));
        return await this.provider.estimateGas(tx);
    }

    // Populates "from" if unspecified, and calls with the transaction
    async call(transaction: Deferrable<TransactionRequest>, blockTag?: BlockTag): Promise<string> {
        this._checkProvider("call");
        const tx = await resolveProperties(this.checkTransaction(transaction));
        return await this.provider.call(tx, blockTag);
    }

    // Populates all fields in a transaction, signs it and sends it to the network
    async sendTransaction(transaction: Deferrable<TransactionRequest>): Promise<TransactionResponse> {
        this._checkProvider("sendTransaction");
        const tx = await this.populateTransaction(transaction);
        // If transaction is ContractCreate (that is no `to` field is present). We must do `n`x Sign Transaction and
        // `n`x send Transactions
        const signedTx = await this.signTransaction(tx);
        return await this.provider.sendTransaction(signedTx);
    }

    async getChainId(): Promise<number> {
        this._checkProvider("getChainId");
        const network = await this.provider.getNetwork();
        return network.chainId;
    }


    async resolveName(name: string): Promise<string> {
        this._checkProvider("resolveName");
        return await this.provider.resolveName(name);
    }



    // Checks a transaction does not contain invalid keys and if
    // no "from" is provided, populates it.
    // - does NOT require a provider
    // - adds "from" is not present
    // - returns a COPY (safe to mutate the result)
    // By default called from: (overriding these prevents it)
    //   - call
    //   - estimateGas
    //   - populateTransaction (and therefor sendTransaction)
    checkTransaction(transaction: Deferrable<TransactionRequest>): Deferrable<TransactionRequest> {
        for (const key in transaction) {
            if (allowedTransactionKeys.indexOf(key) === -1) {
                logger.throwArgumentError("invalid transaction key: " + key, "transaction", transaction);
            }
        }

        const tx = shallowCopy(transaction);

        if (tx.from == null) {
            tx.from = this.getAddress();

        } else {
            // Make sure any provided address matches this signer
            tx.from = Promise.all([
                Promise.resolve(tx.from),
                this.getAddress()
            ]).then((result) => {
                // if (result[0].toLowerCase() !== result[1].toLowerCase()) {
                //     logger.throwArgumentError("from address mismatch", "transaction", transaction);
                // }
                return result[0];
            });
        }

        return tx;
    }

    // Populates ALL keys for a transaction and checks that "from" matches
    // this Signer. Should be used by sendTransaction but NOT by signTransaction.
    // By default called from: (overriding these prevents it)
    //   - sendTransaction
    //
    // Notes:
    //  - We allow gasPrice for EIP-1559 as long as it matches maxFeePerGas
    async populateTransaction(transaction: Deferrable<TransactionRequest>): Promise<TransactionRequest> {

        const tx: Deferrable<TransactionRequest> = await resolveProperties(this.checkTransaction(transaction))

        if (tx.to != null) {
            tx.to = Promise.resolve(tx.to).then(async (to) => {
                if (to == null) { return null; }
                const address = await this.resolveName(to.toString());
                if (address == null) {
                    logger.throwArgumentError("provided ENS name resolves to null", "tx.to", to);
                }
                return address;
            });

            // Prevent this error from causing an UnhandledPromiseException
            tx.to.catch((error) => {  });
        }

        // Do not allow mixing pre-eip-1559 and eip-1559 properties
        const hasEip1559 = (tx.maxFeePerGas != null || tx.maxPriorityFeePerGas != null);
        // if (tx.gasPrice != null && (tx.type === 2 || hasEip1559)) {
        //     logger.throwArgumentError("eip-1559 transaction do not support gasPrice", "transaction", transaction);
        // } else if ((tx.type === 0 || tx.type === 1) && hasEip1559) {
        //     logger.throwArgumentError("pre-eip-1559 transaction do not support maxFeePerGas/maxPriorityFeePerGas", "transaction", transaction);
        // }

        if ((tx.type === 2 || tx.type == null) && (tx.maxFeePerGas != null && tx.maxPriorityFeePerGas != null)) {
            // Fully-formed EIP-1559 transaction (skip getFeeData)
            tx.type = 2;

        } else if (tx.type === 0 || tx.type === 1) {
            // Explicit Legacy or EIP-2930 transaction

            // Populate missing gasPrice
<<<<<<< HEAD
=======
            // TODO: gas price
>>>>>>> bfb649b8
            // if (tx.gasPrice == null) { tx.gasPrice = this.getGasPrice(); }

        } else {
            /*
            // We need to get fee data to determine things
            // TODO: get the fee data somehow ( probably fee schedule in the hedera context )
            // const feeData = await this.getFeeData();

            if (tx.type == null) {
                // We need to auto-detect the intended type of this transaction...

                if (feeData.maxFeePerGas != null && feeData.maxPriorityFeePerGas != null) {
                    // The network supports EIP-1559!

                    // Upgrade transaction from null to eip-1559
                    tx.type = 2;

                    // if (tx.gasPrice != null) {
                        // Using legacy gasPrice property on an eip-1559 network,
                        // so use gasPrice as both fee properties
                        // const gasPrice = tx.gasPrice;
                        // delete tx.gasPrice;
                        // tx.maxFeePerGas = gasPrice;
                        // tx.maxPriorityFeePerGas = gasPrice;

                    // } else {
                    //     Populate missing fee data
                        // if (tx.maxFeePerGas == null) { tx.maxFeePerGas = feeData.maxFeePerGas; }
                        // if (tx.maxPriorityFeePerGas == null) { tx.maxPriorityFeePerGas = feeData.maxPriorityFeePerGas; }
                    // }

                } else if (feeData.gasPrice != null) {
                    // Network doesn't support EIP-1559...

                    // ...but they are trying to use EIP-1559 properties
                    if (hasEip1559) {
                        logger.throwError("network does not support EIP-1559", Logger.errors.UNSUPPORTED_OPERATION, {
                            operation: "populateTransaction"
                        });
                    }

                    // Populate missing fee data
                    // if (tx.gasPrice == null) { tx.gasPrice = feeData.gasPrice; }

                    // Explicitly set untyped transaction to legacy
                    tx.type = 0;

                } else {
                    // getFeeData has failed us.
                    logger.throwError("failed to get consistent fee data", Logger.errors.UNSUPPORTED_OPERATION, {
                        operation: "signer.getFeeData"
                    });
                }

            } else if (tx.type === 2) {
                // Explicitly using EIP-1559

                // Populate missing fee data
                if (tx.maxFeePerGas == null) { tx.maxFeePerGas = feeData.maxFeePerGas; }
                if (tx.maxPriorityFeePerGas == null) { tx.maxPriorityFeePerGas = feeData.maxPriorityFeePerGas; }
            }
            */
        }

        // if (tx.nonce == null) { tx.nonce = this.getTransactionCount("pending"); }

        if (tx.gasLimit == null) {
            tx.gasLimit = this.estimateGas(tx).catch((error) => {
                if (forwardErrors.indexOf(error.code) >= 0) {
                    throw error;
                }

                return logger.throwError("cannot estimate gas; transaction may fail or may require manual gas limit", Logger.errors.UNPREDICTABLE_GAS_LIMIT, {
                    error: error,
                    tx: tx
                });
            });
        }

        if (tx.chainId == null) {
            tx.chainId = this.getChainId();
        } else {
            tx.chainId = Promise.all([
                Promise.resolve(tx.chainId),
                this.getChainId()
            ]).then((results) => {
                if (results[1] !== 0 && results[0] !== results[1]) {
                    logger.throwArgumentError("chainId address mismatch", "transaction", transaction);
                }
                return results[0];
            });
        }

        return await resolveProperties(tx);
    }


    ///////////////////
    // Sub-classes SHOULD leave these alone

    _checkProvider(operation?: string): void {
        if (!this.provider) { logger.throwError("missing provider", Logger.errors.UNSUPPORTED_OPERATION, {
            operation: (operation || "_checkProvider") });
        }
    }

    static isSigner(value: any): value is Signer {
        return !!(value && value._isSigner);
    }
}

export class VoidSigner extends Signer implements TypedDataSigner {
    readonly address: string;

    constructor(address: string, provider?: Provider) {
        logger.checkNew(new.target, VoidSigner);
        super();
        defineReadOnly(this, "address", address);
        defineReadOnly(this, "provider", provider || null);
    }

    getAddress(): Promise<string> {
        return Promise.resolve(this.address);
    }

    _fail(message: string, operation: string): Promise<any> {
        return Promise.resolve().then(() => {
            logger.throwError(message, Logger.errors.UNSUPPORTED_OPERATION, { operation: operation });
        });
    }

    signMessage(message: Bytes | string): Promise<string> {
        return this._fail("VoidSigner cannot sign messages", "signMessage");
    }

    signTransaction(transaction: Deferrable<TransactionRequest>): Promise<string> {
        return this._fail("VoidSigner cannot sign transactions", "signTransaction");
    }

    _signTypedData(domain: TypedDataDomain, types: Record<string, Array<TypedDataField>>, value: Record<string, any>): Promise<string> {
        return this._fail("VoidSigner cannot sign typed data", "signTypedData");
    }

    connect(provider: Provider): VoidSigner {
        return new VoidSigner(this.address, provider);
    }
}
<|MERGE_RESOLUTION|>--- conflicted
+++ resolved
@@ -221,10 +221,7 @@
             // Explicit Legacy or EIP-2930 transaction
 
             // Populate missing gasPrice
-<<<<<<< HEAD
-=======
             // TODO: gas price
->>>>>>> bfb649b8
             // if (tx.gasPrice == null) { tx.gasPrice = this.getGasPrice(); }
 
         } else {
