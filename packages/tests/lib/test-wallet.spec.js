'use strict';
var __createBinding = (this && this.__createBinding) || (Object.create ? (function(o, m, k, k2) {
    if (k2 === undefined) k2 = k;
    Object.defineProperty(o, k2, { enumerable: true, get: function() { return m[k]; } });
}) : (function(o, m, k, k2) {
    if (k2 === undefined) k2 = k;
    o[k2] = m[k];
}));
var __setModuleDefault = (this && this.__setModuleDefault) || (Object.create ? (function(o, v) {
    Object.defineProperty(o, "default", { enumerable: true, value: v });
}) : function(o, v) {
    o["default"] = v;
});
var __importStar = (this && this.__importStar) || function (mod) {
    if (mod && mod.__esModule) return mod;
    var result = {};
    if (mod != null) for (var k in mod) if (k !== "default" && Object.prototype.hasOwnProperty.call(mod, k)) __createBinding(result, mod, k);
    __setModuleDefault(result, mod);
    return result;
};
var __awaiter = (this && this.__awaiter) || function (thisArg, _arguments, P, generator) {
    function adopt(value) { return value instanceof P ? value : new P(function (resolve) { resolve(value); }); }
    return new (P || (P = Promise))(function (resolve, reject) {
        function fulfilled(value) { try { step(generator.next(value)); } catch (e) { reject(e); } }
        function rejected(value) { try { step(generator["throw"](value)); } catch (e) { reject(e); } }
        function step(result) { result.done ? resolve(result.value) : adopt(result.value).then(fulfilled, rejected); }
        step((generator = generator.apply(thisArg, _arguments || [])).next());
    });
};
var __generator = (this && this.__generator) || function (thisArg, body) {
    var _ = { label: 0, sent: function() { if (t[0] & 1) throw t[1]; return t[1]; }, trys: [], ops: [] }, f, y, t, g;
    return g = { next: verb(0), "throw": verb(1), "return": verb(2) }, typeof Symbol === "function" && (g[Symbol.iterator] = function() { return this; }), g;
    function verb(n) { return function (v) { return step([n, v]); }; }
    function step(op) {
        if (f) throw new TypeError("Generator is already executing.");
        while (_) try {
            if (f = 1, y && (t = op[0] & 2 ? y["return"] : op[0] ? y["throw"] || ((t = y["return"]) && t.call(y), 0) : y.next) && !(t = t.call(y, op[1])).done) return t;
            if (y = 0, t) op = [op[0] & 2, t.value];
            switch (op[0]) {
                case 0: case 1: t = op; break;
                case 4: _.label++; return { value: op[1], done: false };
                case 5: _.label++; y = op[1]; op = [0]; continue;
                case 7: op = _.ops.pop(); _.trys.pop(); continue;
                default:
                    if (!(t = _.trys, t = t.length > 0 && t[t.length - 1]) && (op[0] === 6 || op[0] === 2)) { _ = 0; continue; }
                    if (op[0] === 3 && (!t || (op[1] > t[0] && op[1] < t[3]))) { _.label = op[1]; break; }
                    if (op[0] === 6 && _.label < t[1]) { _.label = t[1]; t = op; break; }
                    if (t && _.label < t[2]) { _.label = t[2]; _.ops.push(op); break; }
                    if (t[2]) _.ops.pop();
                    _.trys.pop(); continue;
            }
            op = body.call(thisArg, _);
        } catch (e) { op = [6, e]; y = 0; } finally { f = t = 0; }
        if (op[0] & 5) throw op[1]; return { value: op[0] ? op[1] : void 0, done: true };
    }
};
var __importDefault = (this && this.__importDefault) || function (mod) {
    return (mod && mod.__esModule) ? mod : { "default": mod };
};
Object.defineProperty(exports, "__esModule", { value: true });
var assert_1 = __importDefault(require("assert"));
var ethers_1 = require("ethers");
var testcases_1 = require("@ethersproject/testcases");
var utils = __importStar(require("./utils"));
var utils_1 = require("ethers/lib/utils");
var sdk_1 = require("@hashgraph/sdk");
var fs_1 = require("fs");
var proto_1 = require("@hashgraph/proto");
/**
 * Helper function that returns a Wallet instance from the provided ED25519 credentials,
 * provided from portal.hedera.com
 * @param account
 * @param provider
 */
var createWalletFromED25519 = function (account, provider) { return __awaiter(void 0, void 0, void 0, function () {
    var edPrivateKey, client, randomWallet, protoKey, newAccountKey, accountCreate, receipt, newAccountId, hederaEoa;
    return __generator(this, function (_a) {
        switch (_a.label) {
            case 0:
                edPrivateKey = sdk_1.PrivateKey.fromString(account.operator.privateKey);
                client = sdk_1.Client.forNetwork(account.network);
                randomWallet = ethers_1.ethers.Wallet.createRandom();
                protoKey = proto_1.Key.create({
                    ECDSASecp256k1: (0, utils_1.arrayify)(randomWallet._signingKey().compressedPublicKey)
                });
                newAccountKey = sdk_1.Key._fromProtobufKey(protoKey);
                return [4 /*yield*/, new sdk_1.AccountCreateTransaction()
                        .setKey(newAccountKey)
                        .setTransactionId(sdk_1.TransactionId.generate(account.operator.accountId))
                        .setInitialBalance(new sdk_1.Hbar(10))
                        .setNodeAccountIds([new sdk_1.AccountId(0, 0, 3)])
                        .freeze()
                        .sign(edPrivateKey)];
            case 1: return [4 /*yield*/, (_a.sent())
                    .execute(client)];
            case 2:
                accountCreate = _a.sent();
                return [4 /*yield*/, accountCreate.getReceipt(client)];
            case 3:
                receipt = _a.sent();
                newAccountId = receipt.accountId.toString();
                hederaEoa = {
                    account: newAccountId,
                    privateKey: randomWallet.privateKey
                };
                // @ts-ignore
                return [2 /*return*/, new ethers_1.ethers.Wallet(hederaEoa, provider)];
        }
    });
}); };
describe('Test JSON Wallets', function () {
    var tests = (0, testcases_1.loadTests)('wallets');
    tests.forEach(function (test) {
        it(('decrypts wallet - ' + test.name), function () {
            return __awaiter(this, void 0, void 0, function () {
                var wallet, walletAddress, provider, walletConnected, wallet2, wallet2;
                return __generator(this, function (_a) {
                    switch (_a.label) {
                        case 0:
                            this.timeout(1200000);
                            return [4 /*yield*/, ethers_1.ethers.Wallet.fromEncryptedJson(test.json, test.password)];
                        case 1:
                            wallet = _a.sent();
                            assert_1.default.strictEqual(wallet.privateKey, test.privateKey, 'generated correct private key - ' + wallet.privateKey);
                            if (!test.hasAddress) return [3 /*break*/, 3];
                            assert_1.default.ok((ethers_1.ethers.utils.getJsonWalletAddress(test.json) !== null), 'detect encrypted JSON wallet');
                            assert_1.default.strictEqual(wallet.address.toLowerCase(), test.address, 'generate correct address - ' + wallet.address);
                            return [4 /*yield*/, wallet.getAddress()];
                        case 2:
                            walletAddress = _a.sent();
                            assert_1.default.strictEqual(walletAddress.toLowerCase(), test.address, 'generate correct address - ' + wallet.address);
                            _a.label = 3;
                        case 3:
                            // Test connect
                            {
                                provider = ethers_1.ethers.providers.getDefaultProvider();
                                walletConnected = wallet.connect(provider);
                                assert_1.default.strictEqual(walletConnected.provider, provider, "provider is connected");
                                assert_1.default.ok((wallet.provider == null), "original wallet provider is null");
                                if (test.hasAddress) {
                                    assert_1.default.strictEqual(walletConnected.address.toLowerCase(), test.address, "connected correct address - " + wallet.address);
                                }
                            }
                            // Make sure it can accept a SigningKey
                            {
                                wallet2 = new ethers_1.ethers.Wallet(wallet._signingKey());
                                assert_1.default.equal(wallet2.privateKey, test.privateKey, 'generated correct private key - ' + wallet2.privateKey);
                            }
                            // Test the sync decryption (this wallet is light, so it is safe)
                            if (test.name === "life") {
                                wallet2 = ethers_1.ethers.Wallet.fromEncryptedJsonSync(test.json, test.password);
                                assert_1.default.equal(wallet2.privateKey, test.privateKey, 'generated correct private key - ' + wallet2.privateKey);
                            }
                            if (test.mnemonic) {
                                assert_1.default.equal(wallet.mnemonic.phrase, test.mnemonic, 'mnemonic enabled encrypted wallet has a mnemonic phrase');
                            }
                            return [2 /*return*/];
                    }
                });
            });
        });
    });
    // A few extra test cases to test encrypting/decrypting
    ['one', 'two', 'three'].forEach(function (i) {
        var password = 'foobar' + i;
        var wallet = ethers_1.ethers.Wallet.createRandom({ path: "m/56'/82", extraEntropy: utils.randomHexString('test-' + i, 32) });
        wallet = wallet.connectAccount("0.0.1001");
        it('encrypts and decrypts a random wallet - ' + i, function () {
            this.timeout(1200000);
            return wallet.encrypt(password).then(function (json) {
                return ethers_1.ethers.Wallet.fromEncryptedJson(json, password).then(function (decryptedWallet) {
                    assert_1.default.strictEqual(decryptedWallet.address, wallet.address, 'decrypted wallet - ' + wallet.privateKey);
                    assert_1.default.strictEqual(decryptedWallet.mnemonic.phrase, wallet.mnemonic.phrase, "decrypted wallet mnemonic - " + wallet.privateKey);
                    assert_1.default.strictEqual(decryptedWallet.mnemonic.path, wallet.mnemonic.path, "decrypted wallet path - " + wallet.privateKey);
                    return decryptedWallet.encrypt(password).then(function (encryptedWallet) {
                        var parsedWallet = JSON.parse(encryptedWallet);
                        assert_1.default.strictEqual(decryptedWallet.address.toLowerCase().substring(2), parsedWallet.address, 're-encrypted wallet - ' + wallet.privateKey);
                    });
                });
            });
        });
    });
});
describe('Test Transaction Signing and Parsing', function () {
    // FIXME
    //  unit tests for this functionality is present
    //  at branches `feat/signing-and-sending-transactions` and/or `contract-interaction`
    // function checkTransaction(parsedTransaction: any, test: TestCase.SignedTransaction): any {
    //     let transaction: any = { };
    //
    //     ['nonce', 'gasLimit', 'gasPrice', 'to', 'value', 'data'].forEach((key: (keyof TestCase.SignedTransaction)) => {
    //         let expected = test[key];
    //
    //         let value = parsedTransaction[key];
    //
    //         if ([ "gasLimit", "gasPrice", "value"].indexOf(key) >= 0) {
    //             assert.ok((ethers.BigNumber.isBigNumber(value)),
    //                 'parsed into a big number - ' + key);
    //             value = value.toHexString();
    //
    //             if (!expected || expected === '0x') { expected = '0x00'; }
    //
    //         } else if (key === 'nonce') {
    //             assert.equal(typeof(value), 'number',
    //                 'parse into a number - nonce');
    //
    //             value = ethers.utils.hexlify(value);
    //
    //             if (!expected || expected === '0x') { expected = '0x00'; }
    //
    //         } else if (key === 'data') {
    //             if (!expected) { expected = '0x'; }
    //
    //         } else if (key === 'to') {
    //             if (value) {
    //                 // Make sure the address is valid
    //                 ethers.utils.getAddress(value);
    //                 value = value.toLowerCase();
    //             }
    //         }
    //
    //         assert.equal(value, expected, 'parses ' + key + ' (legacy)');
    //
    //         transaction[key] = test[key];
    //     });
    //
    //     return transaction;
    // }
    // FIXME - separate tests with `it`
    var tests = (0, testcases_1.loadTests)('transactions');
    tests.forEach(function (test) {
        // it(('parses and signs transaction - ' + test.name), function() {
        //     this.timeout(120000);
        //
        //     let signingKey = new ethers.utils.SigningKey(test.privateKey);
        //     let signDigest = signingKey.signDigest.bind(signingKey);
        //
        //     // Legacy parsing unsigned transaction
        //     checkTransaction(ethers.utils.parseTransaction(test.unsignedTransaction), test);
        //
        //     let parsedTransaction = ethers.utils.parseTransaction(test.signedTransaction);
        //     let transaction = checkTransaction(parsedTransaction, test);
        //
        //     // Legacy signed transaction ecrecover
        //     // assert.equal(parsedTransaction.from, ethers.utils.getAddress(test.accountAddress),
        //     //     'computed from');
        //
        //     // Legacy transaction chain ID
        //     // assert.equal(parsedTransaction.chainId, 0, 'parses chainId (legacy)');
        //
        //     // Legacy serializes unsigned transaction
        //     (function() {
        //         let unsignedTx = ethers.utils.serializeTransaction(transaction);
        //         assert.equal(unsignedTx, test.unsignedTransaction,
        //             'serializes unsigned transaction (legacy)');
        //
        //         // Legacy signed serialized transaction
        //         let signature = signDigest(ethers.utils.keccak256(unsignedTx));
        //         assert.equal(ethers.utils.serializeTransaction(transaction, signature), test.signedTransaction,
        //             'signs transaction (legacy)');
        //     })();
        //
        //
        //     // EIP155
        //
        //     // EIP-155 parsing unsigned transaction
        //     let parsedUnsignedTransactionChainId5 = ethers.utils.parseTransaction(test.unsignedTransactionChainId5);
        //     checkTransaction(parsedUnsignedTransactionChainId5, test);
        //     // assert.equal(parsedUnsignedTransactionChainId5.chainId, 5, 'parses chainId (eip155)');
        //
        //     // EIP-155 fields
        //     let parsedTransactionChainId5 = ethers.utils.parseTransaction(test.signedTransactionChainId5);
        //
        //     type TxStringKey = 'data' | 'from' | 'nonce' | 'to';
        //     ['data', 'from', 'nonce', 'to'].forEach((key: TxStringKey) => {
        //         assert.equal(parsedTransaction[key], parsedTransactionChainId5[key],
        //             'parses ' + key + ' (eip155)');
        //     });
        //
        //     type TxNumberKey = 'gasLimit' | 'gasPrice' | 'value';
        //     ['gasLimit', 'gasPrice', 'value'].forEach((key: TxNumberKey) => {
        //         assert.ok(parsedTransaction[key].eq(parsedTransactionChainId5[key]),
        //             'parses ' + key + ' (eip155)');
        //     });
        //
        //     // EIP-155 chain ID
        //     assert.equal(parsedTransactionChainId5.chainId, 5,
        //         'parses chainId (eip155)');
        //
        //     transaction.chainId = 5;
        //
        //     (function() {
        //         // EIP-155 serialized unsigned transaction
        //         let unsignedTx = ethers.utils.serializeTransaction(transaction);
        //         assert.equal(unsignedTx, test.unsignedTransactionChainId5,
        //             'serializes unsigned transaction (eip155) ');
        //
        //         // EIP-155 signed serialized transaction
        //         let signature = signDigest(ethers.utils.keccak256(unsignedTx));
        //         assert.equal(ethers.utils.serializeTransaction(transaction, signature), test.signedTransactionChainId5,
        //             'signs transaction (eip155)');
        //     })();
        // });
    });
    tests.forEach(function (test) {
        it(('wallet signs transaction - ' + test.name), function () {
            return __awaiter(this, void 0, void 0, function () {
                return __generator(this, function (_a) {
                    this.timeout(120000);
                    return [2 /*return*/];
                });
            });
        });
    });
});
describe('Test Signing Messages', function () {
    var tests = [
        // See: https://etherscan.io/verifySig/57
        {
            address: '0x14791697260E4c9A71f18484C9f997B308e59325',
            name: 'string("hello world")',
            message: 'hello world',
            messageHash: '0xd9eba16ed0ecae432b71fe008c98cc872bb4cc214d3220a36f365326cf807d68',
            privateKey: '0x0123456789012345678901234567890123456789012345678901234567890123',
            signature: '0xddd0a7290af9526056b4e35a077b9a11b513aa0028ec6c9880948544508f3c63265e99e47ad31bb2cab9646c504576b3abc6939a1710afc08cbf3034d73214b81c'
        },
        // See: https://github.com/ethers-io/ethers.js/issues/80
        {
            address: '0xD351c7c627ad5531Edb9587f4150CaF393c33E87',
            name: 'bytes(0x47173285...4cb01fad)',
            message: ethers_1.ethers.utils.arrayify('0x47173285a8d7341e5e972fc677286384f802f8ef42a5ec5f03bbfa254cb01fad'),
            messageHash: '0x93100cc9477ba6522a2d7d5e83d0e075b167224ed8aa0c5860cfd47fa9f22797',
            privateKey: '0x51d1d6047622bca92272d36b297799ecc152dc2ef91b229debf84fc41e8c73ee',
            signature: '0x546f0c996fa4cfbf2b68fd413bfb477f05e44e66545d7782d87d52305831cd055fc9943e513297d0f6755ad1590a5476bf7d1761d4f9dc07dfe473824bbdec751b'
        },
        // See: https://github.com/ethers-io/ethers.js/issues/85
        {
            address: '0xe7deA7e64B62d1Ca52f1716f29cd27d4FE28e3e1',
            name: 'zero-prefixed signature',
            message: ethers_1.ethers.utils.arrayify(ethers_1.ethers.utils.id('0x7f23b5eed5bc7e89f267f339561b2697faab234a2')),
            messageHash: '0x06c9d148d268f9a13d8f94f4ce351b0beff3b9ba69f23abbf171168202b2dd67',
            privateKey: '0x09a11afa58d6014843fd2c5fd4e21e7fadf96ca2d8ce9934af6b8e204314f25c',
            signature: '0x7222038446034a0425b6e3f0cc3594f0d979c656206408f937c37a8180bb1bea047d061e4ded4aeac77fa86eb02d42ba7250964ac3eb9da1337090258ce798491c'
        }
    ];
    tests.forEach(function (test) {
        it(('signs a message "' + test.name + '"'), function () {
            this.timeout(120000);
            var wallet = new ethers_1.ethers.Wallet(test.privateKey);
            return wallet.signMessage(test.message).then(function (signature) {
                assert_1.default.equal(signature, test.signature, 'computes message signature');
            });
        });
    });
    tests.forEach(function (test) {
        it(('verifies a message "' + test.name + '"'), function () {
            this.timeout(120000);
            var wallet = new ethers_1.ethers.Wallet(test.privateKey);
            var publicKey = ethers_1.ethers.utils.verifyMessage(test.message, test.signature);
            assert_1.default.strictEqual(wallet.publicKey, publicKey);
        });
    });
    tests.forEach(function (test) {
        it(('hashes a message "' + test.name + '"'), function () {
            this.timeout(120000);
            var hash = ethers_1.ethers.utils.hashMessage(test.message);
            assert_1.default.equal(hash, test.messageHash, 'calculates message hash');
        });
    });
});
describe("Serialize Transactions", function () {
    it("allows odd-length numeric values", function () {
        ethers_1.ethers.utils.serializeTransaction({
            gasLimit: "0x1",
            gasPrice: "0x1",
            value: "0x1"
        });
        //console.log(result);
    });
});
describe("Wallet Errors", function () {
    it("fails on privateKey/address mismatch", function () {
        assert_1.default.throws(function () {
            var wallet = new ethers_1.ethers.Wallet({
                privateKey: "0x6a73cd9b03647e83ef937888a5258a26e4c766dbf41ddd974f15e32d09cfe9c0",
                alias: "0.0.BLZ906RnM9t5+nzS4Cq8wkLA1uWU3tvKa+7wIqznr6zvkrdJYX+bwkUOdj/yfkp5gSrjxw/Jy7Hm7NsXWs0vRsg="
            });
            console.log(wallet);
        }, function (error) {
            return error.reason === "privateKey/alias mismatch";
        });
    });
    it("fails on mnemonic/address mismatch", function () {
        assert_1.default.throws(function () {
            var wallet = new ethers_1.ethers.Wallet({
                privateKey: "0x6a73cd9b03647e83ef937888a5258a26e4c766dbf41ddd974f15e32d09cfe9c0",
                mnemonic: {
                    phrase: "pact grief smile usage kind pledge river excess garbage mixed olive receive"
                }
            });
            console.log(wallet);
        }, function (error) {
            return error.reason === "mnemonic/privateKey mismatch";
        });
    });
    // it("fails on from mismatch", function() {
    //     const wallet = new ethers.Wallet("0x6a73cd9b03647e83ef937888a5258a26e4c766dbf41ddd974f15e32d09cfe9c0");
    //     return new Promise(async (resolve, reject) => {
    //         try {
    //             await wallet.signTransaction({
    //                 from: "0x3f4f037dfc910a3517b9a5b23cf036ffae01a5a7"
    //             });
    //         } catch (error) {
    //             if (error.code === ethers.utils.Logger.errors.INVALID_ARGUMENT && error.argument === "transaction.from") {
    //                 resolve(true);
    //                 return;
    //             }
    //         }
    //
    //         reject(new Error("assert failed; did not throw"));
    //     });
    // });
});
describe("Wallet tx signing", function () {
    var hederaEoa = {
        account: "0.0.1280",
        privateKey: "0x074cc0bd198d1bc91f668c59b46a1e74fd13215661e5a7bd42ad0d324476295d"
    };
    var provider = ethers_1.ethers.providers.getDefaultProvider('previewnet');
    // @ts-ignore
    var wallet = new ethers_1.ethers.Wallet(hederaEoa, provider);
    it("Should sign ContractCall", function () {
        return __awaiter(this, void 0, void 0, function () {
            var data, tx, signed, fromBytes, cc;
            return __generator(this, function (_a) {
                switch (_a.label) {
                    case 0:
                        data = Buffer.from("\"abi\":{},\"values\":{}").toString('hex');
                        tx = {
                            to: (0, utils_1.getAddressFromAccount)("0.0.98"),
                            from: wallet.address,
                            data: '0x' + data,
                            gasLimit: 100000
                        };
                        return [4 /*yield*/, wallet.signTransaction(tx)];
                    case 1:
                        signed = _a.sent();
                        assert_1.default.ok(signed !== "", "Unexpected nil signed tx");
                        fromBytes = sdk_1.Transaction.fromBytes((0, utils_1.arrayify)(signed));
                        cc = fromBytes;
                        assert_1.default.ok(cc.gas.toNumber() === tx.gasLimit, "Gas mismatch");
                        return [2 /*return*/];
                }
            });
        });
    });
    it("Should sign ContractCreate", function () {
        return __awaiter(this, void 0, void 0, function () {
            var tx, signed, fromBytes, cc;
            return __generator(this, function (_a) {
                switch (_a.label) {
                    case 0:
                        tx = {
                            from: wallet.address,
                            gasLimit: 10000,
                            customData: {
                                bytecodeFileId: "0.0.122121"
                            }
                        };
                        return [4 /*yield*/, wallet.signTransaction(tx)];
                    case 1:
                        signed = _a.sent();
                        assert_1.default.ok(signed !== "", "Unexpected nil signed tx");
                        fromBytes = sdk_1.Transaction.fromBytes((0, utils_1.arrayify)(signed));
                        cc = fromBytes;
                        assert_1.default.ok(cc.gas.toNumber() === tx.gasLimit, "Gas mismatch");
                        return [2 /*return*/];
                }
            });
        });
    });
    it("Should sign FileCreate", function () {
        return __awaiter(this, void 0, void 0, function () {
            var tx, signed, fromBytes, fc;
            return __generator(this, function (_a) {
                switch (_a.label) {
                    case 0:
                        tx = {
                            from: wallet.address,
                            gasLimit: 10000,
                            customData: {
                                fileChunk: "Hello world! I will definitely break your smart contract experience",
                                fileKey: sdk_1.PublicKey.fromString("302a300506032b65700321004aed2e9e0cb6cbcd12b58476a2c39875d27e2a856444173830cc1618d32ca2f0")
                            }
                        };
                        return [4 /*yield*/, wallet.signTransaction(tx)];
                    case 1:
                        signed = _a.sent();
                        assert_1.default.ok(signed !== "", "Unexpected nil signed tx");
                        fromBytes = sdk_1.Transaction.fromBytes((0, utils_1.arrayify)(signed));
                        fc = fromBytes;
                        assert_1.default.ok(Buffer.from(fc.contents).toString() == tx.customData.fileChunk, "Contents mismatch");
                        return [2 /*return*/];
                }
            });
        });
    });
    it("Should sign FileAppend", function () {
        return __awaiter(this, void 0, void 0, function () {
            var tx, signed, fromBytes, fa;
            return __generator(this, function (_a) {
                switch (_a.label) {
                    case 0:
                        tx = {
                            from: wallet.address,
                            gasLimit: 10000,
                            customData: {
                                fileChunk: "Hello world! I will definitely break your smart contract experience",
                                fileId: "0.0.12212"
                            }
                        };
                        return [4 /*yield*/, wallet.signTransaction(tx)];
                    case 1:
                        signed = _a.sent();
                        assert_1.default.ok(signed !== "", "Unexpected nil signed tx");
                        fromBytes = sdk_1.Transaction.fromBytes((0, utils_1.arrayify)(signed));
                        fa = fromBytes;
                        assert_1.default.ok(Buffer.from(fa.contents).toString() == tx.customData.fileChunk, "Contents mismatch");
                        assert_1.default.ok(fa.fileId.toString() == tx.customData.fileId, "FileId mismatch");
                        return [2 /*return*/];
                }
            });
        });
    });
});
describe("Wallet getters", function () {
    it("Should get proper mainnet chainId", function () {
        return __awaiter(this, void 0, void 0, function () {
            var provider, wallet, chainId;
            return __generator(this, function (_a) {
                switch (_a.label) {
                    case 0:
                        provider = ethers_1.ethers.providers.getDefaultProvider("mainnet");
                        wallet = ethers_1.ethers.Wallet.createRandom().connect(provider);
                        return [4 /*yield*/, wallet.getChainId()];
                    case 1:
                        chainId = _a.sent();
                        assert_1.default.strictEqual(chainId, 290);
                        return [2 /*return*/];
                }
            });
        });
    });
    it("Should get proper testnet chainId", function () {
        return __awaiter(this, void 0, void 0, function () {
            var provider, wallet, chainId;
            return __generator(this, function (_a) {
                switch (_a.label) {
                    case 0:
                        provider = ethers_1.ethers.providers.getDefaultProvider("testnet");
                        wallet = ethers_1.ethers.Wallet.createRandom().connect(provider);
                        return [4 /*yield*/, wallet.getChainId()];
                    case 1:
                        chainId = _a.sent();
                        assert_1.default.strictEqual(chainId, 291);
                        return [2 /*return*/];
                }
            });
        });
    });
    it("Should get proper previewnet chainId", function () {
        return __awaiter(this, void 0, void 0, function () {
            var provider, wallet, chainId;
            return __generator(this, function (_a) {
                switch (_a.label) {
                    case 0:
                        provider = ethers_1.ethers.providers.getDefaultProvider("previewnet");
                        wallet = ethers_1.ethers.Wallet.createRandom().connect(provider);
                        return [4 /*yield*/, wallet.getChainId()];
                    case 1:
                        chainId = _a.sent();
                        assert_1.default.strictEqual(chainId, 292);
                        return [2 /*return*/];
                }
            });
        });
    });
});
describe("Wallet local calls", function () {
    return __awaiter(this, void 0, void 0, function () {
        var hederaEoa, provider, wallet, contractAddr, abi, contract, balanceOfParams, _a, _b, _c;
        return __generator(this, function (_d) {
            switch (_d.label) {
                case 0:
                    hederaEoa = {
                        account: '0.0.29511337',
                        privateKey: '0x409836c5c296fe800fcac721093c68c78c4c03a1f88cb10bbdf01ecc49247132'
                    };
                    provider = ethers_1.ethers.providers.getDefaultProvider('testnet');
                    wallet = new ethers_1.ethers.Wallet(hederaEoa, provider);
                    contractAddr = '0000000000000000000000000000000001b34cbb';
                    abi = JSON.parse((0, fs_1.readFileSync)('examples/assets/abi/GLDToken_abi.json').toString());
                    contract = ethers_1.ethers.ContractFactory.getContract(contractAddr, abi, wallet);
                    _b = (_a = contract.interface).encodeFunctionData;
                    _c = ['balanceOf'];
                    return [4 /*yield*/, wallet.getAddress()];
                case 1:
                    balanceOfParams = _b.apply(_a, _c.concat([[
                            _d.sent()
                        ]]));
                    // skipped - no balance in account
                    xit("Should be able to perform local call", function () {
                        return __awaiter(this, void 0, void 0, function () {
                            var balanceOfTx, response;
                            return __generator(this, function (_a) {
                                switch (_a.label) {
                                    case 0:
                                        balanceOfTx = {
                                            to: contractAddr,
                                            gasLimit: 30000,
                                            data: (0, utils_1.arrayify)(balanceOfParams),
                                        };
                                        return [4 /*yield*/, wallet.call(balanceOfTx)];
                                    case 1:
                                        response = _a.sent();
                                        assert_1.default.notStrictEqual(response, null);
                                        return [2 /*return*/];
                                }
                            });
                        });
                    });
                    // skipped - no balance in account
                    xit('should fail on contract revert', function () {
                        return __awaiter(this, void 0, void 0, function () {
                            var balanceOfTx, err_1;
                            return __generator(this, function (_a) {
                                switch (_a.label) {
                                    case 0:
                                        this.timeout(60000);
                                        balanceOfTx = {
                                            to: contractAddr,
                                            gasLimit: 50000,
                                            data: "0x",
                                            nodeId: "0.0.3"
                                        };
                                        _a.label = 1;
                                    case 1:
                                        _a.trys.push([1, 3, , 4]);
                                        return [4 /*yield*/, wallet.call(balanceOfTx)];
                                    case 2:
                                        _a.sent();
                                        return [3 /*break*/, 4];
                                    case 3:
                                        err_1 = _a.sent();
                                        assert_1.default.strictEqual(err_1.code, utils_1.Logger.errors.UNPREDICTABLE_GAS_LIMIT);
                                        return [3 /*break*/, 4];
                                    case 4: return [2 /*return*/];
                                }
                            });
                        });
                    });
                    it('should fail on insufficient gas', function () {
                        return __awaiter(this, void 0, void 0, function () {
                            var balanceOfTx, err_2;
                            return __generator(this, function (_a) {
                                switch (_a.label) {
                                    case 0:
                                        this.timeout(60000);
                                        balanceOfTx = {
                                            to: contractAddr,
                                            gasLimit: 100,
                                            data: (0, utils_1.arrayify)(balanceOfParams),
                                            nodeId: "0.0.3"
                                        };
                                        _a.label = 1;
                                    case 1:
                                        _a.trys.push([1, 3, , 4]);
                                        return [4 /*yield*/, wallet.call(balanceOfTx)];
                                    case 2:
                                        _a.sent();
                                        return [3 /*break*/, 4];
                                    case 3:
                                        err_2 = _a.sent();
                                        assert_1.default.strictEqual(err_2.code, utils_1.Logger.errors.INSUFFICIENT_FUNDS);
                                        return [3 /*break*/, 4];
                                    case 4: return [2 /*return*/];
                                }
                            });
                        });
                    });
                    it('should fail on invalid contract', function () {
                        return __awaiter(this, void 0, void 0, function () {
                            var balanceOfTx, err_3;
                            return __generator(this, function (_a) {
                                switch (_a.label) {
                                    case 0:
                                        this.timeout(60000);
                                        balanceOfTx = {
                                            // incorrect addr
                                            to: 'z000000000000000000000000000000001b34cbb',
                                            gasLimit: 30000,
                                            data: (0, utils_1.arrayify)(balanceOfParams),
                                            nodeId: "0.0.3"
                                        };
                                        _a.label = 1;
                                    case 1:
                                        _a.trys.push([1, 3, , 4]);
                                        return [4 /*yield*/, wallet.call(balanceOfTx)];
                                    case 2:
                                        _a.sent();
                                        return [3 /*break*/, 4];
                                    case 3:
                                        err_3 = _a.sent();
                                        assert_1.default.strictEqual(err_3.code, utils_1.Logger.errors.INVALID_ARGUMENT);
                                        return [3 /*break*/, 4];
                                    case 4: return [2 /*return*/];
                                }
                            });
                        });
                    });
                    return [2 /*return*/];
            }
        });
    });
});
describe("Wallet createAccount", function () {
    var _this = this;
    var wallet, newAccount, newAccountPublicKey, provider;
    var timeout = 60000;
<<<<<<< HEAD
    before(function () { return __awaiter(_this, void 0, void 0, function () {
        var account;
        return __generator(this, function (_a) {
            switch (_a.label) {
                case 0:
                    account = {
                        "operator": {
                            "accountId": "0.0.19041642",
                            "publicKey": "302a300506032b6570032100049d07fb89aa8f5e54eccd7b92846d9839404e8c0af8489a9a511422be958b2f",
                            "privateKey": "302e020100300506032b6570042204207ef3437273a5146e4e504a6e22c5caedf07cb0821f01bc05d18e8e716f77f66c"
                        },
                        "network": {
                            "0.testnet.hedera.com:50211": "0.0.3",
                            "1.testnet.hedera.com:50211": "0.0.4",
                            "2.testnet.hedera.com:50211": "0.0.5",
                            "3.testnet.hedera.com:50211": "0.0.6"
                        }
                    };
                    this.timeout(timeout);
                    provider = ethers_1.ethers.providers.getDefaultProvider('testnet');
                    return [4 /*yield*/, createWalletFromED25519(account, provider)];
                case 1:
                    wallet = _a.sent();
                    return [2 /*return*/];
            }
=======
    before(function () {
        return __awaiter(this, void 0, void 0, function () {
            var account;
            return __generator(this, function (_a) {
                switch (_a.label) {
                    case 0:
                        account = {
                            "operator": {
                                "accountId": "0.0.19041642",
                                "publicKey": "302a300506032b6570032100049d07fb89aa8f5e54eccd7b92846d9839404e8c0af8489a9a511422be958b2f",
                                "privateKey": "302e020100300506032b6570042204207ef3437273a5146e4e504a6e22c5caedf07cb0821f01bc05d18e8e716f77f66c"
                            },
                            "network": {
                                "0.testnet.hedera.com:50211": "0.0.3",
                                "1.testnet.hedera.com:50211": "0.0.4",
                                "2.testnet.hedera.com:50211": "0.0.5",
                                "3.testnet.hedera.com:50211": "0.0.6"
                            }
                        };
                        this.timeout(timeout);
                        provider = ethers_1.ethers.providers.getDefaultProvider('testnet');
                        return [4 /*yield*/, createWalletFromED25519(account, provider)];
                    case 1:
                        wallet = _a.sent();
                        return [2 /*return*/];
                }
            });
>>>>>>> 882f3941
        });
    });
    beforeEach(function () { return __awaiter(_this, void 0, void 0, function () {
        return __generator(this, function (_a) {
            newAccount = ethers_1.ethers.Wallet.createRandom();
            newAccountPublicKey = newAccount._signingKey().compressedPublicKey;
            return [2 /*return*/];
        });
    }); });
    it("Should create an account", function () {
        return __awaiter(this, void 0, void 0, function () {
            var tx;
            return __generator(this, function (_a) {
                switch (_a.label) {
                    case 0: return [4 /*yield*/, wallet.createAccount(newAccountPublicKey)];
                    case 1:
                        tx = _a.sent();
                        assert_1.default.ok(tx, 'tx exists');
                        assert_1.default.ok(tx.customData, 'tx.customData exists');
                        assert_1.default.ok(tx.customData.accountId, 'accountId exists');
                        return [2 /*return*/];
                }
            });
        });
    }).timeout(timeout);
    it("Should add initial balance if provided", function () {
        return __awaiter(this, void 0, void 0, function () {
            var tx, newAccountAddress, newAccBalance;
            return __generator(this, function (_a) {
                switch (_a.label) {
                    case 0: return [4 /*yield*/, wallet.createAccount(newAccountPublicKey, BigInt(123))];
                    case 1:
                        tx = _a.sent();
                        assert_1.default.ok(tx, 'tx exists');
                        assert_1.default.ok(tx.customData, 'tx.customData exists');
                        assert_1.default.ok(tx.customData.accountId, 'accountId exists');
                        newAccountAddress = (0, utils_1.getAddressFromAccount)(tx.customData.accountId.toString());
                        return [4 /*yield*/, provider.getBalance(newAccountAddress)];
                    case 2:
                        newAccBalance = _a.sent();
                        assert_1.default.strictEqual(BigInt(123).toString(), newAccBalance.toString(), 'The initial balance is correct');
                        return [2 /*return*/];
                }
            });
        });
    }).timeout(timeout);
});
//# sourceMappingURL=test-wallet.spec.js.map<|MERGE_RESOLUTION|>--- conflicted
+++ resolved
@@ -727,33 +727,6 @@
     var _this = this;
     var wallet, newAccount, newAccountPublicKey, provider;
     var timeout = 60000;
-<<<<<<< HEAD
-    before(function () { return __awaiter(_this, void 0, void 0, function () {
-        var account;
-        return __generator(this, function (_a) {
-            switch (_a.label) {
-                case 0:
-                    account = {
-                        "operator": {
-                            "accountId": "0.0.19041642",
-                            "publicKey": "302a300506032b6570032100049d07fb89aa8f5e54eccd7b92846d9839404e8c0af8489a9a511422be958b2f",
-                            "privateKey": "302e020100300506032b6570042204207ef3437273a5146e4e504a6e22c5caedf07cb0821f01bc05d18e8e716f77f66c"
-                        },
-                        "network": {
-                            "0.testnet.hedera.com:50211": "0.0.3",
-                            "1.testnet.hedera.com:50211": "0.0.4",
-                            "2.testnet.hedera.com:50211": "0.0.5",
-                            "3.testnet.hedera.com:50211": "0.0.6"
-                        }
-                    };
-                    this.timeout(timeout);
-                    provider = ethers_1.ethers.providers.getDefaultProvider('testnet');
-                    return [4 /*yield*/, createWalletFromED25519(account, provider)];
-                case 1:
-                    wallet = _a.sent();
-                    return [2 /*return*/];
-            }
-=======
     before(function () {
         return __awaiter(this, void 0, void 0, function () {
             var account;
@@ -781,7 +754,6 @@
                         return [2 /*return*/];
                 }
             });
->>>>>>> 882f3941
         });
     });
     beforeEach(function () { return __awaiter(_this, void 0, void 0, function () {
