'use strict';
var __createBinding = (this && this.__createBinding) || (Object.create ? (function(o, m, k, k2) {
    if (k2 === undefined) k2 = k;
    Object.defineProperty(o, k2, { enumerable: true, get: function() { return m[k]; } });
}) : (function(o, m, k, k2) {
    if (k2 === undefined) k2 = k;
    o[k2] = m[k];
}));
var __setModuleDefault = (this && this.__setModuleDefault) || (Object.create ? (function(o, v) {
    Object.defineProperty(o, "default", { enumerable: true, value: v });
}) : function(o, v) {
    o["default"] = v;
});
var __importStar = (this && this.__importStar) || function (mod) {
    if (mod && mod.__esModule) return mod;
    var result = {};
    if (mod != null) for (var k in mod) if (k !== "default" && Object.prototype.hasOwnProperty.call(mod, k)) __createBinding(result, mod, k);
    __setModuleDefault(result, mod);
    return result;
};
var __awaiter = (this && this.__awaiter) || function (thisArg, _arguments, P, generator) {
    function adopt(value) { return value instanceof P ? value : new P(function (resolve) { resolve(value); }); }
    return new (P || (P = Promise))(function (resolve, reject) {
        function fulfilled(value) { try { step(generator.next(value)); } catch (e) { reject(e); } }
        function rejected(value) { try { step(generator["throw"](value)); } catch (e) { reject(e); } }
        function step(result) { result.done ? resolve(result.value) : adopt(result.value).then(fulfilled, rejected); }
        step((generator = generator.apply(thisArg, _arguments || [])).next());
    });
};
var __generator = (this && this.__generator) || function (thisArg, body) {
    var _ = { label: 0, sent: function() { if (t[0] & 1) throw t[1]; return t[1]; }, trys: [], ops: [] }, f, y, t, g;
    return g = { next: verb(0), "throw": verb(1), "return": verb(2) }, typeof Symbol === "function" && (g[Symbol.iterator] = function() { return this; }), g;
    function verb(n) { return function (v) { return step([n, v]); }; }
    function step(op) {
        if (f) throw new TypeError("Generator is already executing.");
        while (_) try {
            if (f = 1, y && (t = op[0] & 2 ? y["return"] : op[0] ? y["throw"] || ((t = y["return"]) && t.call(y), 0) : y.next) && !(t = t.call(y, op[1])).done) return t;
            if (y = 0, t) op = [op[0] & 2, t.value];
            switch (op[0]) {
                case 0: case 1: t = op; break;
                case 4: _.label++; return { value: op[1], done: false };
                case 5: _.label++; y = op[1]; op = [0]; continue;
                case 7: op = _.ops.pop(); _.trys.pop(); continue;
                default:
                    if (!(t = _.trys, t = t.length > 0 && t[t.length - 1]) && (op[0] === 6 || op[0] === 2)) { _ = 0; continue; }
                    if (op[0] === 3 && (!t || (op[1] > t[0] && op[1] < t[3]))) { _.label = op[1]; break; }
                    if (op[0] === 6 && _.label < t[1]) { _.label = t[1]; t = op; break; }
                    if (t && _.label < t[2]) { _.label = t[2]; _.ops.push(op); break; }
                    if (t[2]) _.ops.pop();
                    _.trys.pop(); continue;
            }
            op = body.call(thisArg, _);
        } catch (e) { op = [6, e]; y = 0; } finally { f = t = 0; }
        if (op[0] & 5) throw op[1]; return { value: op[0] ? op[1] : void 0, done: true };
    }
};
var __importDefault = (this && this.__importDefault) || function (mod) {
    return (mod && mod.__esModule) ? mod : { "default": mod };
};
Object.defineProperty(exports, "__esModule", { value: true });
var assert_1 = __importDefault(require("assert"));
var ethers_1 = require("ethers");
var testcases_1 = require("@ethersproject/testcases");
var utils = __importStar(require("./utils"));
var utils_1 = require("ethers/lib/utils");
var sdk_1 = require("@hashgraph/sdk");
var fs_1 = require("fs");
describe('Test JSON Wallets', function () {
    var tests = (0, testcases_1.loadTests)('wallets');
    tests.forEach(function (test) {
        it(('decrypts wallet - ' + test.name), function () {
            return __awaiter(this, void 0, void 0, function () {
                var wallet, walletAddress, provider, walletConnected, wallet2, wallet2;
                return __generator(this, function (_a) {
                    switch (_a.label) {
                        case 0:
                            this.timeout(1200000);
                            return [4 /*yield*/, ethers_1.ethers.Wallet.fromEncryptedJson(test.json, test.password)];
                        case 1:
                            wallet = _a.sent();
                            assert_1.default.strictEqual(wallet.privateKey, test.privateKey, 'generated correct private key - ' + wallet.privateKey);
                            if (!test.hasAddress) return [3 /*break*/, 3];
                            assert_1.default.ok((ethers_1.ethers.utils.getJsonWalletAddress(test.json) !== null), 'detect encrypted JSON wallet');
                            assert_1.default.strictEqual(wallet.address.toLowerCase(), test.address, 'generate correct address - ' + wallet.address);
                            return [4 /*yield*/, wallet.getAddress()];
                        case 2:
                            walletAddress = _a.sent();
                            assert_1.default.strictEqual(walletAddress.toLowerCase(), test.address, 'generate correct address - ' + wallet.address);
                            _a.label = 3;
                        case 3:
                            // Test connect
                            {
                                provider = ethers_1.ethers.providers.getDefaultProvider();
                                walletConnected = wallet.connect(provider);
                                assert_1.default.strictEqual(walletConnected.provider, provider, "provider is connected");
                                assert_1.default.ok((wallet.provider == null), "original wallet provider is null");
                                if (test.hasAddress) {
                                    assert_1.default.strictEqual(walletConnected.address.toLowerCase(), test.address, "connected correct address - " + wallet.address);
                                }
                            }
                            // Make sure it can accept a SigningKey
                            {
                                wallet2 = new ethers_1.ethers.Wallet(wallet._signingKey());
                                assert_1.default.equal(wallet2.privateKey, test.privateKey, 'generated correct private key - ' + wallet2.privateKey);
                            }
                            // Test the sync decryption (this wallet is light, so it is safe)
                            if (test.name === "life") {
                                wallet2 = ethers_1.ethers.Wallet.fromEncryptedJsonSync(test.json, test.password);
                                assert_1.default.equal(wallet2.privateKey, test.privateKey, 'generated correct private key - ' + wallet2.privateKey);
                            }
                            if (test.mnemonic) {
                                assert_1.default.equal(wallet.mnemonic.phrase, test.mnemonic, 'mnemonic enabled encrypted wallet has a mnemonic phrase');
                            }
                            return [2 /*return*/];
                    }
                });
            });
        });
    });
    // A few extra test cases to test encrypting/decrypting
    ['one', 'two', 'three'].forEach(function (i) {
        var password = 'foobar' + i;
        var wallet = ethers_1.ethers.Wallet.createRandom({ path: "m/56'/82", extraEntropy: utils.randomHexString('test-' + i, 32) });
        wallet = wallet.connectAccount("0.0.1001");
        it('encrypts and decrypts a random wallet - ' + i, function () {
            this.timeout(1200000);
            return wallet.encrypt(password).then(function (json) {
                return ethers_1.ethers.Wallet.fromEncryptedJson(json, password).then(function (decryptedWallet) {
                    assert_1.default.strictEqual(decryptedWallet.address, wallet.address, 'decrypted wallet - ' + wallet.privateKey);
                    assert_1.default.strictEqual(decryptedWallet.mnemonic.phrase, wallet.mnemonic.phrase, "decrypted wallet mnemonic - " + wallet.privateKey);
                    assert_1.default.strictEqual(decryptedWallet.mnemonic.path, wallet.mnemonic.path, "decrypted wallet path - " + wallet.privateKey);
                    return decryptedWallet.encrypt(password).then(function (encryptedWallet) {
                        var parsedWallet = JSON.parse(encryptedWallet);
                        assert_1.default.strictEqual(decryptedWallet.address.toLowerCase().substring(2), parsedWallet.address, 're-encrypted wallet - ' + wallet.privateKey);
                    });
                });
            });
        });
    });
});
describe('Test Transaction Signing and Parsing', function () {
    // FIXME
    //  unit tests for this functionality is present
    //  at branches `feat/signing-and-sending-transactions` and/or `contract-interaction`
    // function checkTransaction(parsedTransaction: any, test: TestCase.SignedTransaction): any {
    //     let transaction: any = { };
    //
    //     ['nonce', 'gasLimit', 'gasPrice', 'to', 'value', 'data'].forEach((key: (keyof TestCase.SignedTransaction)) => {
    //         let expected = test[key];
    //
    //         let value = parsedTransaction[key];
    //
    //         if ([ "gasLimit", "gasPrice", "value"].indexOf(key) >= 0) {
    //             assert.ok((ethers.BigNumber.isBigNumber(value)),
    //                 'parsed into a big number - ' + key);
    //             value = value.toHexString();
    //
    //             if (!expected || expected === '0x') { expected = '0x00'; }
    //
    //         } else if (key === 'nonce') {
    //             assert.equal(typeof(value), 'number',
    //                 'parse into a number - nonce');
    //
    //             value = ethers.utils.hexlify(value);
    //
    //             if (!expected || expected === '0x') { expected = '0x00'; }
    //
    //         } else if (key === 'data') {
    //             if (!expected) { expected = '0x'; }
    //
    //         } else if (key === 'to') {
    //             if (value) {
    //                 // Make sure the address is valid
    //                 ethers.utils.getAddress(value);
    //                 value = value.toLowerCase();
    //             }
    //         }
    //
    //         assert.equal(value, expected, 'parses ' + key + ' (legacy)');
    //
    //         transaction[key] = test[key];
    //     });
    //
    //     return transaction;
    // }
    // FIXME - separate tests with `it`
    var tests = (0, testcases_1.loadTests)('transactions');
    tests.forEach(function (test) {
        // it(('parses and signs transaction - ' + test.name), function() {
        //     this.timeout(120000);
        //
        //     let signingKey = new ethers.utils.SigningKey(test.privateKey);
        //     let signDigest = signingKey.signDigest.bind(signingKey);
        //
        //     // Legacy parsing unsigned transaction
        //     checkTransaction(ethers.utils.parseTransaction(test.unsignedTransaction), test);
        //
        //     let parsedTransaction = ethers.utils.parseTransaction(test.signedTransaction);
        //     let transaction = checkTransaction(parsedTransaction, test);
        //
        //     // Legacy signed transaction ecrecover
        //     // assert.equal(parsedTransaction.from, ethers.utils.getAddress(test.accountAddress),
        //     //     'computed from');
        //
        //     // Legacy transaction chain ID
        //     // assert.equal(parsedTransaction.chainId, 0, 'parses chainId (legacy)');
        //
        //     // Legacy serializes unsigned transaction
        //     (function() {
        //         let unsignedTx = ethers.utils.serializeTransaction(transaction);
        //         assert.equal(unsignedTx, test.unsignedTransaction,
        //             'serializes unsigned transaction (legacy)');
        //
        //         // Legacy signed serialized transaction
        //         let signature = signDigest(ethers.utils.keccak256(unsignedTx));
        //         assert.equal(ethers.utils.serializeTransaction(transaction, signature), test.signedTransaction,
        //             'signs transaction (legacy)');
        //     })();
        //
        //
        //     // EIP155
        //
        //     // EIP-155 parsing unsigned transaction
        //     let parsedUnsignedTransactionChainId5 = ethers.utils.parseTransaction(test.unsignedTransactionChainId5);
        //     checkTransaction(parsedUnsignedTransactionChainId5, test);
        //     // assert.equal(parsedUnsignedTransactionChainId5.chainId, 5, 'parses chainId (eip155)');
        //
        //     // EIP-155 fields
        //     let parsedTransactionChainId5 = ethers.utils.parseTransaction(test.signedTransactionChainId5);
        //
        //     type TxStringKey = 'data' | 'from' | 'nonce' | 'to';
        //     ['data', 'from', 'nonce', 'to'].forEach((key: TxStringKey) => {
        //         assert.equal(parsedTransaction[key], parsedTransactionChainId5[key],
        //             'parses ' + key + ' (eip155)');
        //     });
        //
        //     type TxNumberKey = 'gasLimit' | 'gasPrice' | 'value';
        //     ['gasLimit', 'gasPrice', 'value'].forEach((key: TxNumberKey) => {
        //         assert.ok(parsedTransaction[key].eq(parsedTransactionChainId5[key]),
        //             'parses ' + key + ' (eip155)');
        //     });
        //
        //     // EIP-155 chain ID
        //     assert.equal(parsedTransactionChainId5.chainId, 5,
        //         'parses chainId (eip155)');
        //
        //     transaction.chainId = 5;
        //
        //     (function() {
        //         // EIP-155 serialized unsigned transaction
        //         let unsignedTx = ethers.utils.serializeTransaction(transaction);
        //         assert.equal(unsignedTx, test.unsignedTransactionChainId5,
        //             'serializes unsigned transaction (eip155) ');
        //
        //         // EIP-155 signed serialized transaction
        //         let signature = signDigest(ethers.utils.keccak256(unsignedTx));
        //         assert.equal(ethers.utils.serializeTransaction(transaction, signature), test.signedTransactionChainId5,
        //             'signs transaction (eip155)');
        //     })();
        // });
    });
    tests.forEach(function (test) {
        it(('wallet signs transaction - ' + test.name), function () {
            return __awaiter(this, void 0, void 0, function () {
                return __generator(this, function (_a) {
                    this.timeout(120000);
                    return [2 /*return*/];
                });
            });
        });
    });
});
describe('Test Signing Messages', function () {
    var tests = [
        // See: https://etherscan.io/verifySig/57
        {
            address: '0x14791697260E4c9A71f18484C9f997B308e59325',
            name: 'string("hello world")',
            message: 'hello world',
            messageHash: '0xd9eba16ed0ecae432b71fe008c98cc872bb4cc214d3220a36f365326cf807d68',
            privateKey: '0x0123456789012345678901234567890123456789012345678901234567890123',
            signature: '0xddd0a7290af9526056b4e35a077b9a11b513aa0028ec6c9880948544508f3c63265e99e47ad31bb2cab9646c504576b3abc6939a1710afc08cbf3034d73214b81c'
        },
        // See: https://github.com/ethers-io/ethers.js/issues/80
        {
            address: '0xD351c7c627ad5531Edb9587f4150CaF393c33E87',
            name: 'bytes(0x47173285...4cb01fad)',
            message: ethers_1.ethers.utils.arrayify('0x47173285a8d7341e5e972fc677286384f802f8ef42a5ec5f03bbfa254cb01fad'),
            messageHash: '0x93100cc9477ba6522a2d7d5e83d0e075b167224ed8aa0c5860cfd47fa9f22797',
            privateKey: '0x51d1d6047622bca92272d36b297799ecc152dc2ef91b229debf84fc41e8c73ee',
            signature: '0x546f0c996fa4cfbf2b68fd413bfb477f05e44e66545d7782d87d52305831cd055fc9943e513297d0f6755ad1590a5476bf7d1761d4f9dc07dfe473824bbdec751b'
        },
        // See: https://github.com/ethers-io/ethers.js/issues/85
        {
            address: '0xe7deA7e64B62d1Ca52f1716f29cd27d4FE28e3e1',
            name: 'zero-prefixed signature',
            message: ethers_1.ethers.utils.arrayify(ethers_1.ethers.utils.id('0x7f23b5eed5bc7e89f267f339561b2697faab234a2')),
            messageHash: '0x06c9d148d268f9a13d8f94f4ce351b0beff3b9ba69f23abbf171168202b2dd67',
            privateKey: '0x09a11afa58d6014843fd2c5fd4e21e7fadf96ca2d8ce9934af6b8e204314f25c',
            signature: '0x7222038446034a0425b6e3f0cc3594f0d979c656206408f937c37a8180bb1bea047d061e4ded4aeac77fa86eb02d42ba7250964ac3eb9da1337090258ce798491c'
        }
    ];
    tests.forEach(function (test) {
        it(('signs a message "' + test.name + '"'), function () {
            this.timeout(120000);
            var wallet = new ethers_1.ethers.Wallet(test.privateKey);
            return wallet.signMessage(test.message).then(function (signature) {
                assert_1.default.equal(signature, test.signature, 'computes message signature');
            });
        });
    });
    tests.forEach(function (test) {
        it(('verifies a message "' + test.name + '"'), function () {
            this.timeout(120000);
            var wallet = new ethers_1.ethers.Wallet(test.privateKey);
            var publicKey = ethers_1.ethers.utils.verifyMessage(test.message, test.signature);
            assert_1.default.strictEqual(wallet.publicKey, publicKey);
        });
    });
    tests.forEach(function (test) {
        it(('hashes a message "' + test.name + '"'), function () {
            this.timeout(120000);
            var hash = ethers_1.ethers.utils.hashMessage(test.message);
            assert_1.default.equal(hash, test.messageHash, 'calculates message hash');
        });
    });
});
describe("Serialize Transactions", function () {
    it("allows odd-length numeric values", function () {
        ethers_1.ethers.utils.serializeTransaction({
            gasLimit: "0x1",
            gasPrice: "0x1",
            value: "0x1"
        });
        //console.log(result);
    });
});
describe("Wallet Errors", function () {
    it("fails on privateKey/address mismatch", function () {
        assert_1.default.throws(function () {
            var wallet = new ethers_1.ethers.Wallet({
                privateKey: "0x6a73cd9b03647e83ef937888a5258a26e4c766dbf41ddd974f15e32d09cfe9c0",
                alias: "0.0.BLZ906RnM9t5+nzS4Cq8wkLA1uWU3tvKa+7wIqznr6zvkrdJYX+bwkUOdj/yfkp5gSrjxw/Jy7Hm7NsXWs0vRsg="
            });
            console.log(wallet);
        }, function (error) {
            return error.reason === "privateKey/alias mismatch";
        });
    });
    it("fails on mnemonic/address mismatch", function () {
        assert_1.default.throws(function () {
            var wallet = new ethers_1.ethers.Wallet({
                privateKey: "0x6a73cd9b03647e83ef937888a5258a26e4c766dbf41ddd974f15e32d09cfe9c0",
                mnemonic: {
                    phrase: "pact grief smile usage kind pledge river excess garbage mixed olive receive"
                }
            });
            console.log(wallet);
        }, function (error) {
            return error.reason === "mnemonic/privateKey mismatch";
        });
    });
    // it("fails on from mismatch", function() {
    //     const wallet = new ethers.Wallet("0x6a73cd9b03647e83ef937888a5258a26e4c766dbf41ddd974f15e32d09cfe9c0");
    //     return new Promise(async (resolve, reject) => {
    //         try {
    //             await wallet.signTransaction({
    //                 from: "0x3f4f037dfc910a3517b9a5b23cf036ffae01a5a7"
    //             });
    //         } catch (error) {
    //             if (error.code === ethers.utils.Logger.errors.INVALID_ARGUMENT && error.argument === "transaction.from") {
    //                 resolve(true);
    //                 return;
    //             }
    //         }
    //
    //         reject(new Error("assert failed; did not throw"));
    //     });
    // });
});
describe("Wallet tx signing", function () {
    var hederaEoa = {
        account: "0.0.1280",
        privateKey: "0x074cc0bd198d1bc91f668c59b46a1e74fd13215661e5a7bd42ad0d324476295d"
    };
    var provider = ethers_1.ethers.providers.getDefaultProvider('previewnet');
    // @ts-ignore
    var wallet = new ethers_1.ethers.Wallet(hederaEoa, provider);
    it("Should sign ContractCall", function () {
        return __awaiter(this, void 0, void 0, function () {
            var data, tx, signed, fromBytes, cc;
            return __generator(this, function (_a) {
                switch (_a.label) {
                    case 0:
                        data = Buffer.from("\"abi\":{},\"values\":{}").toString('hex');
                        tx = {
                            to: (0, utils_1.getAddressFromAccount)("0.0.98"),
                            from: wallet.address,
                            data: '0x' + data,
                            gasLimit: 100000
                        };
                        return [4 /*yield*/, wallet.signTransaction(tx)];
                    case 1:
                        signed = _a.sent();
                        assert_1.default.ok(signed !== "", "Unexpected nil signed tx");
                        fromBytes = sdk_1.Transaction.fromBytes((0, utils_1.arrayify)(signed));
                        cc = fromBytes;
                        assert_1.default.ok(cc.gas.toNumber() === tx.gasLimit, "Gas mismatch");
                        return [2 /*return*/];
                }
            });
        });
    });
    it("Should sign ContractCreate", function () {
        return __awaiter(this, void 0, void 0, function () {
            var tx, signed, fromBytes, cc;
            return __generator(this, function (_a) {
                switch (_a.label) {
                    case 0:
                        tx = {
                            from: wallet.address,
                            gasLimit: 10000,
                            customData: {
                                bytecodeFileId: "0.0.122121"
                            }
                        };
                        return [4 /*yield*/, wallet.signTransaction(tx)];
                    case 1:
                        signed = _a.sent();
                        assert_1.default.ok(signed !== "", "Unexpected nil signed tx");
                        fromBytes = sdk_1.Transaction.fromBytes((0, utils_1.arrayify)(signed));
                        cc = fromBytes;
                        assert_1.default.ok(cc.gas.toNumber() === tx.gasLimit, "Gas mismatch");
                        return [2 /*return*/];
                }
            });
        });
    });
    it("Should sign FileCreate", function () {
        return __awaiter(this, void 0, void 0, function () {
            var tx, signed, fromBytes, fc;
            return __generator(this, function (_a) {
                switch (_a.label) {
                    case 0:
                        tx = {
                            from: wallet.address,
                            gasLimit: 10000,
                            customData: {
                                fileChunk: "Hello world! I will definitely break your smart contract experience",
                                fileKey: sdk_1.PublicKey.fromString("302a300506032b65700321004aed2e9e0cb6cbcd12b58476a2c39875d27e2a856444173830cc1618d32ca2f0")
                            }
                        };
                        return [4 /*yield*/, wallet.signTransaction(tx)];
                    case 1:
                        signed = _a.sent();
                        assert_1.default.ok(signed !== "", "Unexpected nil signed tx");
                        fromBytes = sdk_1.Transaction.fromBytes((0, utils_1.arrayify)(signed));
                        fc = fromBytes;
                        assert_1.default.ok(Buffer.from(fc.contents).toString() == tx.customData.fileChunk, "Contents mismatch");
                        return [2 /*return*/];
                }
            });
        });
    });
    it("Should sign FileAppend", function () {
        return __awaiter(this, void 0, void 0, function () {
            var tx, signed, fromBytes, fa;
            return __generator(this, function (_a) {
                switch (_a.label) {
                    case 0:
                        tx = {
                            from: wallet.address,
                            gasLimit: 10000,
                            customData: {
                                fileChunk: "Hello world! I will definitely break your smart contract experience",
                                fileId: "0.0.12212"
                            }
                        };
                        return [4 /*yield*/, wallet.signTransaction(tx)];
                    case 1:
                        signed = _a.sent();
                        assert_1.default.ok(signed !== "", "Unexpected nil signed tx");
                        fromBytes = sdk_1.Transaction.fromBytes((0, utils_1.arrayify)(signed));
                        fa = fromBytes;
                        assert_1.default.ok(Buffer.from(fa.contents).toString() == tx.customData.fileChunk, "Contents mismatch");
                        assert_1.default.ok(fa.fileId.toString() == tx.customData.fileId, "FileId mismatch");
                        return [2 /*return*/];
                }
            });
        });
    });
});
describe("Wallet getters", function () {
    it("Should get proper mainnet chainId", function () {
        return __awaiter(this, void 0, void 0, function () {
            var provider, wallet, chainId;
            return __generator(this, function (_a) {
                switch (_a.label) {
                    case 0:
                        provider = ethers_1.ethers.providers.getDefaultProvider("mainnet");
                        wallet = ethers_1.ethers.Wallet.createRandom().connect(provider);
                        return [4 /*yield*/, wallet.getChainId()];
                    case 1:
                        chainId = _a.sent();
                        assert_1.default.strictEqual(chainId, 290);
                        return [2 /*return*/];
                }
            });
        });
    });
    it("Should get proper testnet chainId", function () {
        return __awaiter(this, void 0, void 0, function () {
            var provider, wallet, chainId;
            return __generator(this, function (_a) {
                switch (_a.label) {
                    case 0:
                        provider = ethers_1.ethers.providers.getDefaultProvider("testnet");
                        wallet = ethers_1.ethers.Wallet.createRandom().connect(provider);
                        return [4 /*yield*/, wallet.getChainId()];
                    case 1:
                        chainId = _a.sent();
                        assert_1.default.strictEqual(chainId, 291);
                        return [2 /*return*/];
                }
            });
        });
    });
    it("Should get proper previewnet chainId", function () {
        return __awaiter(this, void 0, void 0, function () {
            var provider, wallet, chainId;
            return __generator(this, function (_a) {
                switch (_a.label) {
                    case 0:
                        provider = ethers_1.ethers.providers.getDefaultProvider("previewnet");
                        wallet = ethers_1.ethers.Wallet.createRandom().connect(provider);
                        return [4 /*yield*/, wallet.getChainId()];
                    case 1:
                        chainId = _a.sent();
                        assert_1.default.strictEqual(chainId, 292);
                        return [2 /*return*/];
                }
            });
        });
    });
});
describe("Wallet local calls", function () {
    return __awaiter(this, void 0, void 0, function () {
        var hederaEoa, provider, wallet, contractAddr, abi, contract, balanceOfParams, _a, _b, _c;
        return __generator(this, function (_d) {
            switch (_d.label) {
                case 0:
                    hederaEoa = {
                        account: '0.0.29511337',
                        privateKey: '0x409836c5c296fe800fcac721093c68c78c4c03a1f88cb10bbdf01ecc49247132'
                    };
                    provider = ethers_1.ethers.providers.getDefaultProvider('testnet');
                    wallet = new ethers_1.ethers.Wallet(hederaEoa, provider);
                    contractAddr = '0000000000000000000000000000000001b34cbb';
                    abi = JSON.parse((0, fs_1.readFileSync)('examples/assets/abi/GLDToken_abi.json').toString());
                    contract = ethers_1.ethers.ContractFactory.getContract(contractAddr, abi, wallet);
                    _b = (_a = contract.interface).encodeFunctionData;
                    _c = ['balanceOf'];
                    return [4 /*yield*/, wallet.getAddress()];
                case 1:
                    balanceOfParams = _b.apply(_a, _c.concat([[
                            _d.sent()
                        ]]));
                    // skipped - no balance in account
                    xit("Should be able to perform local call", function () {
                        return __awaiter(this, void 0, void 0, function () {
                            var balanceOfTx, response;
                            return __generator(this, function (_a) {
                                switch (_a.label) {
                                    case 0:
                                        balanceOfTx = {
                                            to: contractAddr,
                                            gasLimit: 30000,
                                            data: (0, utils_1.arrayify)(balanceOfParams),
                                        };
                                        return [4 /*yield*/, wallet.call(balanceOfTx)];
                                    case 1:
                                        response = _a.sent();
                                        assert_1.default.notStrictEqual(response, null);
                                        return [2 /*return*/];
                                }
                            });
                        });
                    });
                    // skipped - no balance in account
                    xit('should fail on contract revert', function () {
                        return __awaiter(this, void 0, void 0, function () {
                            var balanceOfTx, err_1;
                            return __generator(this, function (_a) {
                                switch (_a.label) {
                                    case 0:
                                        this.timeout(60000);
                                        balanceOfTx = {
                                            to: contractAddr,
                                            gasLimit: 50000,
                                            data: "0x",
                                            nodeId: "0.0.3"
                                        };
                                        _a.label = 1;
                                    case 1:
                                        _a.trys.push([1, 3, , 4]);
                                        return [4 /*yield*/, wallet.call(balanceOfTx)];
                                    case 2:
                                        _a.sent();
                                        return [3 /*break*/, 4];
                                    case 3:
                                        err_1 = _a.sent();
                                        assert_1.default.strictEqual(err_1.code, utils_1.Logger.errors.UNPREDICTABLE_GAS_LIMIT);
                                        return [3 /*break*/, 4];
                                    case 4: return [2 /*return*/];
                                }
                            });
                        });
                    });
                    it('should fail on insufficient gas', function () {
                        return __awaiter(this, void 0, void 0, function () {
                            var balanceOfTx, err_2;
                            return __generator(this, function (_a) {
                                switch (_a.label) {
                                    case 0:
                                        this.timeout(60000);
                                        balanceOfTx = {
                                            to: contractAddr,
                                            gasLimit: 100,
                                            data: (0, utils_1.arrayify)(balanceOfParams),
                                            nodeId: "0.0.3"
                                        };
                                        _a.label = 1;
                                    case 1:
                                        _a.trys.push([1, 3, , 4]);
                                        return [4 /*yield*/, wallet.call(balanceOfTx)];
                                    case 2:
                                        _a.sent();
                                        return [3 /*break*/, 4];
                                    case 3:
                                        err_2 = _a.sent();
                                        assert_1.default.strictEqual(err_2.code, utils_1.Logger.errors.INSUFFICIENT_FUNDS);
                                        return [3 /*break*/, 4];
                                    case 4: return [2 /*return*/];
                                }
                            });
                        });
                    });
                    it('should fail on invalid contract', function () {
                        return __awaiter(this, void 0, void 0, function () {
                            var balanceOfTx, err_3;
                            return __generator(this, function (_a) {
                                switch (_a.label) {
                                    case 0:
                                        this.timeout(60000);
                                        balanceOfTx = {
                                            // incorrect addr
                                            to: 'z000000000000000000000000000000001b34cbb',
                                            gasLimit: 30000,
                                            data: (0, utils_1.arrayify)(balanceOfParams),
                                            nodeId: "0.0.3"
                                        };
                                        _a.label = 1;
                                    case 1:
                                        _a.trys.push([1, 3, , 4]);
                                        return [4 /*yield*/, wallet.call(balanceOfTx)];
                                    case 2:
                                        _a.sent();
                                        return [3 /*break*/, 4];
                                    case 3:
                                        err_3 = _a.sent();
                                        assert_1.default.strictEqual(err_3.code, utils_1.Logger.errors.INVALID_ARGUMENT);
                                        return [3 /*break*/, 4];
                                    case 4: return [2 /*return*/];
                                }
                            });
                        });
                    });
                    return [2 /*return*/];
            }
        });
    });
});
describe("Wallet createAccount", function () {
    var _this = this;
    var wallet, newAccount, newAccountPublicKey, provider;
    var timeout = 60000;
    before(function () {
        return __awaiter(this, void 0, void 0, function () {
            var account;
            return __generator(this, function (_a) {
                switch (_a.label) {
                    case 0:
                        account = {
                            "operator": {
<<<<<<< HEAD
                                "accountId": "0.0.1261",
                                "publicKey": "302a300506032b65700321006286f3cfa771a803f1ff90a3ee5d227002ac209d934f7b47fa41288e71938095",
                                "privateKey": "302e020100300506032b657004220420f24f8a15fc36ec3cee05c99c2e71bda086977885eeeebbec17654c5d3a6c35b5"
=======
                                "accountId": "0.0.19041642",
                                "publicKey": "302a300506032b6570032100049d07fb89aa8f5e54eccd7b92846d9839404e8c0af8489a9a511422be958b2f",
                                "privateKey": "302e020100300506032b6570042204207ef3437273a5146e4e504a6e22c5caedf07cb0821f01bc05d18e8e716f77f66c"
>>>>>>> 163b3d71
                            },
                            "network": {
                                "0.testnet.hedera.com:50211": "0.0.3",
                                "1.testnet.hedera.com:50211": "0.0.4",
                                "2.testnet.hedera.com:50211": "0.0.5",
                                "3.testnet.hedera.com:50211": "0.0.6"
                            }
                        };
                        this.timeout(timeout);
<<<<<<< HEAD
                        provider = ethers_1.ethers.providers.getDefaultProvider('previewnet');
                        return [4 /*yield*/, utils.createWalletFromED25519(account, provider, 10)];
=======
                        provider = ethers_1.ethers.providers.getDefaultProvider('testnet');
                        return [4 /*yield*/, createWalletFromED25519(account, provider)];
>>>>>>> 163b3d71
                    case 1:
                        wallet = _a.sent();
                        return [2 /*return*/];
                }
            });
        });
    });
    beforeEach(function () { return __awaiter(_this, void 0, void 0, function () {
        return __generator(this, function (_a) {
            newAccount = ethers_1.ethers.Wallet.createRandom();
            newAccountPublicKey = newAccount._signingKey().compressedPublicKey;
            return [2 /*return*/];
        });
    }); });
    it("Should create an account", function () {
        return __awaiter(this, void 0, void 0, function () {
            var tx;
            return __generator(this, function (_a) {
                switch (_a.label) {
                    case 0: return [4 /*yield*/, wallet.createAccount(newAccountPublicKey)];
                    case 1:
                        tx = _a.sent();
                        assert_1.default.ok(tx, 'tx exists');
                        assert_1.default.ok(tx.customData, 'tx.customData exists');
                        assert_1.default.ok(tx.customData.accountId, 'accountId exists');
                        return [2 /*return*/];
                }
            });
        });
    }).timeout(timeout);
    it("Should add initial balance if provided", function () {
        return __awaiter(this, void 0, void 0, function () {
            var tx, newAccountAddress, newAccBalance;
            return __generator(this, function (_a) {
                switch (_a.label) {
                    case 0: return [4 /*yield*/, wallet.createAccount(newAccountPublicKey, BigInt(123))];
                    case 1:
                        tx = _a.sent();
                        assert_1.default.ok(tx, 'tx exists');
                        assert_1.default.ok(tx.customData, 'tx.customData exists');
                        assert_1.default.ok(tx.customData.accountId, 'accountId exists');
                        newAccountAddress = (0, utils_1.getAddressFromAccount)(tx.customData.accountId.toString());
                        return [4 /*yield*/, provider.getBalance(newAccountAddress)];
                    case 2:
                        newAccBalance = _a.sent();
                        assert_1.default.strictEqual(BigInt(123).toString(), newAccBalance.toString(), 'The initial balance is correct');
                        return [2 /*return*/];
                }
            });
        });
    }).timeout(timeout);
});
//# sourceMappingURL=test-wallet.spec.js.map<|MERGE_RESOLUTION|>--- conflicted
+++ resolved
@@ -65,6 +65,49 @@
 var utils_1 = require("ethers/lib/utils");
 var sdk_1 = require("@hashgraph/sdk");
 var fs_1 = require("fs");
+var proto_1 = require("@hashgraph/proto");
+/**
+ * Helper function that returns a Wallet instance from the provided ED25519 credentials,
+ * provided from portal.hedera.com
+ * @param account
+ * @param provider
+ */
+var createWalletFromED25519 = function (account, provider) { return __awaiter(void 0, void 0, void 0, function () {
+    var edPrivateKey, client, randomWallet, protoKey, newAccountKey, accountCreate, receipt, newAccountId, hederaEoa;
+    return __generator(this, function (_a) {
+        switch (_a.label) {
+            case 0:
+                edPrivateKey = sdk_1.PrivateKey.fromString(account.operator.privateKey);
+                client = sdk_1.Client.forNetwork(account.network);
+                randomWallet = ethers_1.ethers.Wallet.createRandom();
+                protoKey = proto_1.Key.create({
+                    ECDSASecp256k1: (0, utils_1.arrayify)(randomWallet._signingKey().compressedPublicKey)
+                });
+                newAccountKey = sdk_1.Key._fromProtobufKey(protoKey);
+                return [4 /*yield*/, new sdk_1.AccountCreateTransaction()
+                        .setKey(newAccountKey)
+                        .setTransactionId(sdk_1.TransactionId.generate(account.operator.accountId))
+                        .setInitialBalance(new sdk_1.Hbar(10))
+                        .setNodeAccountIds([new sdk_1.AccountId(0, 0, 3)])
+                        .freeze()
+                        .sign(edPrivateKey)];
+            case 1: return [4 /*yield*/, (_a.sent())
+                    .execute(client)];
+            case 2:
+                accountCreate = _a.sent();
+                return [4 /*yield*/, accountCreate.getReceipt(client)];
+            case 3:
+                receipt = _a.sent();
+                newAccountId = receipt.accountId.toString();
+                hederaEoa = {
+                    account: newAccountId,
+                    privateKey: randomWallet.privateKey
+                };
+                // @ts-ignore
+                return [2 /*return*/, new ethers_1.ethers.Wallet(hederaEoa, provider)];
+        }
+    });
+}); };
 describe('Test JSON Wallets', function () {
     var tests = (0, testcases_1.loadTests)('wallets');
     tests.forEach(function (test) {
@@ -692,15 +735,9 @@
                     case 0:
                         account = {
                             "operator": {
-<<<<<<< HEAD
-                                "accountId": "0.0.1261",
-                                "publicKey": "302a300506032b65700321006286f3cfa771a803f1ff90a3ee5d227002ac209d934f7b47fa41288e71938095",
-                                "privateKey": "302e020100300506032b657004220420f24f8a15fc36ec3cee05c99c2e71bda086977885eeeebbec17654c5d3a6c35b5"
-=======
                                 "accountId": "0.0.19041642",
                                 "publicKey": "302a300506032b6570032100049d07fb89aa8f5e54eccd7b92846d9839404e8c0af8489a9a511422be958b2f",
                                 "privateKey": "302e020100300506032b6570042204207ef3437273a5146e4e504a6e22c5caedf07cb0821f01bc05d18e8e716f77f66c"
->>>>>>> 163b3d71
                             },
                             "network": {
                                 "0.testnet.hedera.com:50211": "0.0.3",
@@ -710,13 +747,8 @@
                             }
                         };
                         this.timeout(timeout);
-<<<<<<< HEAD
-                        provider = ethers_1.ethers.providers.getDefaultProvider('previewnet');
-                        return [4 /*yield*/, utils.createWalletFromED25519(account, provider, 10)];
-=======
                         provider = ethers_1.ethers.providers.getDefaultProvider('testnet');
                         return [4 /*yield*/, createWalletFromED25519(account, provider)];
->>>>>>> 163b3d71
                     case 1:
                         wallet = _a.sent();
                         return [2 /*return*/];
