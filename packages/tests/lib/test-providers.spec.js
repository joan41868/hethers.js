--- conflicted
+++ resolved
@@ -1432,7 +1432,6 @@
             });
         });
     }).timeout(timeout * 4);
-<<<<<<< HEAD
     it("provider.getTransaction should be able to work with CRYPTOCREATEACCOUNT transactions", function () {
         return __awaiter(this, void 0, void 0, function () {
             var defaultProvider, mintedTransaction;
@@ -1451,7 +1450,11 @@
                         assert_1.default.strictEqual(mintedTransaction.customData.result, 'SUCCESS', "customData.result is correct");
                         assert_1.default.strictEqual(mintedTransaction.from, '0.0.29562746', "from is correct");
                         assert_1.default.strictEqual(mintedTransaction.timestamp, '1643299496.863374000', "timestamp is correct");
-=======
+                        return [2 /*return*/];
+                }
+            });
+        });
+    });
     it("Should get bytecode of contract", function () {
         return __awaiter(this, void 0, void 0, function () {
             var contractAccountConfig, contractAddress, result;
@@ -1464,14 +1467,10 @@
                     case 1:
                         result = _a.sent();
                         assert_1.default.strict((typeof result === "string" && result != "0x"), "returns bytecode of contract - " + contractAddress);
->>>>>>> 30e15c6d
                         return [2 /*return*/];
                 }
             });
         });
-<<<<<<< HEAD
-    });
-=======
     }).timeout(timeout * 4);
     it("Should return 0x of non-existing contract", function () {
         return __awaiter(this, void 0, void 0, function () {
@@ -1520,7 +1519,6 @@
             });
         });
     }).timeout(timeout * 4);
->>>>>>> 30e15c6d
 });
 describe("Test Hedera Provider Formatters", function () {
     var timeout = 15000;
