"use strict";
var __awaiter = (this && this.__awaiter) || function (thisArg, _arguments, P, generator) {
    function adopt(value) { return value instanceof P ? value : new P(function (resolve) { resolve(value); }); }
    return new (P || (P = Promise))(function (resolve, reject) {
        function fulfilled(value) { try { step(generator.next(value)); } catch (e) { reject(e); } }
        function rejected(value) { try { step(generator["throw"](value)); } catch (e) { reject(e); } }
        function step(result) { result.done ? resolve(result.value) : adopt(result.value).then(fulfilled, rejected); }
        step((generator = generator.apply(thisArg, _arguments || [])).next());
    });
};
var __generator = (this && this.__generator) || function (thisArg, body) {
    var _ = { label: 0, sent: function() { if (t[0] & 1) throw t[1]; return t[1]; }, trys: [], ops: [] }, f, y, t, g;
    return g = { next: verb(0), "throw": verb(1), "return": verb(2) }, typeof Symbol === "function" && (g[Symbol.iterator] = function() { return this; }), g;
    function verb(n) { return function (v) { return step([n, v]); }; }
    function step(op) {
        if (f) throw new TypeError("Generator is already executing.");
        while (_) try {
            if (f = 1, y && (t = op[0] & 2 ? y["return"] : op[0] ? y["throw"] || ((t = y["return"]) && t.call(y), 0) : y.next) && !(t = t.call(y, op[1])).done) return t;
            if (y = 0, t) op = [op[0] & 2, t.value];
            switch (op[0]) {
                case 0: case 1: t = op; break;
                case 4: _.label++; return { value: op[1], done: false };
                case 5: _.label++; y = op[1]; op = [0]; continue;
                case 7: op = _.ops.pop(); _.trys.pop(); continue;
                default:
                    if (!(t = _.trys, t = t.length > 0 && t[t.length - 1]) && (op[0] === 6 || op[0] === 2)) { _ = 0; continue; }
                    if (op[0] === 3 && (!t || (op[1] > t[0] && op[1] < t[3]))) { _.label = op[1]; break; }
                    if (op[0] === 6 && _.label < t[1]) { _.label = t[1]; t = op; break; }
                    if (t && _.label < t[2]) { _.label = t[2]; _.ops.push(op); break; }
                    if (t[2]) _.ops.pop();
                    _.trys.pop(); continue;
            }
            op = body.call(thisArg, _);
        } catch (e) { op = [6, e]; y = 0; } finally { f = t = 0; }
        if (op[0] & 5) throw op[1]; return { value: op[0] ? op[1] : void 0, done: true };
    }
};
var __importDefault = (this && this.__importDefault) || function (mod) {
    return (mod && mod.__esModule) ? mod : { "default": mod };
};
Object.defineProperty(exports, "__esModule", { value: true });
var assert_1 = __importDefault(require("assert"));
// import Web3HttpProvider from "web3-providers-http";
var ethers_1 = require("ethers");
var bignumber_1 = require("@ethersproject/bignumber");
var providers_1 = require("@ethersproject/providers");
var utils_1 = require("ethers/lib/utils");
var default_hedera_provider_1 = require("@ethersproject/providers/lib/default-hedera-provider");
var sdk_1 = require("@hashgraph/sdk");
var bnify = ethers_1.ethers.BigNumber.from;
var hederaTestnetOperableAccount = {
    "operator": {
        "accountId": "0.0.19041642",
        "privateKey": "302e020100300506032b6570042204207ef3437273a5146e4e504a6e22c5caedf07cb0821f01bc05d18e8e716f77f66c"
    },
};
var blockchainData = {
    homestead: {
        addresses: [
            {
                address: "0xAC1639CF97a3A46D431e6d1216f576622894cBB5",
                balance: bnify("4813414100000000"),
                code: "0x"
            },
            // Splitter contract
            {
                address: "0x3474627D4F63A678266BC17171D87f8570936622",
                code: "0x606060405260e060020a60003504630b3ed5368114602e57806337b0574a14605257806356fa47f0146062575b005b602c6004356000546101009004600160a060020a03908116339091161460bb575b50565b60005460ff166060908152602090f35b602c60043560005460ff1615609657600160a060020a038116600034606082818181858883f193505050501515604f576002565b33600160a060020a0316600034606082818181858883f193505050501515604f576002565b600080546101009004600160a060020a03169082606082818181858883f193505050501515604f57600256",
                storage: {
                    "0": "0x0000000000000000000000b2682160c482eb985ec9f3e364eec0a904c44c2300"
                }
            },
            {
                address: "0x8ba1f109551bD432803012645Ac136ddd64DBA72",
                name: "ricmoo.firefly.eth"
            },
        ],
        blocks: [
            {
                hash: "0x3d6122660cc824376f11ee842f83addc3525e2dd6756b9bcf0affa6aa88cf741",
                parentHash: "0xb495a1d7e6663152ae92708da4843337b958146015a2802f4193a410044698c9",
                number: 3,
                timestamp: 1438270048,
                nonce: "0x2e9344e0cbde83ce",
                difficulty: 17154715646,
                gasLimit: bnify("0x1388"),
                gasUsed: bnify("0"),
                miner: "0x5088D623ba0fcf0131E0897a91734A4D83596AA0",
                extraData: "0x476574682f76312e302e302d66633739643332642f6c696e75782f676f312e34",
                transactions: []
            }
        ],
        transactions: [
            {
                hash: "0xccc90ab97a74c952fb3376c4a3efb566a58a10df62eb4d44a61e106fcf10ec61",
                blockHash: "0x9653f180a5720f3634816eb945a6d722adee52cc47526f6357ac10adaf368135",
                blockNumber: 4097745,
                transactionIndex: 18,
                type: 0,
                from: "0x32DEF047DeFd076DB21A2D759aff2A591c972248",
                gasPrice: bnify("0x4a817c800"),
                gasLimit: bnify("0x3d090"),
                to: "0x6fC21092DA55B392b045eD78F4732bff3C580e2c",
                value: bnify("0x186cc6acd4b0000"),
                nonce: 0,
                data: "0xf2c298be000000000000000000000000000000000000000000000000000000000000002000000000000000000000000000000000000000000000000000000000000000067269636d6f6f0000000000000000000000000000000000000000000000000000",
                r: "0x1e5605197a03e3f0a168f14749168dfeefc44c9228312dacbffdcbbb13263265",
                s: "0x269c3e5b3558267ad91b0a887d51f9f10098771c67b82ea6cb74f29638754f54",
                v: 38,
                creates: null,
                //raw: "0xf8d2808504a817c8008303d090946fc21092da55b392b045ed78f4732bff3c580e2c880186cc6acd4b0000b864f2c298be000000000000000000000000000000000000000000000000000000000000002000000000000000000000000000000000000000000000000000000000000000067269636d6f6f000000000000000000000000000000000000000000000000000026a01e5605197a03e3f0a168f14749168dfeefc44c9228312dacbffdcbbb13263265a0269c3e5b3558267ad91b0a887d51f9f10098771c67b82ea6cb74f29638754f54",
                chainId: 1
            }
        ],
        transactionReceipts: [
            {
                blockHash: "0x36b4af7f0538559e581c8588f16477df0f676439ea67fe8d7a2ae4abb20e2566",
                blockNumber: 0x3c92b5,
                type: 0,
                contractAddress: null,
                cumulativeGasUsed: 0x1cca2e,
                from: "0x18C6045651826824FEBBD39d8560584078d1b247",
                gasUsed: 0x14bb7,
                logs: [
                    {
                        address: "0x314159265dD8dbb310642f98f50C066173C1259b",
                        blockHash: "0x36b4af7f0538559e581c8588f16477df0f676439ea67fe8d7a2ae4abb20e2566",
                        blockNumber: 0x3c92b5,
                        data: "0x00000000000000000000000018c6045651826824febbd39d8560584078d1b247",
                        logIndex: 0x1a,
                        topics: [
                            "0xce0457fe73731f824cc272376169235128c118b49d344817417c6d108d155e82",
                            "0x93cdeb708b7545dc668eb9280176169d1c33cfd8ed6f04690a0bcc88a93fc4ae",
                            "0xf0106919d12469348e14ad6a051d0656227e1aba2fefed41737fdf78421b20e1"
                        ],
                        transactionHash: "0xc6fcb7d00d536e659a4559d2de29afa9e364094438fef3e72ba80728ce1cb616",
                        transactionIndex: 0x39,
                    },
                    {
                        address: "0x6090A6e47849629b7245Dfa1Ca21D94cd15878Ef",
                        blockHash: "0x36b4af7f0538559e581c8588f16477df0f676439ea67fe8d7a2ae4abb20e2566",
                        blockNumber: 0x3c92b5,
                        data: "0x000000000000000000000000000000000000000000000000002386f26fc1000000000000000000000000000000000000000000000000000000000000595a32ce",
                        logIndex: 0x1b,
                        topics: [
                            "0x0f0c27adfd84b60b6f456b0e87cdccb1e5fb9603991588d87fa99f5b6b61e670",
                            "0xf0106919d12469348e14ad6a051d0656227e1aba2fefed41737fdf78421b20e1",
                            "0x00000000000000000000000018c6045651826824febbd39d8560584078d1b247"
                        ],
                        transactionHash: "0xc6fcb7d00d536e659a4559d2de29afa9e364094438fef3e72ba80728ce1cb616",
                        transactionIndex: 0x39,
                    }
                ],
                logsBloom: "0x00000000000000040000000000100000010000000000000040000000000000000000000000000000000000000000000000000000000010000000000000000000000000000000000000000000000000000200000010000000004000000000000000000000000000000000002000000000000000000000000400000000020000000000000000000000000000000000000004000000000000000000000000000000000000000000000000801000000000000000000000020000000000040000000040000000000000000002000000004000000000000000000000000000000000000000000000010000000000000000000000000000000000200000000000000000",
                root: "0x9b550a9a640ce50331b64504ef87aaa7e2aaf97344acb6ff111f879b319d2590",
                status: null,
                to: "0x6090A6e47849629b7245Dfa1Ca21D94cd15878Ef",
                transactionHash: "0xc6fcb7d00d536e659a4559d2de29afa9e364094438fef3e72ba80728ce1cb616",
                transactionIndex: 0x39
            },
            // Byzantium block
            {
                byzantium: true,
                blockHash: "0x34e5a6cfbdbb84f7625df1de69d218ade4da72f4a2558064a156674e72e976c9",
                blockNumber: 0x444f76,
                type: 0,
                contractAddress: null,
                cumulativeGasUsed: 0x15bfe7,
                from: "0x18C6045651826824FEBBD39d8560584078d1b247",
                gasUsed: 0x1b968,
                logs: [
                    {
                        address: "0xb90E64082D00437e65A76d4c8187596BC213480a",
                        blockHash: "0x34e5a6cfbdbb84f7625df1de69d218ade4da72f4a2558064a156674e72e976c9",
                        blockNumber: 0x444f76,
                        data: "0x",
                        logIndex: 0x10,
                        topics: [
                            "0x748d071d1992ee1bfe7a39058114d0a50d5798fe8eb3a9bfb4687f024629a2ce",
                            "0x5574aa58f7191ccab6de6cf75fe2ea0484f010b852fdd8c6b7ae151d6c2f4b83"
                        ],
                        transactionHash: "0x7f1c6a58dc880438236d0b0a4ae166e9e9a038dbea8ec074149bd8b176332cac",
                        transactionIndex: 0x1e,
                    }
                ],
                logsBloom: "0x00000000000000000000000000000000000000000000000000008000000000000000000000000000000000000000000000000000000000000000000000000000000000000000000000000000000000000000000000000000000000000000000000000000000001000000000000000200000000000000008000000000000000000000000000000000000000000000000000000000000000010000000000000000000800000000000000000000000000000000000000000000000000000000000000000000000000000020000000000000000000000000000000000000000000000000000800000000000000000800000000000000000000000000000000000000",
                status: 1,
                to: "0xb90E64082D00437e65A76d4c8187596BC213480a",
                transactionHash: "0x7f1c6a58dc880438236d0b0a4ae166e9e9a038dbea8ec074149bd8b176332cac",
                transactionIndex: 0x1e
            }
        ]
    },
    kovan: {
        addresses: [
            {
                address: "0x09c967A0385eE3B3717779738cA0B9D116e0EcE7",
                balance: bnify("997787946734641021"),
                code: "0x"
            },
        ],
        blocks: [
            {
                hash: "0xf0ec9bf41b99a6bd1f6cd29f91302f71a1a82d14634d2e207edea4b7962f3676",
                parentHash: "0xf110ecd84454f116e2222378e7bca81ac3e59be0dac96d7ec56d5ef1c3bc1d64",
                number: 3,
                timestamp: 1488459452,
                difficulty: 131072,
                gasLimit: bnify("0x5b48ec"),
                gasUsed: bnify("0"),
                miner: "0x00A0A24b9f0E5EC7Aa4c7389b8302fd0123194dE",
                extraData: "0xd5830105048650617269747986312e31352e31826c69",
                transactions: []
            },
            // Kovan Test Case with difficulty > 53-bits; See #711
            {
                hash: "0xd92891a6eeaed4892289edf9bd5ebff261da5c6a51f7131cc1a481c6f4d1aa75",
                parentHash: "0xcc769a02513be1df80eee7d3a5cb87f14f37baee03c13f3e3ad1e7bdcaf7dac3",
                number: 16265864,
                timestamp: 1579621004,
                difficulty: null,
                gasLimit: bnify("0x989680"),
                gasUsed: bnify("0x0705bf"),
                miner: "0x596e8221A30bFe6e7eFF67Fee664A01C73BA3C56",
                extraData: "0xde830206088f5061726974792d457468657265756d86312e34302e30826c69",
                transactions: [
                    "0x20e6760fa1297fb06c8c20e6ed99581e0ba964d51167ea3c8ff580bfcb10bfc3",
                    "0x0ce7eba48b1bbdee05823b79ae24e741f3f290d0abfef8ae9adf32db108b7dd6",
                    "0x1fa2baafa844bf4853e4abbbf49532bf570210d589dc626dbf7ebc4832bdfa5d",
                    "0xdb5d1fa54d30a4b6aee0b242a2c68ea52d3dd28703f69e6e30871827850aa2fa",
                    "0xcc898db85d7d2493d4778faf640be32a4a3b7f5f987257bdc0009ce75a18eeaa"
                ]
            },
        ],
        transactions: [],
        transactionReceipts: []
    },
    rinkeby: {
        addresses: [
            {
                address: "0xd09a624630a656a7dbb122cb05e41c12c7cd8c0e",
                balance: bnify("3000000000000000000"),
                code: "0x"
            },
        ],
        blocks: [
            {
                hash: "0x9eb9db9c3ec72918c7db73ae44e520139e95319c421ed6f9fc11fa8dd0cddc56",
                parentHash: "0x9b095b36c15eaf13044373aef8ee0bd3a382a5abb92e402afa44b8249c3a90e9",
                number: 3,
                timestamp: 1492010489,
                nonce: "0x0000000000000000",
                difficulty: 2,
                gasLimit: bnify("0x47e7c4"),
                gasUsed: bnify(0),
                //                miner: "0x42EB768f2244C8811C63729A21A3569731535f06",
                extraData: "0xd783010600846765746887676f312e372e33856c696e757800000000000000004e10f96536e45ceca7e34cc1bdda71db3f3bb029eb69afd28b57eb0202c0ec0859d383a99f63503c4df9ab6c1dc63bf6b9db77be952f47d86d2d7b208e77397301",
                transactions: []
            },
        ],
        transactions: [],
        transactionReceipts: []
    },
    ropsten: {
        addresses: [
            {
                address: "0x03a6F7a5ce5866d9A0CCC1D4C980b8d523f80480",
                balance: bnify("15861113897828552666"),
                code: "0x"
            },
        ],
        blocks: [
            {
                hash: "0xaf2f2d55e6514389bcc388ccaf40c6ebf7b3814a199a214f1203fb674076e6df",
                parentHash: "0x88e8bc1dd383672e96d77ee247e7524622ff3b15c337bd33ef602f15ba82d920",
                number: 3,
                timestamp: 1479642588,
                nonce: "0x04668f72247a130c",
                difficulty: 996427,
                gasLimit: bnify("0xff4033"),
                gasUsed: bnify("0"),
                miner: "0xD1aEb42885A43b72B518182Ef893125814811048",
                extraData: "0xd883010503846765746887676f312e372e318664617277696e",
                transactions: []
            },
        ],
        transactions: [
            // Berlin tests (EIP-2930)
            {
                hash: "0x48bff7b0e603200118a672f7c622ab7d555a28f98938edb8318803eed7ea7395",
                type: 1,
                accessList: [
                    {
                        address: "0x0000000000000000000000000000000000000000",
                        storageKeys: []
                    }
                ],
                blockHash: "0x378e24bcd568bd24cf1f54d38f13f038ee28d89e82af4f2a0d79c1f88dcd8aac",
                blockNumber: 9812343,
                from: "0x32162F3581E88a5f62e8A61892B42C46E2c18f7b",
                gasPrice: bnify("0x65cf89a0"),
                gasLimit: bnify("0x5b68"),
                to: "0x32162F3581E88a5f62e8A61892B42C46E2c18f7b",
                value: bnify("0"),
                nonce: 13,
                data: "0x",
                r: "0x9659cba42376dbea1433cd6afc9c8ffa38dbeff5408ffdca0ebde6207281a3ec",
                s: "0x27efbab3e6ed30b088ce0a50533364778e101c9e52acf318daec131da64e7758",
                v: 0,
                creates: null,
                chainId: 3
            },
            {
                hash: "0x1675a417e728fd3562d628d06955ef35b913573d9e417eb4e6a209998499c9d3",
                type: 1,
                accessList: [
                    {
                        address: "0x0000000000000000000000000000000000000000",
                        storageKeys: [
                            "0xdeadbeefdeadbeefdeadbeefdeadbeefdeadbeefdeadbeefdeadbeefdeadbeef",
                            "0x0000000000111111111122222222223333333333444444444455555555556666",
                            "0xdeadbeefdeadbeefdeadbeefdeadbeefdeadbeefdeadbeefdeadbeefdeadbeef"
                        ]
                    }
                ],
                blockHash: "0x7565688256f5801768237993b47ca0608796b3ace0c4b8b6e623c6092bef14b8",
                blockNumber: 9812365,
                from: "0x32162F3581E88a5f62e8A61892B42C46E2c18f7b",
                gasPrice: bnify("0x65cf89a0"),
                gasLimit: bnify("0x71ac"),
                to: "0x32162F3581E88a5f62e8A61892B42C46E2c18f7b",
                value: bnify("0"),
                nonce: 14,
                data: "0x",
                r: "0xb0646756f89817d70cdb40aa2ae8b5f43ef65d0926dcf71a7dca5280c93763df",
                s: "0x4d32dbd9a44a2c5639b8434b823938202f75b0a8459f3fcd9f37b2495b7a66a6",
                v: 0,
                creates: null,
                chainId: 3
            },
            // London Tests (EIP-1559)
            {
                hash: '0xb8c7871d9d8597ee8a50395d8b39dafa280c90337dc501d0db1321806c6ea98c',
                blockHash: '0xfd824501af65b1d0f21ea9eb7ec83f45108fcd6fd1bca5d6414ba5923ad87b49',
                blockNumber: 10512507,
                transactionIndex: 5,
                type: 2,
                creates: null,
                from: '0xad252DD6C011E613610A36368f04aC84D5185b7c',
                //gasPrice: bnify("0x0268ab0ed6"),
                maxPriorityFeePerGas: bnify("0x0268ab0ed6"),
                maxFeePerGas: bnify("0x0268ab0ed6"),
                gasLimit: bnify("0x5208"),
                to: '0x8210357f377E901f18E45294e86a2A32215Cc3C9',
                value: bnify("0x7b"),
                nonce: 0,
                data: '0x',
                r: '0x7426c348119eed4e9e0525b52aa77edbbf1107610702b4642fa9d2688dce6fa7',
                s: '0x03f606ad1f12af5876280a34601a4eb3919b797cf3878161e2d24b61d2609846',
                v: 1,
                accessList: [],
                chainId: 3,
            },
        ],
        transactionReceipts: [
            {
                blockHash: "0xc9235b8253fce455942147aa8b450d23081b867ffbb2a1e4dec934827cd80f8f",
                blockNumber: 0x1564d8,
                type: 0,
                contractAddress: null,
                cumulativeGasUsed: bnify("0x80b9"),
                from: "0xb346D5019EeafC028CfC01A5f789399C2314ae8D",
                gasUsed: bnify("0x80b9"),
                logs: [
                    {
                        address: "0x6fC21092DA55B392b045eD78F4732bff3C580e2c",
                        blockHash: "0xc9235b8253fce455942147aa8b450d23081b867ffbb2a1e4dec934827cd80f8f",
                        blockNumber: 0x1564d8,
                        data: "0x00000000000000000000000006b5955a67d827cdf91823e3bb8f069e6c89c1d6000000000000000000000000000000000000000000000000016345785d8a0000",
                        logIndex: 0x0,
                        topics: [
                            "0xac375770417e1cb46c89436efcf586a74d0298fee9838f66a38d40c65959ffda"
                        ],
                        transactionHash: "0x55c477790b105e69e98afadf0505cbda606414b0187356137132bf24945016ce",
                        transactionIndex: 0x0,
                    }
                ],
                logsBloom: "0x00000000000000800000000000000000000000000000000000000000000000000000000000000000000000000000000000000000000000000000000000000000000000000000000000000000000000000000000000000000000000000000000000000000000000000000000000000000000000400000000000000000000000000000000000000000000000000000000000008000000000000000000000000000000000000000000000000000000000000000000000000000000000001000000000000000000000010000000000000100000000000000000000000000000000000000000000000000000000000000000000000000000000000000000000000000",
                root: "0xf1c3506ab619ac1b5e8f1ca355b16d6b9a1b7436b2960b0e9ec9a91f4238b5cc",
                to: "0x6fC21092DA55B392b045eD78F4732bff3C580e2c",
                transactionHash: "0x55c477790b105e69e98afadf0505cbda606414b0187356137132bf24945016ce",
                transactionIndex: 0x0
            },
            // Byzantium Receipt
            {
                byzantium: true,
                blockHash: "0x61d343e0e081b60ac53bab381e07bdd5d0815b204091a576fd05106b814e7e1e",
                blockNumber: 0x1e1e3b,
                contractAddress: null,
                cumulativeGasUsed: bnify("0x4142f"),
                from: "0xdc8F20170C0946ACCF9627b3EB1513CFD1c0499f",
                gasUsed: bnify("0x1eb6d"),
                logs: [
                    {
                        address: "0xCBf1735Aad8C4B337903cD44b419eFE6538aaB40",
                        blockHash: "0x61d343e0e081b60ac53bab381e07bdd5d0815b204091a576fd05106b814e7e1e",
                        blockNumber: 0x1e1e3b,
                        data: "0x000000000000000000000000b70560a43a9abf6ea2016f40a3e84b8821e134c5f6c95607c490f4f379c0160ef5c8898770f8a52959abf0e9de914647b377fa290000000000000000000000000000000000000000000000000000000000001c20000000000000000000000000000000000000000000000000000000000000010000000000000000000000000000000000000000000000000000000000000001400000000000000000000000000000000000000000000000000000000000030d4000000000000000000000000000000000000000000000000000000000000000000000000000000000000000000000000000000000000000000000000000000000000000000000000000000000000000000000000000000000000000000000000355524c0000000000000000000000000000000000000000000000000000000000000000000000000000000000000000000000000000000000000000000000004c6a736f6e2868747470733a2f2f6170692e6b72616b656e2e636f6d2f302f7075626c69632f5469636b65723f706169723d455448555344292e726573756c742e584554485a5553442e632e300000000000000000000000000000000000000000",
                        logIndex: 0x1,
                        topics: ["0xb76d0edd90c6a07aa3ff7a222d7f5933e29c6acc660c059c97837f05c4ca1a84"],
                        transactionHash: "0xf724f1d6813f13fb523c5f6af6261d06d41138dd094fff723e09fb0f893f03e6",
                        transactionIndex: 0x2,
                    }
                ],
                logsBloom: "0x00000000000000000000000000000000000000000000000000000000000000000000000000000000000000000000000000000000000000000000000000000000000000000000000000000000000000000000000000000000000000000000000000000000000000000000000000000000000000000000000000000000000000800000000000000000000000000000000000000000000000000000000000000000000000000000000000000000000000000000000000000000000000000000000000000000000000000008000000000000000000000000000000000000000000000000000000000000000000008000000000000000000000080000000202000000",
                status: 1,
                to: "0xB70560a43A9aBf6ea2016F40a3e84B8821E134c5",
                transactionHash: "0xf724f1d6813f13fb523c5f6af6261d06d41138dd094fff723e09fb0f893f03e6",
                transactionIndex: 0x2
            },
            // London Tests (EIP-1559)
            {
                blockNumber: 10512507,
                blockHash: '0xfd824501af65b1d0f21ea9eb7ec83f45108fcd6fd1bca5d6414ba5923ad87b49',
                transactionHash: '0xb8c7871d9d8597ee8a50395d8b39dafa280c90337dc501d0db1321806c6ea98c',
                transactionIndex: 5,
                byzantium: true,
                type: 2,
                to: '0x8210357f377E901f18E45294e86a2A32215Cc3C9',
                from: '0xad252DD6C011E613610A36368f04aC84D5185b7c',
                contractAddress: null,
                gasUsed: bnify("0x5208"),
                logsBloom: '0x00000000000000000000000000000000000000000000000000000000000000000000000000000000000000000000000000000000000000000000000000000000000000000000000000000000000000000000000000000000000000000000000000000000000000000000000000000000000000000000000000000000000000000000000000000000000000000000000000000000000000000000000000000000000000000000000000000000000000000000000000000000000000000000000000000000000000000000000000000000000000000000000000000000000000000000000000000000000000000000000000000000000000000000000000000000',
                logs: [],
                cumulativeGasUsed: bnify("0x038f3e"),
                effectiveGasPrice: bnify("0x268ab0ed6"),
                status: 1,
            }
        ],
    },
    goerli: {
        addresses: [
            {
                address: "0x06B5955A67D827CDF91823E3bB8F069e6c89c1D6",
                balance: bnify("314159000000000000"),
                code: "0x"
            },
        ],
        blocks: [
            {
                hash: "0xd5daa825732729bb0d2fd187a1b888e6bfc890f1fc5333984740d9052afb2920",
                parentHash: "0xe675f1362d82cdd1ec260b16fb046c17f61d8a84808150f5d715ccce775f575e",
                number: 3,
                timestamp: 1548947483,
                difficulty: 2,
                gasLimit: bnify("10455073"),
                gasUsed: bnify("0"),
                //                miner: "0xe0a2Bd4258D2768837BAa26A28fE71Dc079f84c7",
                extraData: "0x506172697479205465636820417574686f7269747900000000000000000000002822e1b202411c38084d96c84302b8361ec4840a51cd2fad9cb4bd9921cad7e64bc2e5dc7b41f3f75b33358be3aec718cf4d4317ace940e01b3581a95c9259ac01",
                transactions: []
            },
            // Blockhash with leading zero; see #629
            {
                hash: "0x0f305466552efa183a0de26b6fda26d55a872dbc02aca8b5852cc2a361ce9ee4",
                parentHash: "0x6723e880e01c15c5ac894abcae0f5b55ea809a31eaf5618998928f7d9cbc5118",
                number: 1479831,
                timestamp: 1571216171,
                difficulty: 2,
                gasLimit: bnify(0x7a1200),
                gasUsed: bnify("0x0d0ef5"),
                //                miner: "0x22eA9f6b28DB76A7162054c05ed812dEb2f519Cd",
                extraData: "0x0000000000000000000000000000000000000000000000000000000000000000f4e6fc1fbd88adf57a272d98f725487f872ef0495a54c2b873a58d14e010bf517cc5650417f18cfd4ad2396272c564a7da1265ae27c397609293f488ec57d68e01",
                transactions: [
                    "0xea29f0764f03c5c67ac53a866a28ce23a4a032c2de4327e452b39f482920761a",
                    "0x0eef23ffb59ac41762fdfa55d9e47e82fa7f0b70b1e8ec486d72fe1fee15f6de",
                    "0xba1eeb67ac6e8d1aa900ff6fbd84ac46869c9e100b33f787acfb234cd9c93f9f",
                    "0x4f412ab735b29ddc8b1ff7abe4bfece7ad4684aa20e260fbc42aed75a0d387ea",
                    "0x2f1fddcc7a2c4b2b7d83c5cadec4e7b71c34cec65da99b1114bd2b044ae0636c"
                ]
            }
        ],
        transactions: [],
        transactionReceipts: [
            {
                blockHash: "0x2384e8e8bdcf6eb87ec7c138fa503ac34adb32cac817e4b35f14d4339eaa1993",
                blockNumber: 47464,
                byzantium: true,
                type: 0,
                contractAddress: null,
                cumulativeGasUsed: bnify(21000),
                from: "0x8c1e1e5b47980D214965f3bd8ea34C413E120ae4",
                gasUsed: bnify(21000),
                logsBloom: "0x00000000000000000000000000000000000000000000000000000000000000000000000000000000000000000000000000000000000000000000000000000000000000000000000000000000000000000000000000000000000000000000000000000000000000000000000000000000000000000000000000000000000000000000000000000000000000000000000000000000000000000000000000000000000000000000000000000000000000000000000000000000000000000000000000000000000000000000000000000000000000000000000000000000000000000000000000000000000000000000000000000000000000000000000000000000",
                to: "0x58Bb4221245461E1d4cf886f18a01E3Df40Bd359",
                transactionHash: "0xec8b1ac5d787f36c738cc7793fec606283b41f1efa69df4ae6b2a014dcd12797",
                transactionIndex: 0,
                logs: [],
                status: 1
            }
        ],
    }
};
blockchainData["default"] = blockchainData.homestead;
function equals(name, actual, expected) {
    if (expected && expected.eq) {
        if (actual == null) {
            assert_1.default.ok(false, name + " - actual big number null");
        }
        expected = ethers_1.ethers.BigNumber.from(expected);
        actual = ethers_1.ethers.BigNumber.from(actual);
        assert_1.default.ok(expected.eq(actual), name + " matches");
    }
    else if (Array.isArray(expected)) {
        if (actual == null) {
            assert_1.default.ok(false, name + " - actual array null");
        }
        assert_1.default.equal(actual.length, expected.length, name + " array lengths match");
        for (var i = 0; i < expected.length; i++) {
            equals("(" + name + " - item " + i + ")", actual[i], expected[i]);
        }
    }
    else if (typeof (expected) === "object") {
        if (actual == null) {
            if (expected === actual) {
                return;
            }
            assert_1.default.ok(false, name + " - actual object null");
        }
        var keys_1 = {};
        Object.keys(expected).forEach(function (key) { keys_1[key] = true; });
        Object.keys(actual).forEach(function (key) { keys_1[key] = true; });
        Object.keys(keys_1).forEach(function (key) {
            equals("(" + name + " - key + " + key + ")", actual[key], expected[key]);
        });
    }
    else {
        if (actual == null) {
            assert_1.default.ok(false, name + " - actual null");
        }
        assert_1.default.equal(actual, expected, name + " matches");
    }
}
function waiter(duration) {
    return new Promise(function (resolve) {
        var timer = setTimeout(resolve, duration);
        if (timer.unref) {
            timer.unref();
        }
    });
}
var allNetworks = ["default", "homestead", "ropsten", "rinkeby", "kovan", "goerli"];
// We use separate API keys because otherwise the testcases sometimes
// fail during CI because our default keys are pretty heavily used
var _ApiKeys = {
    alchemy: "YrPw6SWb20vJDRFkhWq8aKnTQ8JRNRHM",
    etherscan: "FPFGK6JSW2UHJJ2666FG93KP7WC999MNW7",
    infura: "49a0efa3aaee4fd99797bfa94d8ce2f1",
};
var _ApiKeysPocket = {
    homestead: "6004bcd10040261633ade990",
    ropsten: "6004bd4d0040261633ade991",
    rinkeby: "6004bda20040261633ade994",
    goerli: "6004bd860040261633ade992",
};
function getApiKeys(network) {
    if (network === "default" || network == null) {
        network = "homestead";
    }
    var apiKeys = ethers_1.ethers.utils.shallowCopy(_ApiKeys);
    apiKeys.pocket = _ApiKeysPocket[network];
    return apiKeys;
}
// @ts-ignore
var providerFunctions = [
    {
        name: "getDefaultProvider",
        networks: allNetworks,
        create: function (network) {
            if (network == "default") {
                return ethers_1.ethers.getDefaultProvider("homestead", getApiKeys(network));
            }
            return ethers_1.ethers.getDefaultProvider(network, getApiKeys(network));
        }
    },
];
// This wallet can be funded and used for various test cases
var fundWallet = ethers_1.ethers.Wallet.createRandom();
var testFunctions = [];
Object.keys(blockchainData).forEach(function (network) {
    function addSimpleTest(name, func, expected) {
        var _this = this;
        testFunctions.push({
            name: name,
            networks: [network],
            execute: function (provider) { return __awaiter(_this, void 0, void 0, function () {
                var value;
                return __generator(this, function (_a) {
                    switch (_a.label) {
                        case 0: return [4 /*yield*/, func(provider)];
                        case 1:
                            value = _a.sent();
                            equals(name, expected, value);
                            return [2 /*return*/];
                    }
                });
            }); }
        });
    }
    function addObjectTest(name, func, expected, checkSkip) {
        var _this = this;
        testFunctions.push({
            name: name,
            networks: [network],
            checkSkip: checkSkip,
            execute: function (provider) { return __awaiter(_this, void 0, void 0, function () {
                var value;
                return __generator(this, function (_a) {
                    switch (_a.label) {
                        case 0: return [4 /*yield*/, func(provider)];
                        case 1:
                            value = _a.sent();
                            Object.keys(expected).forEach(function (key) {
                                equals(name + "." + key, value[key], expected[key]);
                            });
                            return [2 /*return*/];
                    }
                });
            }); }
        });
    }
    var tests = blockchainData[network];
    // And address test case can have any of the following:
    // - balance
    // - code
    // - storage
    // - ENS name
    tests.addresses.forEach(function (test) {
        if (test.balance) {
            addSimpleTest("fetches account balance: " + test.address, function (provider) {
                return provider.getBalance(test.address);
            }, test.balance);
        }
        if (test.code) {
            addSimpleTest("fetches account code: " + test.address, function (provider) {
                return provider.getCode(test.address);
            }, test.code);
        }
    });
    tests.transactions.forEach(function (test) {
        var hash = test.hash;
        addObjectTest("fetches transaction " + hash, function (provider) { return __awaiter(void 0, void 0, void 0, function () {
            var tx;
            return __generator(this, function (_a) {
                switch (_a.label) {
                    case 0: return [4 /*yield*/, provider.getTransaction(hash)];
                    case 1:
                        tx = _a.sent();
<<<<<<< HEAD
                        // This changes with every block
                        // assert.equal(typeof(tx.confirmations), "number", "confirmations is a number");
                        // delete tx.confirmations;
=======
>>>>>>> 8c3001aa
                        assert_1.default.equal(typeof (tx.wait), "function", "wait is a function");
                        delete tx.wait;
                        return [2 /*return*/, tx];
                }
            });
        }); }, test, function (provider, network, test) {
            // Temporary; pocket is being broken again for old transactions
            return provider === "PocketProvider";
            //return false;
        });
    });
    tests.transactionReceipts.forEach(function (test) {
        var hash = test.transactionHash;
        addObjectTest("fetches transaction receipt " + hash, function (provider) { return __awaiter(void 0, void 0, void 0, function () {
            var receipt;
            return __generator(this, function (_a) {
                switch (_a.label) {
                    case 0: return [4 /*yield*/, provider.getTransactionReceipt(hash)];
                    case 1:
                        receipt = _a.sent();
                        if (test.status === null) {
                            assert_1.default.ok(receipt.status === undefined, "no status");
                            receipt.status = null;
                        }
                        // This changes with every block; so just make sure it is a number
                        // assert.equal(typeof(receipt.confirmations), "number", "confirmations is a number");
                        // delete receipt.confirmations;
                        return [2 /*return*/, receipt];
                }
            });
        }); }, test, function (provider, network, test) {
            // Temporary; pocket is being broken again for old transactions
            return provider === "PocketProvider";
            //return false;
        });
    });
});
(function () {
    var _this = this;
    function addErrorTest(code, func) {
        var _this = this;
        testFunctions.push({
            name: "throws correct " + code + " error",
            networks: ["ropsten"],
            checkSkip: function (provider, network, test) {
                return false;
            },
            execute: function (provider) { return __awaiter(_this, void 0, void 0, function () {
                var value, error_1;
                return __generator(this, function (_a) {
                    switch (_a.label) {
                        case 0:
                            _a.trys.push([0, 2, , 3]);
                            return [4 /*yield*/, func(provider)];
                        case 1:
                            value = _a.sent();
                            console.log(value);
                            assert_1.default.ok(false, "did not throw");
                            return [3 /*break*/, 3];
                        case 2:
                            error_1 = _a.sent();
                            assert_1.default.equal(error_1.code, code, "incorrect error thrown");
                            return [3 /*break*/, 3];
                        case 3: return [2 /*return*/];
                    }
                });
            }); }
        });
    }
    /*
    @TODO: Use this for testing pre-EIP-155 transactions on specific networks
    addErrorTest(ethers.utils.Logger.errors.NONCE_EXPIRED, async (provider: ethers.providers.Provider) => {
        return provider.sendTransaction("0xf86480850218711a0082520894000000000000000000000000000000000000000002801ba038aaddcaaae7d3fa066dfd6f196c8348e1bb210f2c121d36cb2c24ef20cea1fba008ae378075d3cd75aae99ab75a70da82161dffb2c8263dabc5d8adecfa9447fa");
    });
    */
    // Wallet(id("foobar1234"))
    addErrorTest(ethers_1.ethers.utils.Logger.errors.NONCE_EXPIRED, function (provider) { return __awaiter(_this, void 0, void 0, function () {
        return __generator(this, function (_a) {
            return [2 /*return*/, provider.sendTransaction("0xf86480850218711a00825208940000000000000000000000000000000000000000038029a04320fd28c8e6c95da9229d960d14ffa3de81f83abe3ad9c189642c83d7d951f3a009aac89e04a8bafdcf618e21fed5e7b1144ca1083a301fd5fde28b0419eb63ce")];
        });
    }); });
    addErrorTest(ethers_1.ethers.utils.Logger.errors.INSUFFICIENT_FUNDS, function (provider) { return __awaiter(_this, void 0, void 0, function () {
        var txProps, wallet, tx;
        return __generator(this, function (_a) {
            switch (_a.label) {
                case 0:
                    txProps = {
                        to: "0x8ba1f109551bD432803012645Ac136ddd64DBA72",
                        gasPrice: 9000000000,
                        gasLimit: 21000,
                        chainId: 3,
                        value: 1,
                    };
                    wallet = ethers_1.ethers.Wallet.createRandom();
                    return [4 /*yield*/, wallet.signTransaction(txProps)];
                case 1:
                    tx = _a.sent();
                    return [2 /*return*/, provider.sendTransaction(tx)];
            }
        });
    }); });
    addErrorTest(ethers_1.ethers.utils.Logger.errors.INSUFFICIENT_FUNDS, function (provider) { return __awaiter(_this, void 0, void 0, function () {
        var txProps, wallet;
        return __generator(this, function (_a) {
            txProps = {
                to: "0x8ba1f109551bD432803012645Ac136ddd64DBA72",
                gasPrice: 9000000000,
                gasLimit: 21000,
                value: 1,
                // @TODO: Remove this once all providers are eip-1559 savvy
                type: 0,
            };
            wallet = ethers_1.ethers.Wallet.createRandom().connect(provider);
            return [2 /*return*/, wallet.sendTransaction(txProps)];
        });
    }); });
    addErrorTest(ethers_1.ethers.utils.Logger.errors.UNPREDICTABLE_GAS_LIMIT, function (provider) { return __awaiter(_this, void 0, void 0, function () {
        return __generator(this, function (_a) {
            return [2 /*return*/, provider.estimateGas({
                    to: "0x00000000000C2E074eC69A0dFb2997BA6C7d2e1e" // ENS contract
                })];
        });
    }); });
})();
testFunctions.push({
    // TODO: when the logic underneath is ready, this test should be rewritten
    name: "sends a legacy transaction",
    extras: ["funding"],
    timeout: 900,
    networks: ["ropsten"],
    checkSkip: function (provider, network, test) {
        return false;
    },
    execute: function (provider) { return __awaiter(void 0, void 0, void 0, function () {
        return __generator(this, function (_a) {
            return [2 /*return*/];
        });
    }); }
});
testFunctions.push({
    name: "sends an EIP-2930 transaction",
    extras: ["funding"],
    timeout: 900,
    networks: ["ropsten"],
    checkSkip: function (provider, network, test) {
        return false;
    },
    execute: function (provider) { return __awaiter(void 0, void 0, void 0, function () {
        return __generator(this, function (_a) {
            return [2 /*return*/];
        });
    }); }
});
testFunctions.push({
    name: "sends an EIP-1559 transaction",
    extras: ["funding"],
    timeout: 900,
    networks: ["ropsten"],
    checkSkip: function (provider, network, test) {
        // These don't support EIP-1559 yet for sending
        return (provider === "AlchemyProvider");
    },
    execute: function (provider) { return __awaiter(void 0, void 0, void 0, function () {
        var wallet, addr, b0, tx, b1;
        return __generator(this, function (_a) {
            switch (_a.label) {
                case 0:
                    wallet = fundWallet.connect(provider);
                    addr = "0x8210357f377E901f18E45294e86a2A32215Cc3C9";
                    return [4 /*yield*/, waiter(3000)];
                case 1:
                    _a.sent();
                    return [4 /*yield*/, provider.getBalance(wallet.address)];
                case 2:
                    b0 = _a.sent();
                    assert_1.default.ok(b0.gt(ethers_1.ethers.constants.Zero), "balance is non-zero");
                    return [4 /*yield*/, wallet.sendTransaction({
                            type: 2,
                            accessList: {
                                "0x8ba1f109551bD432803012645Ac136ddd64DBA72": [
                                    "0x0000000000000000000000000000000000000000000000000000000000000000",
                                    "0x0000000000000000000000000000000000000000000000000000000000000042",
                                ]
                            },
                            to: addr,
                            value: 123,
                        })];
                case 3:
                    tx = _a.sent();
                    return [4 /*yield*/, tx.wait()];
                case 4:
                    _a.sent();
                    return [4 /*yield*/, waiter(3000)];
                case 5:
                    _a.sent();
                    return [4 /*yield*/, provider.getBalance(wallet.address)];
                case 6:
                    b1 = _a.sent();
                    assert_1.default.ok(b0.gt(b1), "balance is decreased");
                    return [2 /*return*/];
            }
        });
    }); }
});
// TODO: methods here should be tested when they are ready
// describe("Test Provider Methods", function() {
//     let fundReceipt: Promise<ethers.providers.TransactionReceipt> = null;
//     const faucet = "0x8210357f377E901f18E45294e86a2A32215Cc3C9";
//
//     before(async function() {
//         this.timeout(300000);
//
//         // Get some ether from the faucet
//         const provider = new ethers.providers.InfuraProvider("ropsten", getApiKeys("ropsten").infura);
//         const funder = await ethers.utils.fetchJson(`https:/\/api.ethers.io/api/v1/?action=fundAccount&address=${ fundWallet.address.toLowerCase() }`);
//         fundReceipt = provider.waitForTransaction(funder.hash);
//         fundReceipt.then((receipt) => {
//             console.log(`*** Funded: ${ fundWallet.address }`);
//         });
//     });
//
//     after(async function() {
//         this.timeout(300000);
//
//         // Wait until the funding is complete
//         await fundReceipt;
//
//         // Refund all unused ether to the faucet
//         const provider = new ethers.providers.InfuraProvider("ropsten", getApiKeys("ropsten").infura);
//         const gasPrice = await provider.getGasPrice();
//         const balance = await provider.getBalance(fundWallet.address);
//         const tx = await fundWallet.connect(provider).sendTransaction({
//             to: faucet,
//             gasLimit: 21000,
//             gasPrice: gasPrice,
//             value: balance.sub(gasPrice.mul(21000))
//         });
//
//         console.log(`*** Sweep Transaction:`, tx.hash);
//     });
//
//     providerFunctions.forEach(({ name, networks, create}) => {
//
//         networks.forEach((network) => {
//             const provider = create(network);
//
//             testFunctions.forEach((test) => {
//
//                 // Skip tests not supported on this network
//                 if (test.networks.indexOf(network) === -1) { return; }
//                 if (test.checkSkip && test.checkSkip(name, network, test)) {
//                     return;
//                 }
//
//                 // How many attempts to try?
//                 const attempts = (test.attempts != null) ? test.attempts: 3;
//                 const timeout = (test.timeout != null) ? test.timeout: 60;
//                 const extras = (test.extras || []).reduce((accum, key) => {
//                     accum[key] = true;
//                     return accum;
//                 }, <Record<string, boolean>>{ });
//
//                 xit(`${ name }.${ network ? network: "default" } ${ test.name}`, async function() {
//                     // Multiply by 2 to make sure this never happens; we want our
//                     // timeout logic to success, not allow a done() called multiple
//                     // times because our logic returns after the timeout has occurred.
//                     this.timeout(2 * (1000 + timeout * 1000 * attempts));
//                     // Wait for the funding transaction to be mined
//                     if (extras.funding) { await fundReceipt; }
//
//                     // We wait at least 1 seconds between tests
//                     if (!extras.nowait) { await waiter(1000); }
//
//                     let error: Error = null;
//                     for (let attempt = 0; attempt < attempts; attempt++) {
//                         try {
//                             const result = await Promise.race([
//                                 test.execute(provider),
//                                 waiter(timeout * 1000).then((result) => { throw new Error("timeout"); })
//                             ]);
//                             return result;
//                         } catch (attemptError) {
//                             console.log(`*** Failed attempt ${ attempt + 1 }: ${ attemptError.message }`);
//                             error = attemptError;
//
//                             // On failure, wait 5s
//                             await waiter(5000);
//                         }
//                     }
//                     throw error;
//                 });
//             });
//         });
//     });
//
// });
describe("Test Basic Authentication", function () {
    //this.retries(3);
    function test(name, url) {
        it("tests " + name, function () {
            this.timeout(60000);
            return ethers_1.ethers.utils.fetchJson(url).then(function (data) {
                assert_1.default.equal(data.authenticated, true, "authenticates user");
            });
        });
    }
    var secure = {
        url: "https://httpbin.org/basic-auth/user/passwd",
        user: "user",
        password: "passwd"
    };
    var insecure = {
        url: "http://httpbin.org/basic-auth/user/passwd",
        user: "user",
        password: "passwd"
    };
    var insecureForced = {
        url: "http://httpbin.org/basic-auth/user/passwd",
        user: "user",
        password: "passwd",
        allowInsecureAuthentication: true
    };
    test("secure url", secure);
    test("insecure url", insecureForced);
    it("tests insecure connections fail", function () {
        this.timeout(60000);
        assert_1.default.throws(function () {
            return ethers_1.ethers.utils.fetchJson(insecure);
        }, function (error) {
            return (error.reason === "basic authentication requires a secure https url");
        }, "throws an exception for insecure connections");
    });
});
// describe("Test Events", function() {
//     this.retries(3);
//
//     async function testBlockEvent(provider: ethers.providers.Provider) {
//         return new Promise((resolve, reject) => {
//             let firstBlockNumber: number = null;
//             const handler = (blockNumber: number) => {
//                 if (firstBlockNumber == null) {
//                     firstBlockNumber = blockNumber;
//                     return;
//                 }
//                 provider.removeListener("block", handler);
//                 if (firstBlockNumber + 1 === blockNumber) {
//                     resolve(true);
//                 } else {
//                     reject(new Error("blockNumber fail"));
//                 }
//             };
//             provider.on("block", handler);
//         });
//     }
//
//     it("InfuraProvider", async function() {
//         this.timeout(60000);
//         const provider = new ethers.providers.InfuraProvider("rinkeby");
//         await testBlockEvent(provider);
//     });
// });
describe("Test Hedera Provider", function () {
    var provider = new providers_1.DefaultHederaProvider(default_hedera_provider_1.HederaNetworks.TESTNET);
    var accountConfig = { shard: BigInt(0), realm: BigInt(0), num: BigInt(98) };
    var solAddr = (0, utils_1.getAddressFromAccount)(accountConfig);
    var timeout = 15000;
    it('Gets the balance', function () {
        return __awaiter(this, void 0, void 0, function () {
            var balance;
            return __generator(this, function (_a) {
                switch (_a.label) {
                    case 0: return [4 /*yield*/, provider.getBalance(solAddr)];
                    case 1:
                        balance = _a.sent();
                        // the balance of 0.0.98 cannot be negative
                        assert_1.default.strictEqual(true, balance.gte(0));
                        return [2 /*return*/];
                }
            });
        });
    }).timeout(timeout);
    describe("Sign & Send Transacton, Wait for receipt", function () {
        var _this = this;
        var signedTx;
        beforeEach(function () { return __awaiter(_this, void 0, void 0, function () {
            var privateKey, txID, tx, txBytes;
            return __generator(this, function (_a) {
                switch (_a.label) {
                    case 0:
                        privateKey = sdk_1.PrivateKey.fromString(hederaTestnetOperableAccount.operator.privateKey);
                        txID = sdk_1.TransactionId.generate(hederaTestnetOperableAccount.operator.accountId);
                        return [4 /*yield*/, new sdk_1.ContractCreateTransaction()
                                .setGas(300000)
                                .setBytecodeFileId("0.0.26562254")
                                .setNodeAccountIds([new sdk_1.AccountId(0, 0, 3)])
                                .setConstructorParameters(new sdk_1.ContractFunctionParameters().addUint256(100))
                                .setTransactionId(txID)
                                .freeze()
                                .sign(privateKey)];
                    case 1:
                        tx = _a.sent();
                        txBytes = tx.toBytes();
                        signedTx = ethers_1.ethers.utils.hexlify(txBytes);
                        return [2 /*return*/];
                }
            });
        }); });
        it("Should populate transaction receipt", function () {
            return __awaiter(this, void 0, void 0, function () {
                var sendTransactionResponse, _a, _b, receipt;
                return __generator(this, function (_c) {
                    switch (_c.label) {
                        case 0:
                            _b = (_a = provider).sendTransaction;
                            return [4 /*yield*/, signedTx];
                        case 1: return [4 /*yield*/, _b.apply(_a, [_c.sent()])];
                        case 2:
                            sendTransactionResponse = _c.sent();
                            return [4 /*yield*/, sendTransactionResponse.wait()];
                        case 3:
                            receipt = _c.sent();
                            // assert.strict(receipt.logs.length > 0);
                            assert_1.default.strictEqual(receipt.to, null);
                            assert_1.default.strictEqual(receipt.contractAddress, '0x' + sendTransactionResponse.customData.contractId);
                            assert_1.default.strictEqual(receipt.from, (0, utils_1.getAddressFromAccount)(hederaTestnetOperableAccount.operator.accountId));
                            assert_1.default.strictEqual(receipt.transactionHash, sendTransactionResponse.hash);
                            return [2 /*return*/];
                    }
                });
            });
        }).timeout(timeout * 4);
        it("Should populate transaction receipt with timeout", function () {
            return __awaiter(this, void 0, void 0, function () {
                var sendTransactionResponse, _a, _b, receipt;
                return __generator(this, function (_c) {
                    switch (_c.label) {
                        case 0:
                            _b = (_a = provider).sendTransaction;
                            return [4 /*yield*/, signedTx];
                        case 1: return [4 /*yield*/, _b.apply(_a, [_c.sent()])];
                        case 2:
                            sendTransactionResponse = _c.sent();
                            return [4 /*yield*/, sendTransactionResponse.wait(timeout)];
                        case 3:
                            receipt = _c.sent();
                            // assert.strict(receipt.logs.length > 0);
                            assert_1.default.strictEqual(receipt.to, null);
                            assert_1.default.strictEqual(receipt.contractAddress, '0x' + sendTransactionResponse.customData.contractId);
                            assert_1.default.strictEqual(receipt.from, (0, utils_1.getAddressFromAccount)(hederaTestnetOperableAccount.operator.accountId));
                            assert_1.default.strictEqual(receipt.transactionHash, sendTransactionResponse.hash);
                            return [2 /*return*/];
                    }
                });
            });
        }).timeout(timeout * 4);
        it("Should throw timeout exceeded", function () {
            return __awaiter(this, void 0, void 0, function () {
                var insufficientTimeout;
                var _this = this;
                return __generator(this, function (_a) {
                    switch (_a.label) {
                        case 0:
                            insufficientTimeout = 500;
                            return [4 /*yield*/, assert_1.default.rejects(function () { return __awaiter(_this, void 0, void 0, function () {
                                    var sendTransactionResponse, _a, _b;
                                    return __generator(this, function (_c) {
                                        switch (_c.label) {
                                            case 0:
                                                _b = (_a = provider).sendTransaction;
                                                return [4 /*yield*/, signedTx];
                                            case 1: return [4 /*yield*/, _b.apply(_a, [_c.sent()])];
                                            case 2:
                                                sendTransactionResponse = _c.sent();
                                                return [4 /*yield*/, sendTransactionResponse.wait(insufficientTimeout)];
                                            case 3:
                                                _c.sent();
                                                return [2 /*return*/];
                                        }
                                    });
                                }); }, function (err) {
                                    assert_1.default.strictEqual(err.name, 'Error');
                                    assert_1.default.strictEqual(err.reason, 'timeout exceeded');
                                    assert_1.default.strictEqual(err.code, 'TIMEOUT');
                                    assert_1.default.strictEqual(err.timeout, insufficientTimeout);
                                    return true;
                                })];
                        case 1:
                            _a.sent();
                            return [2 /*return*/];
                    }
                });
            });
        }).timeout(timeout * 4);
    });
    it("Should populate txn response", function () {
        return __awaiter(this, void 0, void 0, function () {
            var existingId, record, network;
            return __generator(this, function (_a) {
                switch (_a.label) {
                    case 0:
                        existingId = "0.0.1546615-1641987871-235099329";
                        return [4 /*yield*/, provider.getTransaction(existingId)];
                    case 1:
                        record = _a.sent();
                        return [4 /*yield*/, provider.getNetwork()];
                    case 2:
                        network = _a.sent();
                        assert_1.default.strictEqual(record.transactionId, existingId);
                        assert_1.default.strictEqual(record.chainId, network.chainId);
                        return [2 /*return*/];
                }
            });
        });
    }).timeout(timeout * 4);
    it("Should return null on record not found", function () {
        return __awaiter(this, void 0, void 0, function () {
            var fakeTransactionId, record;
            return __generator(this, function (_a) {
                switch (_a.label) {
                    case 0:
                        fakeTransactionId = "0.0.0-0000000000-000000000";
                        return [4 /*yield*/, provider.getTransaction(fakeTransactionId)];
                    case 1:
                        record = _a.sent();
                        assert_1.default.strictEqual(record, null);
                        return [2 /*return*/];
                }
            });
        });
    }).timeout(timeout * 4);
    it("Should throw backend error", function () {
        return __awaiter(this, void 0, void 0, function () {
            var badRequestId;
            var _this = this;
            return __generator(this, function (_a) {
                switch (_a.label) {
                    case 0:
                        badRequestId = "0.0.0";
                        return [4 /*yield*/, assert_1.default.rejects(function () { return __awaiter(_this, void 0, void 0, function () {
                                return __generator(this, function (_a) {
                                    switch (_a.label) {
                                        case 0: return [4 /*yield*/, provider.getTransaction(badRequestId)];
                                        case 1:
                                            _a.sent();
                                            return [2 /*return*/];
                                    }
                                });
                            }); }, function (err) {
                                assert_1.default.strictEqual(err.name, 'Error');
                                assert_1.default.strictEqual(err.reason, 'bad result from backend');
                                assert_1.default.strictEqual(err.method, 'TransactionResponseQuery');
                                assert_1.default.strictEqual(err.error.response.status, 400);
                                assert_1.default.strictEqual(err.error.response.statusText, 'Bad Request');
                                return true;
                            })];
                    case 1:
                        _a.sent();
                        return [2 /*return*/];
                }
            });
        });
    }).timeout(timeout * 4);
    it("Is able to get hedera provider as default", function () {
        return __awaiter(this, void 0, void 0, function () {
            var defaultProvider, chainIDDerivedProvider, balance;
            return __generator(this, function (_a) {
                switch (_a.label) {
                    case 0:
                        defaultProvider = ethers_1.ethers.providers.getDefaultProvider(default_hedera_provider_1.HederaNetworks.TESTNET);
                        assert_1.default.notStrictEqual(defaultProvider, null);
                        chainIDDerivedProvider = ethers_1.ethers.providers.getDefaultProvider(291);
                        assert_1.default.notStrictEqual(chainIDDerivedProvider, null);
                        return [4 /*yield*/, defaultProvider.getBalance(solAddr)];
                    case 1:
                        balance = _a.sent();
                        assert_1.default.strictEqual(true, balance.gte(0));
                        return [4 /*yield*/, chainIDDerivedProvider.getBalance(solAddr)];
                    case 2:
                        balance = _a.sent();
                        assert_1.default.strictEqual(true, balance.gte(0));
                        return [2 /*return*/];
                }
            });
        });
    }).timeout(timeout * 4);
    it("Defaults the provider to hedera mainnet", function () {
        return __awaiter(this, void 0, void 0, function () {
            var defaultMainnetProvider, balance;
            return __generator(this, function (_a) {
                switch (_a.label) {
                    case 0:
                        defaultMainnetProvider = ethers_1.ethers.providers.getDefaultProvider();
                        assert_1.default.notStrictEqual(defaultMainnetProvider, null);
                        return [4 /*yield*/, defaultMainnetProvider.getBalance(solAddr)];
                    case 1:
                        balance = _a.sent();
                        assert_1.default.strictEqual(true, balance.gte(0));
                        return [2 /*return*/];
                }
            });
        });
    }).timeout(timeout * 4);
    it('should submit signed transaction', function () {
        return __awaiter(this, void 0, void 0, function () {
            var privateKey, txID, tx, txBytes, signedTx, provider, txResponse;
            return __generator(this, function (_a) {
                switch (_a.label) {
                    case 0:
                        privateKey = sdk_1.PrivateKey.fromString(hederaTestnetOperableAccount.operator.privateKey);
                        txID = sdk_1.TransactionId.generate(hederaTestnetOperableAccount.operator.accountId);
                        return [4 /*yield*/, new sdk_1.ContractCreateTransaction()
                                .setContractMemo("memo")
                                .setGas(300000)
                                // .setInitialBalance(1000)
                                .setBytecodeFileId("0.0.26562254")
                                .setNodeAccountIds([new sdk_1.AccountId(0, 0, 3)])
                                .setConstructorParameters(new sdk_1.ContractFunctionParameters().addUint256(100))
                                .setTransactionId(txID)
                                .freeze()
                                .sign(privateKey)];
                    case 1:
                        tx = _a.sent();
                        txBytes = tx.toBytes();
                        signedTx = ethers_1.ethers.utils.hexlify(txBytes);
                        provider = ethers_1.ethers.providers.getDefaultProvider('testnet');
                        return [4 /*yield*/, provider.sendTransaction(signedTx)];
                    case 2:
                        txResponse = _a.sent();
                        assert_1.default.strictEqual(txResponse.gasLimit.toNumber(), 300000);
                        assert_1.default.strictEqual(txResponse.from, (0, utils_1.getAddressFromAccount)(hederaTestnetOperableAccount.operator.accountId));
                        assert_1.default.strictEqual(txResponse.to, undefined); // contract create TX should not be addressed to anything
                        return [2 /*return*/];
                }
            });
        });
    }).timeout(timeout * 4);
    /* This test is skipped because the local network won't be started in the CI */
    xit("Should be able to query local network", function () {
        return __awaiter(this, void 0, void 0, function () {
            var genesis, prov, bal;
            return __generator(this, function (_a) {
                switch (_a.label) {
                    case 0:
                        genesis = {
                            operator: {
                                // genesis is the operator
                                accountId: "0.0.2",
                                privateKey: "302e020100300506032b65700422042091132178e72057a1d7528025956fe39b0b847f200ab59b2fdd367017f3087137",
                                publicKey: "302a300506032b65700321000aa8e21064c61eab86e2a9c164565b4e7a9a4146106e0a6cd03a8c395a110e92"
                            },
                            network: {
                                "127.0.0.1:50211": "0.0.3",
                                "127.0.0.1:50212": "0.0.4",
                                "127.0.0.1:50213": "0.0.5"
                            }
                        };
                        prov = new ethers_1.ethers.providers.HederaProvider(genesis.network["127.0.0.1:50211"], "127.0.0.1:50211", "");
                        return [4 /*yield*/, prov.getBalance(solAddr)];
                    case 1:
                        bal = _a.sent();
                        assert_1.default.strictEqual(true, bal.gte(0));
                        return [2 /*return*/];
                }
            });
        });
    });
    it("Should be able to query testnet with custom urls", function () {
        return __awaiter(this, void 0, void 0, function () {
            var provider2, balance2, txId, record2;
            return __generator(this, function (_a) {
                switch (_a.label) {
                    case 0:
                        provider2 = new ethers_1.ethers.providers.HederaProvider("0.0.3", "0.testnet.hedera.com:50211", "https://testnet.mirrornode.hedera.com");
                        return [4 /*yield*/, provider2.getBalance(solAddr)];
                    case 1:
                        balance2 = _a.sent();
                        assert_1.default.strictEqual(true, balance2.gte(0));
                        txId = "0.0.1546615-1641987871-235099329";
                        return [4 /*yield*/, provider2.getTransaction(txId)];
                    case 2:
                        record2 = _a.sent();
                        assert_1.default.notStrictEqual(record2, null, "Record is null");
                        return [2 /*return*/];
                }
            });
        });
    }).timeout(timeout * 4);
});
describe("Test Hedera Provider Formatters", function () {
    var timeout = 15000;
    var provider = new providers_1.DefaultHederaProvider(default_hedera_provider_1.HederaNetworks.TESTNET);
    it('Should parse hedera record to hethers response', function () {
        return __awaiter(this, void 0, void 0, function () {
            var hederaTransactionRecord, transactionResponse;
            return __generator(this, function (_a) {
                hederaTransactionRecord = {
                    chainId: 291,
                    transactionId: "0.0.28540924-1642692847-203890635",
                    result: "SUCCESS",
                    amount: 1000000,
                    call_result: "0x608060405234801561001057600080fd5b50600436106100b45760003560e01c806370a082311161007157806370a082311461014157806395d89b411461016a578063a0712d6814610172578063a457c2d714610187578063a9059cbb1461019a578063dd62ed3e146101ad57600080fd5b806306fdde03146100b9578063095ea7b3146100d757806318160ddd146100fa57806323b872dd1461010c578063313ce5671461011f578063395093511461012e575b600080fd5b6100c16101e6565b6040516100ce9190610936565b60405180910390f35b6100ea6100e53660046108f3565b610278565b60405190151581526020016100ce565b6002545b6040519081526020016100ce565b6100ea61011a3660046108b7565b61028e565b604051601281526020016100ce565b6100ea61013c3660046108f3565b61033d565b6100fe61014f366004610862565b6001600160a01b031660009081526020819052604090205490565b6100c1610379565b61018561018036600461091d565b610388565b005b6100ea6101953660046108f3565b6103ce565b6100ea6101a83660046108f3565b610467565b6100fe6101bb366004610884565b6001600160a01b03918216600090815260016020908152604080832093909416825291909152205490565b6060600380546101f5906109b1565b80601f0160208091040260200160405190810160405280929190818152602001828054610221906109b1565b801561026e5780601f106102435761010080835404028352916020019161026e565b820191906000526020600020905b81548152906001019060200180831161025157829003601f168201915b5050505050905090565b6000610285338484610474565b50600192915050565b600061029b848484610598565b6001600160a01b0384166000908152600160209081526040808320338452909152902054828110156103255760405162461bcd60e51b815260206004820152602860248201527f45524332303a207472616e7366657220616d6f756e74206578636565647320616044820152676c6c6f77616e636560c01b60648201526084015b60405180910390fd5b6103328533858403610474565b506001949350505050565b3360008181526001602090815260408083206001600160a01b0387168452909152812054909161028591859061037490869061098b565b610474565b6060600480546101f5906109b1565b60408051338152602081018390527f0f6798a560793a54c3bcfe86a93cde1e73087d944c0ea20544137d4121396885910160405180910390a16103cb3382610767565b50565b3360009081526001602090815260408083206001600160a01b0386168452909152812054828110156104505760405162461bcd60e51b815260206004820152602560248201527f45524332303a2064656372656173656420616c6c6f77616e63652062656c6f77604482015264207a65726f60d81b606482015260840161031c565b61045d3385858403610474565b5060019392505050565b6000610285338484610598565b6001600160a01b0383166104d65760405162461bcd60e51b8152602060048201526024808201527f45524332303a20617070726f76652066726f6d20746865207a65726f206164646044820152637265737360e01b606482015260840161031c565b6001600160a01b0382166105375760405162461bcd60e51b815260206004820152602260248201527f45524332303a20617070726f766520746f20746865207a65726f206164647265604482015261737360f01b606482015260840161031c565b6001600160a01b0383811660008181526001602090815260408083209487168084529482529182902085905590518481527f8c5be1e5ebec7d5bd14f71427d1e84f3dd0314c0f7b2291e5b200ac8c7c3b925910160405180910390a3505050565b6001600160a01b0383166105fc5760405162461bcd60e51b815260206004820152602560248201527f45524332303a207472616e736665722066726f6d20746865207a65726f206164604482015264647265737360d81b606482015260840161031c565b6001600160a01b03821661065e5760405162461bcd60e51b815260206004820152602360248201527f45524332303a207472616e7366657220746f20746865207a65726f206164647260448201526265737360e81b606482015260840161031c565b6001600160a01b038316600090815260208190526040902054818110156106d65760405162461bcd60e51b815260206004820152602660248201527f45524332303a207472616e7366657220616d6f756e7420657863656564732062604482015265616c616e636560d01b606482015260840161031c565b6001600160a01b0380851660009081526020819052604080822085850390559185168152908120805484929061070d90849061098b565b92505081905550826001600160a01b0316846001600160a01b03167fddf252ad1be2c89b69c2b068fc378daa952ba7f163c4a11628f55a4df523b3ef8460405161075991815260200190565b60405180910390a350505050565b6001600160a01b0382166107bd5760405162461bcd60e51b815260206004820152601f60248201527f45524332303a206d696e7420746f20746865207a65726f206164647265737300604482015260640161031c565b80600260008282546107cf919061098b565b90915550506001600160a01b038216600090815260208190526040812080548392906107fc90849061098b565b90915550506040518181526001600160a01b038316906000907fddf252ad1be2c89b69c2b068fc378daa952ba7f163c4a11628f55a4df523b3ef9060200160405180910390a35050565b80356001600160a01b038116811461085d57600080fd5b919050565b60006020828403121561087457600080fd5b61087d82610846565b9392505050565b6000806040838503121561089757600080fd5b6108a083610846565b91506108ae60208401610846565b90509250929050565b6000806000606084860312156108cc57600080fd5b6108d584610846565b92506108e360208501610846565b9150604084013590509250925092565b6000806040838503121561090657600080fd5b61090f83610846565b946020939093013593505050565b60006020828403121561092f57600080fd5b5035919050565b600060208083528351808285015260005b8181101561096357858101830151858201604001528201610947565b81811115610975576000604083870101525b50601f01601f1916929092016040019392505050565b600082198211156109ac57634e487b7160e01b600052601160045260246000fd5b500190565b600181811c908216806109c557607f821691505b602082108114156109e657634e487b7160e01b600052602260045260246000fd5b5091905056fea2646970667358221220a89138010396e5c52a2e58663294560a5b37fe1fb303e2dc2199cfbb5765afec64736f6c63430008070033",
                    contract_id: "0.0.28540926",
                    created_contract_ids: ["0.0.28540926"],
                    error_message: "",
                    from: "0x0000000000000000000000000000000001b37ffc",
                    function_parameters: "0x",
                    gas_limit: 300000,
                    gas_used: 93420,
                    timestamp: "1642692857.235742000",
                    to: "0x0000000000000000000000000000000001b37ffe",
                    block_hash: '',
                    block_number: 0,
                    hash: "0x525e387986062f406fae028c164f98dff64aef97dc6e042506026d7931a02402b8feaa13e77eb6dd3efc70f9b1a4633e",
                    logs: [
                        {
                            address: "0x0000000000000000000000000000000001b37ffe",
                            contract_id: "0.0.28540926",
                            data: "0x0000000000000000000000000000000000000000000000000000000001b37ffc0000000000000000000000000000000000000000000000000000000000002710",
                            index: 0,
                            topics: [
                                "0x0f6798a560793a54c3bcfe86a93cde1e73087d944c0ea20544137d4121396885"
                            ]
                        },
                        {
                            address: "0x0000000000000000000000000000000001b37ffe",
                            contract_id: "0.0.28540926",
                            data: "0x0000000000000000000000000000000000000000000000000000000000002710",
                            index: 1,
                            topics: [
                                "0xddf252ad1be2c89b69c2b068fc378daa952ba7f163c4a11628f55a4df523b3ef",
                                "0x0000000000000000000000000000000000000000000000000000000000000000",
                                "0x0000000000000000000000000000000000000000000000000000000001b37ffc"
                            ]
                        }
                    ]
                };
                transactionResponse = {
                    accessList: null,
                    chainId: 0,
                    data: null,
                    from: null,
                    gasLimit: null,
                    hash: null,
                    transactionId: null,
                    to: null,
                    value: null,
                    customData: {
                        gas_used: 0,
                        logs: {},
                        result: null
                    },
                    wait: null
                };
                transactionResponse = provider.formatter.responseFromRecord(hederaTransactionRecord);
                assert_1.default.strictEqual(transactionResponse.chainId, hederaTransactionRecord.chainId);
                assert_1.default.strictEqual(transactionResponse.hash, hederaTransactionRecord.hash);
                assert_1.default.strictEqual(transactionResponse.timestamp, hederaTransactionRecord.timestamp);
                assert_1.default.strictEqual(transactionResponse.transactionId, hederaTransactionRecord.transactionId);
                assert_1.default.strictEqual(transactionResponse.from, hederaTransactionRecord.from);
                assert_1.default.strictEqual(transactionResponse.to, hederaTransactionRecord.to);
                assert_1.default.strictEqual(transactionResponse.data, hederaTransactionRecord.call_result);
                assert_1.default.strictEqual(transactionResponse.gasLimit.toNumber(), hederaTransactionRecord.gas_limit);
                assert_1.default.strictEqual(transactionResponse.value.toNumber(), hederaTransactionRecord.amount);
                assert_1.default.strictEqual(transactionResponse.customData.gas_used, hederaTransactionRecord.gas_used);
                assert_1.default.deepStrictEqual(transactionResponse.customData.logs, hederaTransactionRecord.logs);
                assert_1.default.strictEqual(transactionResponse.customData.result, hederaTransactionRecord.result);
                return [2 /*return*/];
            });
        });
    }).timeout(timeout * 4);
    it('Should parse hethers response to hethers receipt', function () {
        return __awaiter(this, void 0, void 0, function () {
            var transactionResponse, receipt;
            return __generator(this, function (_a) {
                transactionResponse = {
                    chainId: 1,
                    data: "0x608060405234801561001057600080fd5b50600436106100b45760003560e01c806370a082311161007157806370a082311461014157806395d89b411461016a578063a0712d6814610172578063a457c2d714610187578063a9059cbb1461019a578063dd62ed3e146101ad57600080fd5b806306fdde03146100b9578063095ea7b3146100d757806318160ddd146100fa57806323b872dd1461010c578063313ce5671461011f578063395093511461012e575b600080fd5b6100c16101e6565b6040516100ce9190610936565b60405180910390f35b6100ea6100e53660046108f3565b610278565b60405190151581526020016100ce565b6002545b6040519081526020016100ce565b6100ea61011a3660046108b7565b61028e565b604051601281526020016100ce565b6100ea61013c3660046108f3565b61033d565b6100fe61014f366004610862565b6001600160a01b031660009081526020819052604090205490565b6100c1610379565b61018561018036600461091d565b610388565b005b6100ea6101953660046108f3565b6103ce565b6100ea6101a83660046108f3565b610467565b6100fe6101bb366004610884565b6001600160a01b03918216600090815260016020908152604080832093909416825291909152205490565b6060600380546101f5906109b1565b80601f0160208091040260200160405190810160405280929190818152602001828054610221906109b1565b801561026e5780601f106102435761010080835404028352916020019161026e565b820191906000526020600020905b81548152906001019060200180831161025157829003601f168201915b5050505050905090565b6000610285338484610474565b50600192915050565b600061029b848484610598565b6001600160a01b0384166000908152600160209081526040808320338452909152902054828110156103255760405162461bcd60e51b815260206004820152602860248201527f45524332303a207472616e7366657220616d6f756e74206578636565647320616044820152676c6c6f77616e636560c01b60648201526084015b60405180910390fd5b6103328533858403610474565b506001949350505050565b3360008181526001602090815260408083206001600160a01b0387168452909152812054909161028591859061037490869061098b565b610474565b6060600480546101f5906109b1565b60408051338152602081018390527f0f6798a560793a54c3bcfe86a93cde1e73087d944c0ea20544137d4121396885910160405180910390a16103cb3382610767565b50565b3360009081526001602090815260408083206001600160a01b0386168452909152812054828110156104505760405162461bcd60e51b815260206004820152602560248201527f45524332303a2064656372656173656420616c6c6f77616e63652062656c6f77604482015264207a65726f60d81b606482015260840161031c565b61045d3385858403610474565b5060019392505050565b6000610285338484610598565b6001600160a01b0383166104d65760405162461bcd60e51b8152602060048201526024808201527f45524332303a20617070726f76652066726f6d20746865207a65726f206164646044820152637265737360e01b606482015260840161031c565b6001600160a01b0382166105375760405162461bcd60e51b815260206004820152602260248201527f45524332303a20617070726f766520746f20746865207a65726f206164647265604482015261737360f01b606482015260840161031c565b6001600160a01b0383811660008181526001602090815260408083209487168084529482529182902085905590518481527f8c5be1e5ebec7d5bd14f71427d1e84f3dd0314c0f7b2291e5b200ac8c7c3b925910160405180910390a3505050565b6001600160a01b0383166105fc5760405162461bcd60e51b815260206004820152602560248201527f45524332303a207472616e736665722066726f6d20746865207a65726f206164604482015264647265737360d81b606482015260840161031c565b6001600160a01b03821661065e5760405162461bcd60e51b815260206004820152602360248201527f45524332303a207472616e7366657220746f20746865207a65726f206164647260448201526265737360e81b606482015260840161031c565b6001600160a01b038316600090815260208190526040902054818110156106d65760405162461bcd60e51b815260206004820152602660248201527f45524332303a207472616e7366657220616d6f756e7420657863656564732062604482015265616c616e636560d01b606482015260840161031c565b6001600160a01b0380851660009081526020819052604080822085850390559185168152908120805484929061070d90849061098b565b92505081905550826001600160a01b0316846001600160a01b03167fddf252ad1be2c89b69c2b068fc378daa952ba7f163c4a11628f55a4df523b3ef8460405161075991815260200190565b60405180910390a350505050565b6001600160a01b0382166107bd5760405162461bcd60e51b815260206004820152601f60248201527f45524332303a206d696e7420746f20746865207a65726f206164647265737300604482015260640161031c565b80600260008282546107cf919061098b565b90915550506001600160a01b038216600090815260208190526040812080548392906107fc90849061098b565b90915550506040518181526001600160a01b038316906000907fddf252ad1be2c89b69c2b068fc378daa952ba7f163c4a11628f55a4df523b3ef9060200160405180910390a35050565b80356001600160a01b038116811461085d57600080fd5b919050565b60006020828403121561087457600080fd5b61087d82610846565b9392505050565b6000806040838503121561089757600080fd5b6108a083610846565b91506108ae60208401610846565b90509250929050565b6000806000606084860312156108cc57600080fd5b6108d584610846565b92506108e360208501610846565b9150604084013590509250925092565b6000806040838503121561090657600080fd5b61090f83610846565b946020939093013593505050565b60006020828403121561092f57600080fd5b5035919050565b600060208083528351808285015260005b8181101561096357858101830151858201604001528201610947565b81811115610975576000604083870101525b50601f01601f1916929092016040019392505050565b600082198211156109ac57634e487b7160e01b600052601160045260246000fd5b500190565b600181811c908216806109c557607f821691505b602082108114156109e657634e487b7160e01b600052602260045260246000fd5b5091905056fea2646970667358221220a89138010396e5c52a2e58663294560a5b37fe1fb303e2dc2199cfbb5765afec64736f6c63430008070033",
                    from: "0x0000000000000000000000000000000001b37ffc",
                    gasLimit: bignumber_1.BigNumber.from(300000),
                    hash: "0x525e387986062f406fae028c164f98dff64aef97dc6e042506026d7931a02402b8feaa13e77eb6dd3efc70f9b1a4633e",
                    timestamp: "1642692857.235742000",
                    transactionId: "0.0.28540924-1642692847-203890635",
                    to: null,
                    value: bignumber_1.BigNumber.from(0),
                    customData: {
                        gas_used: 93420,
                        logs: [
                            {
                                address: "0x0000000000000000000000000000000001b37ffe",
                                contract_id: "0.0.28540926",
                                data: "0x0000000000000000000000000000000000000000000000000000000001b37ffc0000000000000000000000000000000000000000000000000000000000002710",
                                index: 0,
                                topics: [
                                    "0x0f6798a560793a54c3bcfe86a93cde1e73087d944c0ea20544137d4121396885"
                                ]
                            },
                            {
                                address: "0x0000000000000000000000000000000001b37ffe",
                                contract_id: "0.0.28540926",
                                data: "0x0000000000000000000000000000000000000000000000000000000000002710",
                                index: 1,
                                topics: [
                                    "0xddf252ad1be2c89b69c2b068fc378daa952ba7f163c4a11628f55a4df523b3ef",
                                    "0x0000000000000000000000000000000000000000000000000000000000000000",
                                    "0x0000000000000000000000000000000000000000000000000000000001b37ffc"
                                ]
                            }
                        ],
                        result: "SUCCESS"
                    },
                    wait: null
                };
                receipt = {
                    to: null,
                    from: null,
                    timestamp: null,
                    contractAddress: null,
                    gasUsed: null,
                    logsBloom: null,
                    transactionId: null,
                    transactionHash: null,
                    logs: [
                        {
                            timestamp: null,
                            address: null,
                            data: null,
                            topics: [],
                            transactionHash: null,
                            logIndex: 0
                        }
                    ],
                    cumulativeGasUsed: null,
                    byzantium: true,
                    type: 0,
                    status: 0
                };
                receipt = provider.formatter.receiptFromResponse(transactionResponse);
                assert_1.default.strictEqual(receipt.to, transactionResponse.to);
                assert_1.default.strictEqual(receipt.from, transactionResponse.from);
                assert_1.default.strictEqual(receipt.timestamp, transactionResponse.timestamp),
                    assert_1.default.strictEqual(receipt.contractAddress, null);
                assert_1.default.strictEqual(receipt.transactionId, transactionResponse.transactionId);
                assert_1.default.strictEqual(receipt.transactionHash, transactionResponse.hash);
                assert_1.default.strictEqual(receipt.cumulativeGasUsed, transactionResponse.customData.gas_used);
                assert_1.default.strictEqual(receipt.gasUsed, transactionResponse.customData.gas_used);
                assert_1.default.strictEqual(receipt.status, 1);
                assert_1.default.strictEqual(receipt.logs.length, 2);
                assert_1.default.strictEqual(receipt.logs[0].timestamp, transactionResponse.timestamp);
                assert_1.default.strictEqual(receipt.logs[0].address, transactionResponse.customData.logs[0].address);
                assert_1.default.strictEqual(receipt.logs[0].data, transactionResponse.customData.logs[0].data);
                assert_1.default.deepStrictEqual(receipt.logs[0].topics, transactionResponse.customData.logs[0].topics);
                assert_1.default.strictEqual(receipt.logs[0].transactionHash, transactionResponse.hash);
                assert_1.default.strictEqual(receipt.logs[0].logIndex, transactionResponse.customData.logs[0].index);
                assert_1.default.strictEqual(receipt.logs[1].timestamp, transactionResponse.timestamp);
                assert_1.default.strictEqual(receipt.logs[1].address, transactionResponse.customData.logs[1].address);
                assert_1.default.strictEqual(receipt.logs[1].data, transactionResponse.customData.logs[1].data);
                assert_1.default.deepStrictEqual(receipt.logs[1].topics, transactionResponse.customData.logs[1].topics);
                assert_1.default.strictEqual(receipt.logs[1].transactionHash, transactionResponse.hash);
                assert_1.default.strictEqual(receipt.logs[1].logIndex, transactionResponse.customData.logs[1].index);
                return [2 /*return*/];
            });
        });
    }).timeout(timeout * 4);
});
//# sourceMappingURL=test-providers.spec.js.map<|MERGE_RESOLUTION|>--- conflicted
+++ resolved
@@ -655,12 +655,6 @@
                     case 0: return [4 /*yield*/, provider.getTransaction(hash)];
                     case 1:
                         tx = _a.sent();
-<<<<<<< HEAD
-                        // This changes with every block
-                        // assert.equal(typeof(tx.confirmations), "number", "confirmations is a number");
-                        // delete tx.confirmations;
-=======
->>>>>>> 8c3001aa
                         assert_1.default.equal(typeof (tx.wait), "function", "wait is a function");
                         delete tx.wait;
                         return [2 /*return*/, tx];
