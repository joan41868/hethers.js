'use strict';
var __createBinding = (this && this.__createBinding) || (Object.create ? (function(o, m, k, k2) {
    if (k2 === undefined) k2 = k;
    Object.defineProperty(o, k2, { enumerable: true, get: function() { return m[k]; } });
}) : (function(o, m, k, k2) {
    if (k2 === undefined) k2 = k;
    o[k2] = m[k];
}));
var __setModuleDefault = (this && this.__setModuleDefault) || (Object.create ? (function(o, v) {
    Object.defineProperty(o, "default", { enumerable: true, value: v });
}) : function(o, v) {
    o["default"] = v;
});
var __importStar = (this && this.__importStar) || function (mod) {
    if (mod && mod.__esModule) return mod;
    var result = {};
    if (mod != null) for (var k in mod) if (k !== "default" && Object.prototype.hasOwnProperty.call(mod, k)) __createBinding(result, mod, k);
    __setModuleDefault(result, mod);
    return result;
};
var __awaiter = (this && this.__awaiter) || function (thisArg, _arguments, P, generator) {
    function adopt(value) { return value instanceof P ? value : new P(function (resolve) { resolve(value); }); }
    return new (P || (P = Promise))(function (resolve, reject) {
        function fulfilled(value) { try { step(generator.next(value)); } catch (e) { reject(e); } }
        function rejected(value) { try { step(generator["throw"](value)); } catch (e) { reject(e); } }
        function step(result) { result.done ? resolve(result.value) : adopt(result.value).then(fulfilled, rejected); }
        step((generator = generator.apply(thisArg, _arguments || [])).next());
    });
};
var __generator = (this && this.__generator) || function (thisArg, body) {
    var _ = { label: 0, sent: function() { if (t[0] & 1) throw t[1]; return t[1]; }, trys: [], ops: [] }, f, y, t, g;
    return g = { next: verb(0), "throw": verb(1), "return": verb(2) }, typeof Symbol === "function" && (g[Symbol.iterator] = function() { return this; }), g;
    function verb(n) { return function (v) { return step([n, v]); }; }
    function step(op) {
        if (f) throw new TypeError("Generator is already executing.");
        while (_) try {
            if (f = 1, y && (t = op[0] & 2 ? y["return"] : op[0] ? y["throw"] || ((t = y["return"]) && t.call(y), 0) : y.next) && !(t = t.call(y, op[1])).done) return t;
            if (y = 0, t) op = [op[0] & 2, t.value];
            switch (op[0]) {
                case 0: case 1: t = op; break;
                case 4: _.label++; return { value: op[1], done: false };
                case 5: _.label++; y = op[1]; op = [0]; continue;
                case 7: op = _.ops.pop(); _.trys.pop(); continue;
                default:
                    if (!(t = _.trys, t = t.length > 0 && t[t.length - 1]) && (op[0] === 6 || op[0] === 2)) { _ = 0; continue; }
                    if (op[0] === 3 && (!t || (op[1] > t[0] && op[1] < t[3]))) { _.label = op[1]; break; }
                    if (op[0] === 6 && _.label < t[1]) { _.label = t[1]; t = op; break; }
                    if (t && _.label < t[2]) { _.label = t[2]; _.ops.push(op); break; }
                    if (t[2]) _.ops.pop();
                    _.trys.pop(); continue;
            }
            op = body.call(thisArg, _);
        } catch (e) { op = [6, e]; y = 0; } finally { f = t = 0; }
        if (op[0] & 5) throw op[1]; return { value: op[0] ? op[1] : void 0, done: true };
    }
};
var __importDefault = (this && this.__importDefault) || function (mod) {
    return (mod && mod.__esModule) ? mod : { "default": mod };
};
Object.defineProperty(exports, "__esModule", { value: true });
var assert_1 = __importDefault(require("assert"));
var ethers_1 = require("ethers");
var test_contract_json_1 = __importDefault(require("./test-contract.json"));
var fs_1 = __importStar(require("fs"));
// @ts-ignore
var abi = __importStar(require("../../../examples/assets/abi/GLDToken_abi.json"));
// @ts-ignore
var abiWithArgs = __importStar(require("../../../examples/assets/abi/GLDTokenWithConstructorArgs_abi.json"));
// @ts-ignore
abi = abi.default;
// @ts-ignore
abiWithArgs = abiWithArgs.default;
var utils_1 = require("ethers/lib/utils");
// const provider = new ethers.providers.InfuraProvider("rinkeby", "49a0efa3aaee4fd99797bfa94d8ce2f1");
var provider = ethers_1.ethers.getDefaultProvider("testnet");
var TIMEOUT_PERIOD = 120000;
var contract = (function () {
    return new ethers_1.ethers.Contract('', test_contract_json_1.default.interface, provider);
})();
function equals(name, actual, expected) {
    if (Array.isArray(expected)) {
        assert_1.default.equal(actual.length, expected.length, 'array length mismatch - ' + name);
        expected.forEach(function (expected, index) {
            equals(name + ':' + index, actual[index], expected);
        });
        return;
    }
    if (typeof (actual) === 'object') {
        if (expected.indexed) {
            assert_1.default.ok(ethers_1.ethers.Contract.isIndexed(actual), 'index property has index - ' + name);
            if (expected.hash) {
                assert_1.default.equal(actual.hash, expected.hash, 'index property with known hash matches - ' + name);
            }
            return;
        }
        if (actual.eq) {
            assert_1.default.ok(actual.eq(expected), 'numeric value matches - ' + name);
        }
    }
    assert_1.default.equal(actual, expected, 'value matches - ' + name);
}
// @ts-ignore
function TestContractEvents() {
    return __awaiter(this, void 0, void 0, function () {
        function waitForEvent(eventName, expected) {
            return new Promise(function (resolve, reject) {
                var done = false;
                contract.on(eventName, function () {
                    if (done) {
                        return;
                    }
                    done = true;
                    var args = Array.prototype.slice.call(arguments);
                    var event = args[args.length - 1];
                    event.removeListener();
                    equals(event.event, args.slice(0, args.length - 1), expected);
                    resolve();
                });
                var timer = setTimeout(function () {
                    if (done) {
                        return;
                    }
                    done = true;
                    contract.removeAllListeners();
                    reject(new Error("timeout"));
                }, TIMEOUT_PERIOD);
                if (timer.unref) {
                    timer.unref();
                }
            });
        }
        var data;
        return __generator(this, function (_a) {
            switch (_a.label) {
                case 0: return [4 /*yield*/, ethers_1.ethers.utils.fetchJson('https://api.ethers.io/api/v1/?action=triggerTest&address=' + contract.address)];
                case 1:
                    data = _a.sent();
                    console.log('*** Triggered Transaction Hash: ' + data.hash);
                    contract.on("error", function (error) {
                        console.log(error);
                        (0, assert_1.default)(false);
                        contract.removeAllListeners();
                    });
                    return [2 /*return*/, new Promise(function (resolve, reject) {
                            var p0 = '0x06B5955A67D827CDF91823E3bB8F069e6c89c1D6';
                            var p0_1 = '0x06b5955A67d827CdF91823e3Bb8F069e6C89C1d7';
                            var p1 = 0x42;
                            var p1_1 = 0x43;
                            return Promise.all([
                                waitForEvent('Test', [p0, p1]),
                                waitForEvent('TestP0', [p0, p1]),
                                waitForEvent('TestP0P1', [p0, p1]),
                                waitForEvent('TestIndexedString', [{ indexed: true, hash: '0x7c5ea36004851c764c44143b1dcb59679b11c9a68e5f41497f6cf3d480715331' }, p1]),
                                waitForEvent('TestV2', [{ indexed: true }, [p0, p1]]),
                                waitForEvent('TestV2Nested', [{ indexed: true }, [p0_1, p1_1, [p0, p1]]]),
                            ]).then(function (result) {
                                resolve(result);
                            });
                        })];
            }
        });
    });
}
// describe('Test Contract Objects', function() {
//
//     it('parses events', function() {
//         this.timeout(TIMEOUT_PERIOD);
//         return TestContractEvents();
//     });
//
//     it('ABIv2 parameters and return types work', function() {
//         this.timeout(TIMEOUT_PERIOD);
//         let p0 = '0x06B5955A67D827CDF91823E3bB8F069e6c89c1D6';
//         let p0_0f = '0x06B5955a67d827cDF91823e3bB8F069E6c89c1e5';
//         let p0_f0 = '0x06b5955a67D827CDF91823e3Bb8F069E6C89c2C6';
//         let p1 = 0x42;
//         let p1_0f = 0x42 + 0x0f;
//         let p1_f0 = 0x42 + 0xf0;
//
//         let expectedPosStruct: any = [ p0_f0, p1_f0, [ p0_0f, p1_0f ] ];
//
//         let seq = Promise.resolve();
//         [
//             [ p0, p1, [ p0, p1 ] ],
//             { p0: p0, p1: p1, child: [ p0, p1 ] },
//             [ p0, p1, { p0: p0, p1: p1 } ],
//             { p0: p0, p1: p1, child: { p0: p0, p1: p1 } }
//         ].forEach(function(struct) {
//             seq = seq.then(function() {
//                 return contract.testV2(struct).then((result: any) => {
//                     equals('position input', result, expectedPosStruct);
//                     equals('keyword input p0', result.p0, expectedPosStruct[0]);
//                     equals('keyword input p1', result.p1, expectedPosStruct[1]);
//                     equals('keyword input child.p0', result.child.p0, expectedPosStruct[2][0]);
//                     equals('keyword input child.p1', result.child.p1, expectedPosStruct[2][1]);
//                 });
//             });
//         });
//
//         return seq;
//     });
//
//     it('collapses single argument solidity methods', function() {
//         this.timeout(TIMEOUT_PERIOD);
//         return contract.testSingleResult(4).then((result: any) => {
//             assert.equal(result, 5, 'single value returned');
//         });
//     });
//
//     it('does not collapses multi argument solidity methods', function() {
//         this.timeout(TIMEOUT_PERIOD);
//         return contract.testMultiResult(6).then((result: any) => {
//             assert.equal(result[0], 7, 'multi value [0] returned');
//             assert.equal(result[1], 8, 'multi value [1] returned');
//             assert.equal(result.r0, 7, 'multi value [r0] returned');
//             assert.equal(result.r1, 8, 'multi value [r1] returned');
//         });
//     });
// });
// @TODO: Exapnd this
describe("Test Contract Transaction Population", function () {
    var testAddress = "0xdeadbeef00deadbeef01deadbeef02deadbeef03";
    var testAddressCheck = "0xDEAdbeeF00deAdbeEF01DeAdBEEF02DeADBEEF03";
    var fireflyAddress = "0x8ba1f109551bD432803012645Ac136ddd64DBA72";
    var contract = new ethers_1.ethers.Contract(null, abi);
    var contractConnected = contract.connect(ethers_1.ethers.getDefaultProvider("testnet"));
    xit("standard population", function () {
        return __awaiter(this, void 0, void 0, function () {
            var tx;
            return __generator(this, function (_a) {
                switch (_a.label) {
                    case 0: return [4 /*yield*/, contract.populateTransaction.balanceOf(testAddress)];
                    case 1:
                        tx = _a.sent();
                        //console.log(tx);
                        assert_1.default.equal(Object.keys(tx).length, 2, "correct number of keys");
                        assert_1.default.equal(tx.data, "0x70a08231000000000000000000000000deadbeef00deadbeef01deadbeef02deadbeef03", "data matches");
                        assert_1.default.equal(tx.to, testAddressCheck, "to address matches");
                        return [2 /*return*/];
                }
            });
        });
    });
    xit("allows 'from' overrides", function () {
        return __awaiter(this, void 0, void 0, function () {
            var tx;
            return __generator(this, function (_a) {
                switch (_a.label) {
                    case 0: return [4 /*yield*/, contract.populateTransaction.balanceOf(testAddress, {
                            from: testAddress
                        })];
                    case 1:
                        tx = _a.sent();
                        //console.log(tx);
                        assert_1.default.equal(Object.keys(tx).length, 3, "correct number of keys");
                        assert_1.default.equal(tx.data, "0x70a08231000000000000000000000000deadbeef00deadbeef01deadbeef02deadbeef03", "data matches");
                        assert_1.default.equal(tx.to, testAddressCheck, "to address matches");
                        assert_1.default.equal(tx.from, testAddressCheck, "from address matches");
                        return [2 /*return*/];
                }
            });
        });
    });
    xit("allows ENS 'from' overrides", function () {
        return __awaiter(this, void 0, void 0, function () {
            var tx;
            return __generator(this, function (_a) {
                switch (_a.label) {
                    case 0:
                        this.timeout(20000);
                        return [4 /*yield*/, contractConnected.populateTransaction.balanceOf(testAddress, {
                                from: "ricmoo.firefly.eth"
                            })];
                    case 1:
                        tx = _a.sent();
                        //console.log(tx);
                        assert_1.default.equal(Object.keys(tx).length, 3, "correct number of keys");
                        assert_1.default.equal(tx.data, "0x70a08231000000000000000000000000deadbeef00deadbeef01deadbeef02deadbeef03", "data matches");
                        assert_1.default.equal(tx.to, testAddressCheck, "to address matches");
                        assert_1.default.equal(tx.from, fireflyAddress, "from address matches");
                        return [2 /*return*/];
                }
            });
        });
    });
    xit("allows send overrides", function () {
        return __awaiter(this, void 0, void 0, function () {
            var tx;
            return __generator(this, function (_a) {
                switch (_a.label) {
                    case 0: return [4 /*yield*/, contract.populateTransaction.mint({
                            gasLimit: 150000,
                            value: 1234,
                            from: testAddress
                        })];
                    case 1:
                        tx = _a.sent();
                        //console.log(tx);
                        assert_1.default.equal(Object.keys(tx).length, 7, "correct number of keys");
                        assert_1.default.equal(tx.data, "0x1249c58b", "data matches");
                        assert_1.default.equal(tx.to, testAddressCheck, "to address matches");
                        assert_1.default.equal(tx.gasLimit.toString(), "150000", "gasLimit matches");
                        assert_1.default.equal(tx.value.toString(), "1234", "value matches");
                        assert_1.default.equal(tx.from, testAddressCheck, "from address matches");
                        return [2 /*return*/];
                }
            });
        });
    });
    xit("allows zero 'value' to non-payable", function () {
        return __awaiter(this, void 0, void 0, function () {
            var tx;
            return __generator(this, function (_a) {
                switch (_a.label) {
                    case 0: return [4 /*yield*/, contract.populateTransaction.unstake({
                            from: testAddress,
                            value: 0
                        })];
                    case 1:
                        tx = _a.sent();
                        //console.log(tx);
                        assert_1.default.equal(Object.keys(tx).length, 3, "correct number of keys");
                        assert_1.default.equal(tx.data, "0x2def6620", "data matches");
                        assert_1.default.equal(tx.to, testAddressCheck, "to address matches");
                        assert_1.default.equal(tx.from, testAddressCheck, "from address matches");
                        return [2 /*return*/];
                }
            });
        });
    });
    // @TODO: Add test cases to check for fault cases
    // - cannot send non-zero value to non-payable
    // - using the wrong from for a Signer-connected contract
    xit("forbids non-zero 'value' to non-payable", function () {
        return __awaiter(this, void 0, void 0, function () {
            var tx, error_1;
            return __generator(this, function (_a) {
                switch (_a.label) {
                    case 0:
                        _a.trys.push([0, 2, , 3]);
                        return [4 /*yield*/, contract.populateTransaction.unstake({
                                value: 1
                            })];
                    case 1:
                        tx = _a.sent();
                        console.log("Tx", tx);
                        assert_1.default.ok(false, "throws on non-zero value to non-payable");
                        return [3 /*break*/, 3];
                    case 2:
                        error_1 = _a.sent();
                        assert_1.default.ok(error_1.operation === "overrides.value");
                        return [3 /*break*/, 3];
                    case 3: return [2 /*return*/];
                }
            });
        });
    });
    xit("allows overriding same 'from' with a Signer", function () {
        return __awaiter(this, void 0, void 0, function () {
            var contractSigner, tx;
            return __generator(this, function (_a) {
                switch (_a.label) {
                    case 0:
                        contractSigner = contract.connect(testAddress);
                        return [4 /*yield*/, contractSigner.populateTransaction.unstake({
                                from: testAddress
                            })];
                    case 1:
                        tx = _a.sent();
                        //console.log(tx);
                        assert_1.default.equal(Object.keys(tx).length, 3, "correct number of keys");
                        assert_1.default.equal(tx.data, "0x2def6620", "data matches");
                        assert_1.default.equal(tx.to, testAddressCheck, "to address matches");
                        assert_1.default.equal(tx.from, testAddressCheck, "from address matches");
                        return [2 /*return*/];
                }
            });
        });
    });
    xit("forbids overriding 'from' with a Signer", function () {
        return __awaiter(this, void 0, void 0, function () {
            var contractSigner, tx, error_2;
            return __generator(this, function (_a) {
                switch (_a.label) {
                    case 0:
                        contractSigner = contract.connect(testAddress);
                        _a.label = 1;
                    case 1:
                        _a.trys.push([1, 3, , 4]);
                        return [4 /*yield*/, contractSigner.populateTransaction.unstake({
                                from: fireflyAddress
                            })];
                    case 2:
                        tx = _a.sent();
                        console.log("Tx", tx);
                        assert_1.default.ok(false, "throws on non-zero value to non-payable");
                        return [3 /*break*/, 4];
                    case 3:
                        error_2 = _a.sent();
                        assert_1.default.ok(error_2.operation === "overrides.from");
                        return [3 /*break*/, 4];
                    case 4: return [2 /*return*/];
                }
            });
        });
    });
    xit("allows overriding with invalid, but nullish values", function () {
        return __awaiter(this, void 0, void 0, function () {
            var contractSigner, tx;
            return __generator(this, function (_a) {
                switch (_a.label) {
                    case 0:
                        contractSigner = contract.connect(testAddress);
                        return [4 /*yield*/, contractSigner.populateTransaction.unstake({
                                blockTag: null,
                                from: null
                            })];
                    case 1:
                        tx = _a.sent();
                        //console.log("Tx", tx);
                        assert_1.default.equal(Object.keys(tx).length, 3, "correct number of keys");
                        assert_1.default.equal(tx.data, "0x2def6620", "data matches");
                        assert_1.default.equal(tx.to, testAddressCheck, "to address matches");
                        assert_1.default.equal(tx.from, testAddressCheck.toLowerCase(), "from address matches");
                        return [2 /*return*/];
                }
            });
        });
    });
    it("should return an array of transactions on getDeployTransaction call", function () {
        return __awaiter(this, void 0, void 0, function () {
            var hederaEoa, provider, wallet, contractBytecode, contractFactory, transaction;
            return __generator(this, function (_a) {
                hederaEoa = {
                    account: '0.0.29562194',
                    privateKey: '0x3b6cd41ded6986add931390d5d3efa0bb2b311a8415cfe66716cac0234de035d'
                };
                provider = ethers_1.ethers.providers.getDefaultProvider('testnet');
                wallet = new ethers_1.ethers.Wallet(hederaEoa, provider);
                contractBytecode = fs_1.default.readFileSync('examples/assets/bytecode/GLDTokenWithConstructorArgs.bin').toString();
                contractFactory = new ethers_1.ethers.ContractFactory(abiWithArgs, contractBytecode, wallet);
                transaction = contractFactory.getDeployTransaction(ethers_1.ethers.BigNumber.from("1000000"), {
                    gasLimit: 300000
                });
                (0, assert_1.default)('data' in transaction);
                (0, assert_1.default)('customData' in transaction);
                (0, assert_1.default)('gasLimit' in transaction);
                assert_1.default.strictEqual(300000, transaction.gasLimit);
                return [2 /*return*/];
            });
        });
    });
    it("should be able to deploy a contract", function () {
        return __awaiter(this, void 0, void 0, function () {
            var hederaEoa, provider, wallet, bytecode, contractFactory, contract, params, balance;
            return __generator(this, function (_a) {
                switch (_a.label) {
                    case 0:
                        hederaEoa = {
                            account: '0.0.29562194',
                            privateKey: '0x3b6cd41ded6986add931390d5d3efa0bb2b311a8415cfe66716cac0234de035d'
                        };
                        provider = ethers_1.ethers.providers.getDefaultProvider('testnet');
                        wallet = new ethers_1.ethers.Wallet(hederaEoa, provider);
                        bytecode = fs_1.default.readFileSync('examples/assets/bytecode/GLDToken.bin').toString();
                        contractFactory = new ethers_1.ethers.ContractFactory(abi, bytecode, wallet);
                        return [4 /*yield*/, contractFactory.deploy({ gasLimit: 300000 })];
                    case 1:
                        contract = _a.sent();
                        assert_1.default.notStrictEqual(contract, null, "nullified contract");
                        assert_1.default.notStrictEqual(contract.deployTransaction, "missing deploy transaction");
                        assert_1.default.notStrictEqual(contract.address, null, 'missing address');
                        params = contract.interface.encodeFunctionData('balanceOf', [
                            wallet.address
                        ]);
                        return [4 /*yield*/, wallet.call({
                                from: wallet.address,
                                to: contract.address,
                                data: (0, utils_1.arrayify)(params),
                                gasLimit: 300000
                            })];
                    case 2:
                        balance = _a.sent();
                        assert_1.default.strictEqual(ethers_1.BigNumber.from(balance).toNumber(), 10000, 'balance mismatch');
                        return [2 /*return*/];
                }
            });
        });
    }).timeout(60000);
<<<<<<< HEAD
    it("should be able to call contract methods", function () {
        return __awaiter(this, void 0, void 0, function () {
            var providerTestnet, contractHederaEoa, contractWallet, abiGLDTokenWithConstructorArgs, contractByteCodeGLDTokenWithConstructorArgs, contractFactory, contract, clientWallet, clientAccountId, _a, _b, viewMethodCall, populatedTx, signedTransaction, tx, _c, _d, transferMethodCall, _e, _f;
            return __generator(this, function (_g) {
                switch (_g.label) {
                    case 0:
                        providerTestnet = ethers_1.ethers.providers.getDefaultProvider('testnet');
                        contractHederaEoa = {
                            "account": '0.0.29562194',
                            "privateKey": '0x3b6cd41ded6986add931390d5d3efa0bb2b311a8415cfe66716cac0234de035d'
                        };
                        contractWallet = new ethers_1.ethers.Wallet(contractHederaEoa, providerTestnet);
                        abiGLDTokenWithConstructorArgs = JSON.parse((0, fs_1.readFileSync)('examples/assets/abi/GLDTokenWithConstructorArgs_abi.json').toString());
                        contractByteCodeGLDTokenWithConstructorArgs = (0, fs_1.readFileSync)('examples/assets/bytecode/GLDTokenWithConstructorArgs.bin').toString();
                        contractFactory = new ethers_1.ethers.ContractFactory(abiGLDTokenWithConstructorArgs, contractByteCodeGLDTokenWithConstructorArgs, contractWallet);
                        return [4 /*yield*/, contractFactory.deploy(ethers_1.ethers.BigNumber.from('10000'), { gasLimit: 3000000 })];
                    case 1:
                        contract = _g.sent();
                        clientWallet = ethers_1.ethers.Wallet.createRandom();
                        return [4 /*yield*/, contractWallet.createAccount(clientWallet._signingKey().compressedPublicKey)];
                    case 2:
                        clientAccountId = (_g.sent()).customData.accountId;
                        clientWallet = clientWallet.connect(providerTestnet).connectAccount(clientAccountId.toString());
                        // test sending hbars to the contract
                        return [4 /*yield*/, contractWallet.sendTransaction({
                                to: contract.address,
                                from: contractWallet.address,
                                value: 30,
                                gasLimit: 300000
                            })];
                    case 3:
                        // test sending hbars to the contract
                        _g.sent();
                        // test if initial balance of the client is zero
                        _b = (_a = assert_1.default).strictEqual;
                        return [4 /*yield*/, contract.balanceOf(clientWallet.address, { gasLimit: 300000 })];
                    case 4:
                        // test if initial balance of the client is zero
                        _b.apply(_a, [(_g.sent()).toString(), '0']);
                        return [4 /*yield*/, contract.getInternalCounter({ gasLimit: 300000 })];
                    case 5:
                        viewMethodCall = _g.sent();
                        assert_1.default.strictEqual(viewMethodCall.toString(), '29');
                        return [4 /*yield*/, contract.populateTransaction.transfer(clientWallet.address, 10, { gasLimit: 300000 })];
                    case 6:
                        populatedTx = _g.sent();
                        return [4 /*yield*/, contractWallet.signTransaction(populatedTx)];
                    case 7:
                        signedTransaction = _g.sent();
                        return [4 /*yield*/, contractWallet.provider.sendTransaction(signedTransaction)];
                    case 8:
                        tx = _g.sent();
                        return [4 /*yield*/, tx.wait()];
                    case 9:
                        _g.sent();
                        _d = (_c = assert_1.default).strictEqual;
                        return [4 /*yield*/, contract.balanceOf(clientWallet.address, { gasLimit: 300000 })];
                    case 10:
                        _d.apply(_c, [(_g.sent()).toString(), '10']);
                        return [4 /*yield*/, contract.transfer(clientWallet.address, 10, { gasLimit: 300000 })];
                    case 11:
                        transferMethodCall = _g.sent();
                        return [4 /*yield*/, transferMethodCall.wait()];
                    case 12:
                        _g.sent();
                        _f = (_e = assert_1.default).strictEqual;
                        return [4 /*yield*/, contract.balanceOf(clientWallet.address, { gasLimit: 300000 })];
                    case 13:
                        _f.apply(_e, [(_g.sent()).toString(), '20']);
                        return [2 /*return*/];
                }
            });
        });
    }).timeout(300000);
=======
    it('should have a .wait function', function () {
        return __awaiter(this, void 0, void 0, function () {
            var hederaEoa, provider, wallet, bytecode, contractFactory, contract, err_1, deployTx, receipt, events, i, log, event_1, eventTx, eventRc;
            return __generator(this, function (_a) {
                switch (_a.label) {
                    case 0:
                        hederaEoa = {
                            account: '0.0.29562194',
                            privateKey: '0x3b6cd41ded6986add931390d5d3efa0bb2b311a8415cfe66716cac0234de035d'
                        };
                        provider = ethers_1.ethers.providers.getDefaultProvider('testnet');
                        wallet = new ethers_1.ethers.Wallet(hederaEoa, provider);
                        bytecode = fs_1.default.readFileSync('examples/assets/bytecode/GLDToken.bin').toString();
                        contractFactory = new ethers_1.ethers.ContractFactory(abi, bytecode, wallet);
                        return [4 /*yield*/, contractFactory.deploy({ gasLimit: 300000 })];
                    case 1:
                        contract = _a.sent();
                        _a.label = 2;
                    case 2:
                        _a.trys.push([2, 4, , 5]);
                        return [4 /*yield*/, contract.deployTransaction.wait(10)];
                    case 3:
                        _a.sent();
                        assert_1.default.notStrictEqual(true, false, "It should go in the catch block");
                        return [3 /*break*/, 5];
                    case 4:
                        err_1 = _a.sent();
                        assert_1.default.notStrictEqual(err_1, null, "An error is thrown when the specified timeout is exceeded");
                        assert_1.default.strictEqual(err_1.code, 'TIMEOUT');
                        return [3 /*break*/, 5];
                    case 5:
                        deployTx = contract.deployTransaction;
                        return [4 /*yield*/, deployTx.wait()];
                    case 6:
                        receipt = _a.sent();
                        assert_1.default.notStrictEqual(receipt, null, "wait returns a receipt");
                        assert_1.default.strictEqual(receipt.transactionId, deployTx.transactionId, "receipt.transactionId is correct");
                        assert_1.default.strictEqual(receipt.transactionHash, deployTx.hash, "receipt.transactionHash is correct");
                        assert_1.default.notStrictEqual(receipt.logs, null, "receipt.logs exists");
                        assert_1.default.strictEqual(receipt.logs.length, 2);
                        events = receipt.events;
                        assert_1.default.notStrictEqual(events, null, "receipt.events exists");
                        assert_1.default.strictEqual(events.length, 2);
                        assert_1.default.strictEqual(events[0].event, 'Mint');
                        assert_1.default.strictEqual(events[0].eventSignature, 'Mint(address,uint256)');
                        assert_1.default.strictEqual(events[1].event, 'Transfer');
                        assert_1.default.strictEqual(events[1].eventSignature, 'Transfer(address,address,uint256)');
                        i = 0;
                        _a.label = 7;
                    case 7:
                        if (!(i < events.length)) return [3 /*break*/, 11];
                        log = receipt.logs[i];
                        event_1 = events[i];
                        assert_1.default.strictEqual(log.timestamp, receipt.timestamp, 'timestamp is correct');
                        assert_1.default.strictEqual(log.address, receipt.contractAddress, 'address is correct');
                        assert_1.default.notStrictEqual(log.data, null, 'data exists');
                        assert_1.default.strictEqual(log.logIndex, i, 'logIndex is correct');
                        assert_1.default.strictEqual(log.transactionHash, receipt.transactionHash, 'transactionHash is correct');
                        assert_1.default.strictEqual(event_1.timestamp, receipt.timestamp, 'event.timestamp is correct');
                        assert_1.default.strictEqual(event_1.address, receipt.contractAddress, 'event.address is correct');
                        assert_1.default.notStrictEqual(event_1.data, 'event.data exists');
                        assert_1.default.strictEqual(event_1.logIndex, i, 'event.logIndex is correct');
                        assert_1.default.strictEqual(event_1.transactionHash, receipt.transactionHash, 'event.transactionHash is correct');
                        assert_1.default.notStrictEqual(event_1.getTransaction, null, 'events have a method `getTransaction`');
                        assert_1.default.notStrictEqual(event_1.getTransactionReceipt, null, 'events have a method `getTransactionReceipt`');
                        return [4 /*yield*/, event_1.getTransaction()];
                    case 8:
                        eventTx = _a.sent();
                        assert_1.default.notStrictEqual(eventTx, null, 'event.getTransaction() returns a result');
                        assert_1.default.notStrictEqual(eventTx.chainId, null, 'eventTx.chainId is correct');
                        assert_1.default.strictEqual(eventTx.hash, receipt.transactionHash, 'eventTx.hash is correct');
                        assert_1.default.strictEqual(eventTx.timestamp, receipt.timestamp, 'eventTx.timestamp is correct');
                        assert_1.default.strictEqual(eventTx.transactionId, receipt.transactionId, 'eventTx.transactionId is correct');
                        assert_1.default.strictEqual(eventTx.from, receipt.from, 'eventTx.from is correct');
                        assert_1.default.strictEqual(eventTx.to, receipt.contractAddress, 'eventTx.contractAddress is correct');
                        assert_1.default.strictEqual(eventTx.value.toString(), ethers_1.BigNumber.from(0).toString(), 'eventTx.value is correct');
                        return [4 /*yield*/, event_1.getTransactionReceipt()];
                    case 9:
                        eventRc = _a.sent();
                        assert_1.default.strictEqual(eventRc, receipt, "getTransactionReceipt returns the same receipt");
                        _a.label = 10;
                    case 10:
                        i++;
                        return [3 /*break*/, 7];
                    case 11: return [2 /*return*/];
                }
            });
        });
    }).timeout(60000);
>>>>>>> 371dae36
});
describe("contract.deployed", function () {
    var hederaEoa = {
        account: '0.0.29562194',
        privateKey: '0x3b6cd41ded6986add931390d5d3efa0bb2b311a8415cfe66716cac0234de035d'
    };
    var provider = ethers_1.ethers.providers.getDefaultProvider('testnet');
    // @ts-ignore
    var wallet = new ethers_1.ethers.Wallet(hederaEoa, provider);
    var bytecode = fs_1.default.readFileSync('examples/assets/bytecode/GLDToken.bin').toString();
    it("should work for already deployed contracts", function () {
        return __awaiter(this, void 0, void 0, function () {
            var contract, contractDeployed;
            return __generator(this, function (_a) {
                switch (_a.label) {
                    case 0:
                        contract = ethers_1.ethers.ContractFactory.getContract('0000000000000000000000000000000001c3903b', abi, wallet);
                        return [4 /*yield*/, contract.deployed()];
                    case 1:
                        contractDeployed = _a.sent();
                        assert_1.default.notStrictEqual(contractDeployed, null, "deployed returns the contract");
                        assert_1.default.strictEqual(contractDeployed.address, contract.address, "deployed returns the same contract instance");
                        return [2 /*return*/];
                }
            });
        });
    });
    it("should work if contract is just now deployed", function () {
        return __awaiter(this, void 0, void 0, function () {
            var contractFactory, contract, contractDeployed;
            return __generator(this, function (_a) {
                switch (_a.label) {
                    case 0:
                        contractFactory = new ethers_1.ethers.ContractFactory(abi, bytecode, wallet);
                        return [4 /*yield*/, contractFactory.deploy({ gasLimit: 300000 })];
                    case 1:
                        contract = _a.sent();
                        assert_1.default.notStrictEqual(contract, null, "nullified contract");
                        assert_1.default.notStrictEqual(contract.deployTransaction, "missing deploy transaction");
                        assert_1.default.notStrictEqual(contract.address, null, 'missing address');
                        return [4 /*yield*/, contract.deployed()];
                    case 2:
                        contractDeployed = _a.sent();
                        assert_1.default.notStrictEqual(contractDeployed, null, "deployed returns the contract");
                        assert_1.default.strictEqual(contractDeployed.address, contract.address, "deployed returns the same contract instance");
                        return [2 /*return*/];
                }
            });
        });
    }).timeout(60000);
});
//# sourceMappingURL=test-contract.spec.js.map<|MERGE_RESOLUTION|>--- conflicted
+++ resolved
@@ -61,7 +61,7 @@
 var assert_1 = __importDefault(require("assert"));
 var ethers_1 = require("ethers");
 var test_contract_json_1 = __importDefault(require("./test-contract.json"));
-var fs_1 = __importStar(require("fs"));
+var fs_1 = __importDefault(require("fs"));
 // @ts-ignore
 var abi = __importStar(require("../../../examples/assets/abi/GLDToken_abi.json"));
 // @ts-ignore
@@ -290,6 +290,8 @@
                 switch (_a.label) {
                     case 0: return [4 /*yield*/, contract.populateTransaction.mint({
                             gasLimit: 150000,
+                            gasPrice: 1900000000,
+                            nonce: 5,
                             value: 1234,
                             from: testAddress
                         })];
@@ -299,8 +301,10 @@
                         assert_1.default.equal(Object.keys(tx).length, 7, "correct number of keys");
                         assert_1.default.equal(tx.data, "0x1249c58b", "data matches");
                         assert_1.default.equal(tx.to, testAddressCheck, "to address matches");
-                        assert_1.default.equal(tx.gasLimit.toString(), "150000", "gasLimit matches");
-                        assert_1.default.equal(tx.value.toString(), "1234", "value matches");
+                        assert_1.default.equal(tx.nonce, 5, "nonce address matches");
+                        assert_1.default.ok(tx.gasLimit.eq(150000), "gasLimit matches");
+                        assert_1.default.ok(tx.gasPrice.eq(1900000000), "gasPrice matches");
+                        assert_1.default.ok(tx.value.eq(1234), "value matches");
                         assert_1.default.equal(tx.from, testAddressCheck, "from address matches");
                         return [2 /*return*/];
                 }
@@ -487,82 +491,6 @@
             });
         });
     }).timeout(60000);
-<<<<<<< HEAD
-    it("should be able to call contract methods", function () {
-        return __awaiter(this, void 0, void 0, function () {
-            var providerTestnet, contractHederaEoa, contractWallet, abiGLDTokenWithConstructorArgs, contractByteCodeGLDTokenWithConstructorArgs, contractFactory, contract, clientWallet, clientAccountId, _a, _b, viewMethodCall, populatedTx, signedTransaction, tx, _c, _d, transferMethodCall, _e, _f;
-            return __generator(this, function (_g) {
-                switch (_g.label) {
-                    case 0:
-                        providerTestnet = ethers_1.ethers.providers.getDefaultProvider('testnet');
-                        contractHederaEoa = {
-                            "account": '0.0.29562194',
-                            "privateKey": '0x3b6cd41ded6986add931390d5d3efa0bb2b311a8415cfe66716cac0234de035d'
-                        };
-                        contractWallet = new ethers_1.ethers.Wallet(contractHederaEoa, providerTestnet);
-                        abiGLDTokenWithConstructorArgs = JSON.parse((0, fs_1.readFileSync)('examples/assets/abi/GLDTokenWithConstructorArgs_abi.json').toString());
-                        contractByteCodeGLDTokenWithConstructorArgs = (0, fs_1.readFileSync)('examples/assets/bytecode/GLDTokenWithConstructorArgs.bin').toString();
-                        contractFactory = new ethers_1.ethers.ContractFactory(abiGLDTokenWithConstructorArgs, contractByteCodeGLDTokenWithConstructorArgs, contractWallet);
-                        return [4 /*yield*/, contractFactory.deploy(ethers_1.ethers.BigNumber.from('10000'), { gasLimit: 3000000 })];
-                    case 1:
-                        contract = _g.sent();
-                        clientWallet = ethers_1.ethers.Wallet.createRandom();
-                        return [4 /*yield*/, contractWallet.createAccount(clientWallet._signingKey().compressedPublicKey)];
-                    case 2:
-                        clientAccountId = (_g.sent()).customData.accountId;
-                        clientWallet = clientWallet.connect(providerTestnet).connectAccount(clientAccountId.toString());
-                        // test sending hbars to the contract
-                        return [4 /*yield*/, contractWallet.sendTransaction({
-                                to: contract.address,
-                                from: contractWallet.address,
-                                value: 30,
-                                gasLimit: 300000
-                            })];
-                    case 3:
-                        // test sending hbars to the contract
-                        _g.sent();
-                        // test if initial balance of the client is zero
-                        _b = (_a = assert_1.default).strictEqual;
-                        return [4 /*yield*/, contract.balanceOf(clientWallet.address, { gasLimit: 300000 })];
-                    case 4:
-                        // test if initial balance of the client is zero
-                        _b.apply(_a, [(_g.sent()).toString(), '0']);
-                        return [4 /*yield*/, contract.getInternalCounter({ gasLimit: 300000 })];
-                    case 5:
-                        viewMethodCall = _g.sent();
-                        assert_1.default.strictEqual(viewMethodCall.toString(), '29');
-                        return [4 /*yield*/, contract.populateTransaction.transfer(clientWallet.address, 10, { gasLimit: 300000 })];
-                    case 6:
-                        populatedTx = _g.sent();
-                        return [4 /*yield*/, contractWallet.signTransaction(populatedTx)];
-                    case 7:
-                        signedTransaction = _g.sent();
-                        return [4 /*yield*/, contractWallet.provider.sendTransaction(signedTransaction)];
-                    case 8:
-                        tx = _g.sent();
-                        return [4 /*yield*/, tx.wait()];
-                    case 9:
-                        _g.sent();
-                        _d = (_c = assert_1.default).strictEqual;
-                        return [4 /*yield*/, contract.balanceOf(clientWallet.address, { gasLimit: 300000 })];
-                    case 10:
-                        _d.apply(_c, [(_g.sent()).toString(), '10']);
-                        return [4 /*yield*/, contract.transfer(clientWallet.address, 10, { gasLimit: 300000 })];
-                    case 11:
-                        transferMethodCall = _g.sent();
-                        return [4 /*yield*/, transferMethodCall.wait()];
-                    case 12:
-                        _g.sent();
-                        _f = (_e = assert_1.default).strictEqual;
-                        return [4 /*yield*/, contract.balanceOf(clientWallet.address, { gasLimit: 300000 })];
-                    case 13:
-                        _f.apply(_e, [(_g.sent()).toString(), '20']);
-                        return [2 /*return*/];
-                }
-            });
-        });
-    }).timeout(300000);
-=======
     it('should have a .wait function', function () {
         return __awaiter(this, void 0, void 0, function () {
             var hederaEoa, provider, wallet, bytecode, contractFactory, contract, err_1, deployTx, receipt, events, i, log, event_1, eventTx, eventRc;
@@ -652,7 +580,6 @@
             });
         });
     }).timeout(60000);
->>>>>>> 371dae36
 });
 describe("contract.deployed", function () {
     var hederaEoa = {
