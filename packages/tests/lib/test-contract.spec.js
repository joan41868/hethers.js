--- conflicted
+++ resolved
@@ -561,8 +561,6 @@
             });
         });
     }).timeout(300000);
-<<<<<<< HEAD
-=======
     it('should have a .wait function', function () {
         return __awaiter(this, void 0, void 0, function () {
             var hederaEoa, provider, wallet, bytecode, contractFactory, contract, err_1, deployTx, receipt, events, i, log, event_1, eventTx, eventRc;
@@ -652,7 +650,6 @@
             });
         });
     }).timeout(60000);
->>>>>>> b3ba281e
 });
 describe("contract.deployed", function () {
     var hederaEoa = {
