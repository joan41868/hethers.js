'use strict';
var __createBinding = (this && this.__createBinding) || (Object.create ? (function(o, m, k, k2) {
    if (k2 === undefined) k2 = k;
    Object.defineProperty(o, k2, { enumerable: true, get: function() { return m[k]; } });
}) : (function(o, m, k, k2) {
    if (k2 === undefined) k2 = k;
    o[k2] = m[k];
}));
var __setModuleDefault = (this && this.__setModuleDefault) || (Object.create ? (function(o, v) {
    Object.defineProperty(o, "default", { enumerable: true, value: v });
}) : function(o, v) {
    o["default"] = v;
});
var __importStar = (this && this.__importStar) || function (mod) {
    if (mod && mod.__esModule) return mod;
    var result = {};
    if (mod != null) for (var k in mod) if (k !== "default" && Object.prototype.hasOwnProperty.call(mod, k)) __createBinding(result, mod, k);
    __setModuleDefault(result, mod);
    return result;
};
var __awaiter = (this && this.__awaiter) || function (thisArg, _arguments, P, generator) {
    function adopt(value) { return value instanceof P ? value : new P(function (resolve) { resolve(value); }); }
    return new (P || (P = Promise))(function (resolve, reject) {
        function fulfilled(value) { try { step(generator.next(value)); } catch (e) { reject(e); } }
        function rejected(value) { try { step(generator["throw"](value)); } catch (e) { reject(e); } }
        function step(result) { result.done ? resolve(result.value) : adopt(result.value).then(fulfilled, rejected); }
        step((generator = generator.apply(thisArg, _arguments || [])).next());
    });
};
var __generator = (this && this.__generator) || function (thisArg, body) {
    var _ = { label: 0, sent: function() { if (t[0] & 1) throw t[1]; return t[1]; }, trys: [], ops: [] }, f, y, t, g;
    return g = { next: verb(0), "throw": verb(1), "return": verb(2) }, typeof Symbol === "function" && (g[Symbol.iterator] = function() { return this; }), g;
    function verb(n) { return function (v) { return step([n, v]); }; }
    function step(op) {
        if (f) throw new TypeError("Generator is already executing.");
        while (_) try {
            if (f = 1, y && (t = op[0] & 2 ? y["return"] : op[0] ? y["throw"] || ((t = y["return"]) && t.call(y), 0) : y.next) && !(t = t.call(y, op[1])).done) return t;
            if (y = 0, t) op = [op[0] & 2, t.value];
            switch (op[0]) {
                case 0: case 1: t = op; break;
                case 4: _.label++; return { value: op[1], done: false };
                case 5: _.label++; y = op[1]; op = [0]; continue;
                case 7: op = _.ops.pop(); _.trys.pop(); continue;
                default:
                    if (!(t = _.trys, t = t.length > 0 && t[t.length - 1]) && (op[0] === 6 || op[0] === 2)) { _ = 0; continue; }
                    if (op[0] === 3 && (!t || (op[1] > t[0] && op[1] < t[3]))) { _.label = op[1]; break; }
                    if (op[0] === 6 && _.label < t[1]) { _.label = t[1]; t = op; break; }
                    if (t && _.label < t[2]) { _.label = t[2]; _.ops.push(op); break; }
                    if (t[2]) _.ops.pop();
                    _.trys.pop(); continue;
            }
            op = body.call(thisArg, _);
        } catch (e) { op = [6, e]; y = 0; } finally { f = t = 0; }
        if (op[0] & 5) throw op[1]; return { value: op[0] ? op[1] : void 0, done: true };
    }
};
var __spreadArray = (this && this.__spreadArray) || function (to, from, pack) {
    if (pack || arguments.length === 2) for (var i = 0, l = from.length, ar; i < l; i++) {
        if (ar || !(i in from)) {
            if (!ar) ar = Array.prototype.slice.call(from, 0, i);
            ar[i] = from[i];
        }
    }
    return to.concat(ar || Array.prototype.slice.call(from));
};
var __importDefault = (this && this.__importDefault) || function (mod) {
    return (mod && mod.__esModule) ? mod : { "default": mod };
};
Object.defineProperty(exports, "__esModule", { value: true });
var assert_1 = __importDefault(require("assert"));
<<<<<<< HEAD
var hethers_1 = require("hethers");
var test_contract_json_1 = __importDefault(require("./test-contract.json"));
=======
var ethers_1 = require("ethers");
>>>>>>> 04be2b57
var fs_1 = __importStar(require("fs"));
// @ts-ignore
var abi = __importStar(require("../../../examples/assets/abi/GLDToken_abi.json"));
// @ts-ignore
var abiWithArgs = __importStar(require("../../../examples/assets/abi/GLDTokenWithConstructorArgs_abi.json"));
// @ts-ignore
abi = abi.default;
// @ts-ignore
abiWithArgs = abiWithArgs.default;
<<<<<<< HEAD
var utils_1 = require("hethers/lib/utils");
// const provider = new hethers.providers.InfuraProvider("rinkeby", "49a0efa3aaee4fd99797bfa94d8ce2f1");
var provider = hethers_1.hethers.getDefaultProvider("testnet");
var TIMEOUT_PERIOD = 120000;
var contract = (function () {
    return new hethers_1.hethers.Contract('', test_contract_json_1.default.interface, provider);
})();
function equals(name, actual, expected) {
    if (Array.isArray(expected)) {
        assert_1.default.equal(actual.length, expected.length, 'array length mismatch - ' + name);
        expected.forEach(function (expected, index) {
            equals(name + ':' + index, actual[index], expected);
        });
        return;
    }
    if (typeof (actual) === 'object') {
        if (expected.indexed) {
            assert_1.default.ok(hethers_1.hethers.Contract.isIndexed(actual), 'index property has index - ' + name);
            if (expected.hash) {
                assert_1.default.equal(actual.hash, expected.hash, 'index property with known hash matches - ' + name);
            }
            return;
        }
        if (actual.eq) {
            assert_1.default.ok(actual.eq(expected), 'numeric value matches - ' + name);
        }
    }
    assert_1.default.equal(actual, expected, 'value matches - ' + name);
}
// @ts-ignore
function TestContractEvents() {
    return __awaiter(this, void 0, void 0, function () {
        function waitForEvent(eventName, expected) {
            return new Promise(function (resolve, reject) {
                var done = false;
                contract.on(eventName, function () {
                    if (done) {
                        return;
                    }
                    done = true;
                    var args = Array.prototype.slice.call(arguments);
                    var event = args[args.length - 1];
                    event.removeListener();
                    equals(event.event, args.slice(0, args.length - 1), expected);
                    resolve();
                });
                var timer = setTimeout(function () {
                    if (done) {
                        return;
                    }
                    done = true;
                    contract.removeAllListeners();
                    reject(new Error("timeout"));
                }, TIMEOUT_PERIOD);
                if (timer.unref) {
                    timer.unref();
                }
            });
        }
        var data;
        return __generator(this, function (_a) {
            switch (_a.label) {
                case 0: return [4 /*yield*/, hethers_1.hethers.utils.fetchJson('https://api.hethers.io/api/v1/?action=triggerTest&address=' + contract.address)];
                case 1:
                    data = _a.sent();
                    console.log('*** Triggered Transaction Hash: ' + data.hash);
                    contract.on("error", function (error) {
                        console.log(error);
                        (0, assert_1.default)(false);
                        contract.removeAllListeners();
                    });
                    return [2 /*return*/, new Promise(function (resolve, reject) {
                            var p0 = '0x06B5955A67D827CDF91823E3bB8F069e6c89c1D6';
                            var p0_1 = '0x06b5955A67d827CdF91823e3Bb8F069e6C89C1d7';
                            var p1 = 0x42;
                            var p1_1 = 0x43;
                            return Promise.all([
                                waitForEvent('Test', [p0, p1]),
                                waitForEvent('TestP0', [p0, p1]),
                                waitForEvent('TestP0P1', [p0, p1]),
                                waitForEvent('TestIndexedString', [{ indexed: true, hash: '0x7c5ea36004851c764c44143b1dcb59679b11c9a68e5f41497f6cf3d480715331' }, p1]),
                                waitForEvent('TestV2', [{ indexed: true }, [p0, p1]]),
                                waitForEvent('TestV2Nested', [{ indexed: true }, [p0_1, p1_1, [p0, p1]]]),
                            ]).then(function (result) {
                                resolve(result);
                            });
                        })];
=======
var utils_1 = require("ethers/lib/utils");
var logger_1 = require("@ethersproject/logger");
var TIMEOUT_PERIOD = 120000;
var hederaEoa = {
    account: '0.0.29562194',
    privateKey: '0x3b6cd41ded6986add931390d5d3efa0bb2b311a8415cfe66716cac0234de035d'
};
// @ts-ignore
function waitForEvent(contract, eventName, expected) {
    return new Promise(function (resolve, reject) {
        var done = false;
        contract.on(eventName, function () {
            if (done) {
                return;
>>>>>>> 04be2b57
            }
            done = true;
            var args = Array.prototype.slice.call(arguments);
            var event = args[args.length - 1];
            event.removeListener();
            // equals(event.event, args.slice(0, args.length - 1), expected);
            resolve();
        });
        var timer = setTimeout(function () {
            if (done) {
                return;
            }
            done = true;
            contract.removeAllListeners();
            reject(new Error("timeout"));
        }, TIMEOUT_PERIOD);
        if (timer.unref) {
            timer.unref();
        }
    });
}
describe("Test Contract Transaction Population", function () {
    var testAddress = "0xdeadbeef00deadbeef01deadbeef02deadbeef03";
    var testAddressCheck = "0xDEAdbeeF00deAdbeEF01DeAdBEEF02DeADBEEF03";
    var fireflyAddress = "0x8ba1f109551bD432803012645Ac136ddd64DBA72";
<<<<<<< HEAD
    var contract = new hethers_1.hethers.Contract(null, abi);
    var contractConnected = contract.connect(hethers_1.hethers.getDefaultProvider("testnet"));
=======
    var contract = new ethers_1.ethers.Contract(null, abi);
>>>>>>> 04be2b57
    xit("standard population", function () {
        return __awaiter(this, void 0, void 0, function () {
            var tx;
            return __generator(this, function (_a) {
                switch (_a.label) {
                    case 0: return [4 /*yield*/, contract.populateTransaction.balanceOf(testAddress)];
                    case 1:
                        tx = _a.sent();
                        //console.log(tx);
                        assert_1.default.equal(Object.keys(tx).length, 2, "correct number of keys");
                        assert_1.default.equal(tx.data, "0x70a08231000000000000000000000000deadbeef00deadbeef01deadbeef02deadbeef03", "data matches");
                        assert_1.default.equal(tx.to, testAddressCheck, "to address matches");
                        return [2 /*return*/];
                }
            });
        });
    });
    xit("allows 'from' overrides", function () {
        return __awaiter(this, void 0, void 0, function () {
            var tx;
            return __generator(this, function (_a) {
                switch (_a.label) {
                    case 0: return [4 /*yield*/, contract.populateTransaction.balanceOf(testAddress, {
                            from: testAddress
                        })];
                    case 1:
                        tx = _a.sent();
                        //console.log(tx);
                        assert_1.default.equal(Object.keys(tx).length, 3, "correct number of keys");
                        assert_1.default.equal(tx.data, "0x70a08231000000000000000000000000deadbeef00deadbeef01deadbeef02deadbeef03", "data matches");
                        assert_1.default.equal(tx.to, testAddressCheck, "to address matches");
                        assert_1.default.equal(tx.from, testAddressCheck, "from address matches");
                        return [2 /*return*/];
                }
            });
        });
    });
    xit("allows send overrides", function () {
        return __awaiter(this, void 0, void 0, function () {
            var tx;
            return __generator(this, function (_a) {
                switch (_a.label) {
                    case 0: return [4 /*yield*/, contract.populateTransaction.mint({
                            gasLimit: 150000,
                            value: 1234,
                            from: testAddress
                        })];
                    case 1:
                        tx = _a.sent();
                        //console.log(tx);
                        assert_1.default.equal(Object.keys(tx).length, 7, "correct number of keys");
                        assert_1.default.equal(tx.data, "0x1249c58b", "data matches");
                        assert_1.default.equal(tx.to, testAddressCheck, "to address matches");
                        assert_1.default.equal(tx.gasLimit.toString(), "150000", "gasLimit matches");
                        assert_1.default.equal(tx.value.toString(), "1234", "value matches");
                        assert_1.default.equal(tx.from, testAddressCheck, "from address matches");
                        return [2 /*return*/];
                }
            });
        });
    });
    xit("allows zero 'value' to non-payable", function () {
        return __awaiter(this, void 0, void 0, function () {
            var tx;
            return __generator(this, function (_a) {
                switch (_a.label) {
                    case 0: return [4 /*yield*/, contract.populateTransaction.unstake({
                            from: testAddress,
                            value: 0
                        })];
                    case 1:
                        tx = _a.sent();
                        //console.log(tx);
                        assert_1.default.equal(Object.keys(tx).length, 3, "correct number of keys");
                        assert_1.default.equal(tx.data, "0x2def6620", "data matches");
                        assert_1.default.equal(tx.to, testAddressCheck, "to address matches");
                        assert_1.default.equal(tx.from, testAddressCheck, "from address matches");
                        return [2 /*return*/];
                }
            });
        });
    });
    // @TODO: Add test cases to check for fault cases
    // - cannot send non-zero value to non-payable
    // - using the wrong from for a Signer-connected contract
    xit("forbids non-zero 'value' to non-payable", function () {
        return __awaiter(this, void 0, void 0, function () {
            var tx, error_1;
            return __generator(this, function (_a) {
                switch (_a.label) {
                    case 0:
                        _a.trys.push([0, 2, , 3]);
                        return [4 /*yield*/, contract.populateTransaction.unstake({
                                value: 1
                            })];
                    case 1:
                        tx = _a.sent();
                        console.log("Tx", tx);
                        assert_1.default.ok(false, "throws on non-zero value to non-payable");
                        return [3 /*break*/, 3];
                    case 2:
                        error_1 = _a.sent();
                        assert_1.default.ok(error_1.operation === "overrides.value");
                        return [3 /*break*/, 3];
                    case 3: return [2 /*return*/];
                }
            });
        });
    });
    xit("allows overriding same 'from' with a Signer", function () {
        return __awaiter(this, void 0, void 0, function () {
            var contractSigner, tx;
            return __generator(this, function (_a) {
                switch (_a.label) {
                    case 0:
                        contractSigner = contract.connect(testAddress);
                        return [4 /*yield*/, contractSigner.populateTransaction.unstake({
                                from: testAddress
                            })];
                    case 1:
                        tx = _a.sent();
                        //console.log(tx);
                        assert_1.default.equal(Object.keys(tx).length, 3, "correct number of keys");
                        assert_1.default.equal(tx.data, "0x2def6620", "data matches");
                        assert_1.default.equal(tx.to, testAddressCheck, "to address matches");
                        assert_1.default.equal(tx.from, testAddressCheck, "from address matches");
                        return [2 /*return*/];
                }
            });
        });
    });
    xit("forbids overriding 'from' with a Signer", function () {
        return __awaiter(this, void 0, void 0, function () {
            var contractSigner, tx, error_2;
            return __generator(this, function (_a) {
                switch (_a.label) {
                    case 0:
                        contractSigner = contract.connect(testAddress);
                        _a.label = 1;
                    case 1:
                        _a.trys.push([1, 3, , 4]);
                        return [4 /*yield*/, contractSigner.populateTransaction.unstake({
                                from: fireflyAddress
                            })];
                    case 2:
                        tx = _a.sent();
                        console.log("Tx", tx);
                        assert_1.default.ok(false, "throws on non-zero value to non-payable");
                        return [3 /*break*/, 4];
                    case 3:
                        error_2 = _a.sent();
                        assert_1.default.ok(error_2.operation === "overrides.from");
                        return [3 /*break*/, 4];
                    case 4: return [2 /*return*/];
                }
            });
        });
    });
    xit("allows overriding with invalid, but nullish values", function () {
        return __awaiter(this, void 0, void 0, function () {
            var contractSigner, tx;
            return __generator(this, function (_a) {
                switch (_a.label) {
                    case 0:
                        contractSigner = contract.connect(testAddress);
                        return [4 /*yield*/, contractSigner.populateTransaction.unstake({
                                from: null
                            })];
                    case 1:
                        tx = _a.sent();
                        //console.log("Tx", tx);
                        assert_1.default.equal(Object.keys(tx).length, 3, "correct number of keys");
                        assert_1.default.equal(tx.data, "0x2def6620", "data matches");
                        assert_1.default.equal(tx.to, testAddressCheck, "to address matches");
                        assert_1.default.equal(tx.from, testAddressCheck.toLowerCase(), "from address matches");
                        return [2 /*return*/];
                }
            });
        });
    });
    it("should return an array of transactions on getDeployTransaction call", function () {
        return __awaiter(this, void 0, void 0, function () {
            var provider, wallet, contractBytecode, contractFactory, transaction;
            return __generator(this, function (_a) {
<<<<<<< HEAD
                hederaEoa = {
                    account: '0.0.29562194',
                    privateKey: '0x3b6cd41ded6986add931390d5d3efa0bb2b311a8415cfe66716cac0234de035d'
                };
                provider = hethers_1.hethers.providers.getDefaultProvider('testnet');
                wallet = new hethers_1.hethers.Wallet(hederaEoa, provider);
=======
                provider = ethers_1.ethers.providers.getDefaultProvider('testnet');
                wallet = new ethers_1.ethers.Wallet(hederaEoa, provider);
>>>>>>> 04be2b57
                contractBytecode = fs_1.default.readFileSync('examples/assets/bytecode/GLDTokenWithConstructorArgs.bin').toString();
                contractFactory = new hethers_1.hethers.ContractFactory(abiWithArgs, contractBytecode, wallet);
                transaction = contractFactory.getDeployTransaction(hethers_1.hethers.BigNumber.from("1000000"), {
                    gasLimit: 300000
                });
                (0, assert_1.default)('data' in transaction);
                (0, assert_1.default)('customData' in transaction);
                (0, assert_1.default)('gasLimit' in transaction);
                assert_1.default.strictEqual(300000, transaction.gasLimit);
                return [2 /*return*/];
            });
        });
    });
    it("should be able to deploy a contract", function () {
        return __awaiter(this, void 0, void 0, function () {
            var provider, wallet, bytecode, contractFactory, contract, params, balance;
            return __generator(this, function (_a) {
                switch (_a.label) {
                    case 0:
<<<<<<< HEAD
                        hederaEoa = {
                            account: '0.0.29562194',
                            privateKey: '0x3b6cd41ded6986add931390d5d3efa0bb2b311a8415cfe66716cac0234de035d'
                        };
                        provider = hethers_1.hethers.providers.getDefaultProvider('testnet');
                        wallet = new hethers_1.hethers.Wallet(hederaEoa, provider);
=======
                        provider = ethers_1.ethers.providers.getDefaultProvider('testnet');
                        wallet = new ethers_1.ethers.Wallet(hederaEoa, provider);
>>>>>>> 04be2b57
                        bytecode = fs_1.default.readFileSync('examples/assets/bytecode/GLDToken.bin').toString();
                        contractFactory = new hethers_1.hethers.ContractFactory(abi, bytecode, wallet);
                        return [4 /*yield*/, contractFactory.deploy({ gasLimit: 300000 })];
                    case 1:
                        contract = _a.sent();
                        assert_1.default.notStrictEqual(contract, null, "nullified contract");
                        assert_1.default.notStrictEqual(contract.deployTransaction, "missing deploy transaction");
                        assert_1.default.notStrictEqual(contract.address, null, 'missing address');
                        params = contract.interface.encodeFunctionData('balanceOf', [
                            wallet.address
                        ]);
                        return [4 /*yield*/, wallet.call({
                                from: wallet.address,
                                to: contract.address,
                                data: (0, utils_1.arrayify)(params),
                                gasLimit: 300000
                            })];
                    case 2:
                        balance = _a.sent();
                        assert_1.default.strictEqual(hethers_1.BigNumber.from(balance).toNumber(), 10000, 'balance mismatch');
                        return [2 /*return*/];
                }
            });
        });
    }).timeout(60000);
    it("should be able to call contract methods", function () {
        return __awaiter(this, void 0, void 0, function () {
            var providerTestnet, contractWallet, abiGLDTokenWithConstructorArgs, contractByteCodeGLDTokenWithConstructorArgs, contractFactory, contract, clientWallet, clientAccountId, _a, _b, viewMethodCall, populatedTx, signedTransaction, tx, _c, _d, transferMethodCall, _e, _f;
            return __generator(this, function (_g) {
                switch (_g.label) {
                    case 0:
<<<<<<< HEAD
                        providerTestnet = hethers_1.hethers.providers.getDefaultProvider('testnet');
                        contractHederaEoa = {
                            "account": '0.0.29562194',
                            "privateKey": '0x3b6cd41ded6986add931390d5d3efa0bb2b311a8415cfe66716cac0234de035d'
                        };
                        contractWallet = new hethers_1.hethers.Wallet(contractHederaEoa, providerTestnet);
=======
                        providerTestnet = ethers_1.ethers.providers.getDefaultProvider('testnet');
                        contractWallet = new ethers_1.ethers.Wallet(hederaEoa, providerTestnet);
>>>>>>> 04be2b57
                        abiGLDTokenWithConstructorArgs = JSON.parse((0, fs_1.readFileSync)('examples/assets/abi/GLDTokenWithConstructorArgs_abi.json').toString());
                        contractByteCodeGLDTokenWithConstructorArgs = (0, fs_1.readFileSync)('examples/assets/bytecode/GLDTokenWithConstructorArgs.bin').toString();
                        contractFactory = new hethers_1.hethers.ContractFactory(abiGLDTokenWithConstructorArgs, contractByteCodeGLDTokenWithConstructorArgs, contractWallet);
                        return [4 /*yield*/, contractFactory.deploy(hethers_1.hethers.BigNumber.from('10000'), { gasLimit: 3000000 })];
                    case 1:
                        contract = _g.sent();
                        return [4 /*yield*/, contract.deployed()];
                    case 2:
                        _g.sent();
                        clientWallet = hethers_1.hethers.Wallet.createRandom();
                        return [4 /*yield*/, contractWallet.createAccount(clientWallet._signingKey().compressedPublicKey)];
                    case 3:
                        clientAccountId = (_g.sent()).customData.accountId;
                        clientWallet = clientWallet.connect(providerTestnet).connectAccount(clientAccountId.toString());
                        // test sending hbars to the contract
                        return [4 /*yield*/, contractWallet.sendTransaction({
                                to: contract.address,
                                from: contractWallet.address,
                                value: 30,
                                gasLimit: 300000
                            })];
                    case 4:
                        // test sending hbars to the contract
                        _g.sent();
                        // test if initial balance of the client is zero
                        _b = (_a = assert_1.default).strictEqual;
                        return [4 /*yield*/, contract.balanceOf(clientWallet.address, { gasLimit: 300000 })];
                    case 5:
                        // test if initial balance of the client is zero
                        _b.apply(_a, [(_g.sent()).toString(), '0']);
                        return [4 /*yield*/, contract.getInternalCounter({ gasLimit: 300000 })];
                    case 6:
                        viewMethodCall = _g.sent();
                        assert_1.default.strictEqual(viewMethodCall.toString(), '29');
                        return [4 /*yield*/, contract.populateTransaction.transfer(clientWallet.address, 10, { gasLimit: 300000 })];
                    case 7:
                        populatedTx = _g.sent();
                        return [4 /*yield*/, contractWallet.signTransaction(populatedTx)];
                    case 8:
                        signedTransaction = _g.sent();
                        return [4 /*yield*/, contractWallet.provider.sendTransaction(signedTransaction)];
                    case 9:
                        tx = _g.sent();
                        return [4 /*yield*/, tx.wait()];
                    case 10:
                        _g.sent();
                        _d = (_c = assert_1.default).strictEqual;
                        return [4 /*yield*/, contract.balanceOf(clientWallet.address, { gasLimit: 300000 })];
                    case 11:
                        _d.apply(_c, [(_g.sent()).toString(), '10']);
                        return [4 /*yield*/, contract.transfer(clientWallet.address, 10, { gasLimit: 300000 })];
                    case 12:
                        transferMethodCall = _g.sent();
                        return [4 /*yield*/, transferMethodCall.wait()];
                    case 13:
                        _g.sent();
                        _f = (_e = assert_1.default).strictEqual;
                        return [4 /*yield*/, contract.balanceOf(clientWallet.address, { gasLimit: 300000 })];
                    case 14:
                        _f.apply(_e, [(_g.sent()).toString(), '20']);
                        return [2 /*return*/];
                }
            });
        });
    }).timeout(300000);
    it('should have a .wait function', function () {
        return __awaiter(this, void 0, void 0, function () {
            var provider, wallet, bytecode, contractFactory, contract, err_1, deployTx, receipt, events, i, log, event_1, eventTx, eventRc;
            return __generator(this, function (_a) {
                switch (_a.label) {
                    case 0:
<<<<<<< HEAD
                        hederaEoa = {
                            account: '0.0.29562194',
                            privateKey: '0x3b6cd41ded6986add931390d5d3efa0bb2b311a8415cfe66716cac0234de035d'
                        };
                        provider = hethers_1.hethers.providers.getDefaultProvider('testnet');
                        wallet = new hethers_1.hethers.Wallet(hederaEoa, provider);
=======
                        provider = ethers_1.ethers.providers.getDefaultProvider('testnet');
                        wallet = new ethers_1.ethers.Wallet(hederaEoa, provider);
>>>>>>> 04be2b57
                        bytecode = fs_1.default.readFileSync('examples/assets/bytecode/GLDToken.bin').toString();
                        contractFactory = new hethers_1.hethers.ContractFactory(abi, bytecode, wallet);
                        return [4 /*yield*/, contractFactory.deploy({ gasLimit: 300000 })];
                    case 1:
                        contract = _a.sent();
                        _a.label = 2;
                    case 2:
                        _a.trys.push([2, 4, , 5]);
                        return [4 /*yield*/, contract.deployTransaction.wait(10)];
                    case 3:
                        _a.sent();
                        assert_1.default.notStrictEqual(true, false, "It should go in the catch block");
                        return [3 /*break*/, 5];
                    case 4:
                        err_1 = _a.sent();
                        assert_1.default.notStrictEqual(err_1, null, "An error is thrown when the specified timeout is exceeded");
                        assert_1.default.strictEqual(err_1.code, 'TIMEOUT');
                        return [3 /*break*/, 5];
                    case 5:
                        deployTx = contract.deployTransaction;
                        return [4 /*yield*/, deployTx.wait()];
                    case 6:
                        receipt = _a.sent();
                        assert_1.default.notStrictEqual(receipt, null, "wait returns a receipt");
                        assert_1.default.strictEqual(receipt.transactionId, deployTx.transactionId, "receipt.transactionId is correct");
                        assert_1.default.strictEqual(receipt.transactionHash, deployTx.hash, "receipt.transactionHash is correct");
                        assert_1.default.notStrictEqual(receipt.logs, null, "receipt.logs exists");
                        assert_1.default.strictEqual(receipt.logs.length, 2);
                        events = receipt.events;
                        assert_1.default.notStrictEqual(events, null, "receipt.events exists");
                        assert_1.default.strictEqual(events.length, 2);
                        assert_1.default.strictEqual(events[0].event, 'Mint');
                        assert_1.default.strictEqual(events[0].eventSignature, 'Mint(address,uint256)');
                        assert_1.default.strictEqual(events[1].event, 'Transfer');
                        assert_1.default.strictEqual(events[1].eventSignature, 'Transfer(address,address,uint256)');
                        i = 0;
                        _a.label = 7;
                    case 7:
                        if (!(i < events.length)) return [3 /*break*/, 11];
                        log = receipt.logs[i];
                        event_1 = events[i];
                        assert_1.default.strictEqual(log.timestamp, receipt.timestamp, 'timestamp is correct');
                        assert_1.default.strictEqual(log.address, receipt.contractAddress, 'address is correct');
                        assert_1.default.notStrictEqual(log.data, null, 'data exists');
                        assert_1.default.strictEqual(log.logIndex, i, 'logIndex is correct');
                        assert_1.default.strictEqual(log.transactionHash, receipt.transactionHash, 'transactionHash is correct');
                        assert_1.default.strictEqual(event_1.timestamp, receipt.timestamp, 'event.timestamp is correct');
                        assert_1.default.strictEqual(event_1.address, receipt.contractAddress, 'event.address is correct');
                        assert_1.default.notStrictEqual(event_1.data, 'event.data exists');
                        assert_1.default.strictEqual(event_1.logIndex, i, 'event.logIndex is correct');
                        assert_1.default.strictEqual(event_1.transactionHash, receipt.transactionHash, 'event.transactionHash is correct');
                        assert_1.default.notStrictEqual(event_1.getTransaction, null, 'events have a method `getTransaction`');
                        assert_1.default.notStrictEqual(event_1.getTransactionReceipt, null, 'events have a method `getTransactionReceipt`');
                        return [4 /*yield*/, event_1.getTransaction()];
                    case 8:
                        eventTx = _a.sent();
                        assert_1.default.notStrictEqual(eventTx, null, 'event.getTransaction() returns a result');
                        assert_1.default.notStrictEqual(eventTx.chainId, null, 'eventTx.chainId is correct');
                        assert_1.default.strictEqual(eventTx.hash, receipt.transactionHash, 'eventTx.hash is correct');
                        assert_1.default.strictEqual(eventTx.timestamp, receipt.timestamp, 'eventTx.timestamp is correct');
                        assert_1.default.strictEqual(eventTx.transactionId, receipt.transactionId, 'eventTx.transactionId is correct');
                        assert_1.default.strictEqual(eventTx.from, receipt.from, 'eventTx.from is correct');
                        assert_1.default.strictEqual(eventTx.to, receipt.contractAddress, 'eventTx.contractAddress is correct');
                        assert_1.default.strictEqual(eventTx.value.toString(), hethers_1.BigNumber.from(0).toString(), 'eventTx.value is correct');
                        return [4 /*yield*/, event_1.getTransactionReceipt()];
                    case 9:
                        eventRc = _a.sent();
                        assert_1.default.strictEqual(eventRc, receipt, "getTransactionReceipt returns the same receipt");
                        _a.label = 10;
                    case 10:
                        i++;
                        return [3 /*break*/, 7];
                    case 11: return [2 /*return*/];
                }
            });
        });
    }).timeout(60000);
});
describe('Contract Events', function () {
    var _this = this;
    var provider = ethers_1.ethers.providers.getDefaultProvider('testnet');
    // @ts-ignore
    var wallet = new ethers_1.ethers.Wallet(hederaEoa, provider);
    var abiGLDTokenWithConstructorArgs = JSON.parse((0, fs_1.readFileSync)('examples/assets/abi/GLDTokenWithConstructorArgs_abi.json').toString());
    var contract = ethers_1.ethers.ContractFactory.getContract('0x0000000000000000000000000000000001c42805', abiGLDTokenWithConstructorArgs, wallet);
    var sleep = function (timeout) { return __awaiter(_this, void 0, void 0, function () {
        return __generator(this, function (_a) {
            switch (_a.label) {
                case 0: return [4 /*yield*/, new Promise(function (resolve) {
                        setTimeout(resolve, timeout);
                    })];
                case 1:
                    _a.sent();
                    return [2 /*return*/];
            }
        });
    }); };
    var enoughEventsCaptured = function (n, expectedN) { return n >= expectedN; };
    it("should be able to capture events via contract", function () {
        return __awaiter(this, void 0, void 0, function () {
            var capturedMints, mint, _i, capturedMints_1, mint_1;
            return __generator(this, function (_a) {
                switch (_a.label) {
                    case 0:
                        capturedMints = [];
                        contract.on('Mint', function () {
                            var args = [];
                            for (var _i = 0; _i < arguments.length; _i++) {
                                args[_i] = arguments[_i];
                            }
                            assert_1.default.strictEqual(args.length, 3, "expected 3 arguments - [address, unit256, log].");
                            capturedMints.push(__spreadArray([], args, true));
                        });
                        return [4 /*yield*/, contract.mint(ethers_1.BigNumber.from("1"), { gasLimit: 300000 })];
                    case 1:
                        mint = _a.sent();
                        return [4 /*yield*/, mint.wait()];
                    case 2:
                        _a.sent();
                        return [4 /*yield*/, sleep(15000)];
                    case 3:
                        _a.sent();
                        contract.removeAllListeners();
                        assert_1.default.strictEqual(enoughEventsCaptured(capturedMints.length, 1), true, "expected 5 captured events (Mint).");
                        for (_i = 0, capturedMints_1 = capturedMints; _i < capturedMints_1.length; _i++) {
                            mint_1 = capturedMints_1[_i];
                            assert_1.default.strictEqual(mint_1[0].toLowerCase(), wallet.address.toLowerCase(), "address mismatch - mint");
                        }
                        return [2 /*return*/];
                }
            });
        });
    }).timeout(TIMEOUT_PERIOD * 2);
    it('should be able to capture events via provider', function () {
        return __awaiter(this, void 0, void 0, function () {
            var capturedMints, mint;
            return __generator(this, function (_a) {
                switch (_a.label) {
                    case 0:
                        capturedMints = [];
                        provider.on({ address: contract.address, topics: [
                                '0x0f6798a560793a54c3bcfe86a93cde1e73087d944c0ea20544137d4121396885'
                            ] }, function (args) {
                            assert_1.default.notStrictEqual(args, null, "expected 1 argument - log");
                            capturedMints.push([args]);
                        });
                        return [4 /*yield*/, contract.mint(ethers_1.BigNumber.from("1"), { gasLimit: 300000 })];
                    case 1:
                        mint = _a.sent();
                        return [4 /*yield*/, mint.wait()];
                    case 2:
                        _a.sent();
                        return [4 /*yield*/, sleep(15000)];
                    case 3:
                        _a.sent();
                        provider.removeAllListeners();
                        assert_1.default.strictEqual(enoughEventsCaptured(capturedMints.length, 1), true, "expected 5 captured events (Mint).");
                        return [2 /*return*/];
                }
            });
        });
    }).timeout(TIMEOUT_PERIOD * 2);
    it('should throw on OR topics filter', function () {
        return __awaiter(this, void 0, void 0, function () {
            var filter, noop;
            return __generator(this, function (_a) {
                switch (_a.label) {
                    case 0:
                        filter = {
                            address: contract.address,
                            topics: [
                                '0x0f6798a560793a54c3bcfe86a93cde1e73087d944c0ea20544137d4121396885',
                                null,
                                ['0x0f6798a560793a54c3bcfe86a93cde1e73087d944c0ea20544137d4121396885', '0x0f6798a560793a54c3bcfe86a93cde1e73087d944c0ea20544137d4121396885'],
                            ]
                        };
                        noop = function () { };
                        provider.on(filter, noop);
                        provider.on('error', function (error) {
                            assert_1.default.notStrictEqual(error, null);
                            assert_1.default.strictEqual(error.code, logger_1.Logger.errors.INVALID_ARGUMENT);
                        });
                        return [4 /*yield*/, sleep(10000)];
                    case 1:
                        _a.sent();
                        provider.removeAllListeners();
                        return [2 /*return*/];
                }
            });
        });
    }).timeout(TIMEOUT_PERIOD);
});
describe("contract.deployed", function () {
<<<<<<< HEAD
    var hederaEoa = {
        account: '0.0.29562194',
        privateKey: '0x3b6cd41ded6986add931390d5d3efa0bb2b311a8415cfe66716cac0234de035d'
    };
    var provider = hethers_1.hethers.providers.getDefaultProvider('testnet');
=======
    var provider = ethers_1.ethers.providers.getDefaultProvider('testnet');
>>>>>>> 04be2b57
    // @ts-ignore
    var wallet = new hethers_1.hethers.Wallet(hederaEoa, provider);
    var bytecode = fs_1.default.readFileSync('examples/assets/bytecode/GLDToken.bin').toString();
    it("should work for already deployed contracts", function () {
        return __awaiter(this, void 0, void 0, function () {
            var contract, contractDeployed;
            return __generator(this, function (_a) {
                switch (_a.label) {
                    case 0:
                        contract = hethers_1.hethers.ContractFactory.getContract('0000000000000000000000000000000001c3903b', abi, wallet);
                        return [4 /*yield*/, contract.deployed()];
                    case 1:
                        contractDeployed = _a.sent();
                        assert_1.default.notStrictEqual(contractDeployed, null, "deployed returns the contract");
                        assert_1.default.strictEqual(contractDeployed.address, contract.address, "deployed returns the same contract instance");
                        return [2 /*return*/];
                }
            });
        });
    }).timeout(60000);
    it("should work if contract is just now deployed", function () {
        return __awaiter(this, void 0, void 0, function () {
            var contractFactory, contract, contractDeployed;
            return __generator(this, function (_a) {
                switch (_a.label) {
                    case 0:
                        contractFactory = new hethers_1.hethers.ContractFactory(abi, bytecode, wallet);
                        return [4 /*yield*/, contractFactory.deploy({ gasLimit: 300000 })];
                    case 1:
                        contract = _a.sent();
                        assert_1.default.notStrictEqual(contract, null, "nullified contract");
                        assert_1.default.notStrictEqual(contract.deployTransaction, "missing deploy transaction");
                        assert_1.default.notStrictEqual(contract.address, null, 'missing address');
                        return [4 /*yield*/, contract.deployed()];
                    case 2:
                        contractDeployed = _a.sent();
                        assert_1.default.notStrictEqual(contractDeployed, null, "deployed returns the contract");
                        assert_1.default.strictEqual(contractDeployed.address, contract.address, "deployed returns the same contract instance");
                        return [2 /*return*/];
                }
            });
        });
    }).timeout(60000);
});
describe("Test Contract Query Filter", function () {
    var hederaEoa = {
        account: '0.0.29562194',
        privateKey: '0x3b6cd41ded6986add931390d5d3efa0bb2b311a8415cfe66716cac0234de035d'
    };
    var provider = hethers_1.hethers.providers.getDefaultProvider('testnet');
    // @ts-ignore
    var wallet = new hethers_1.hethers.Wallet(hederaEoa, provider);
    it("should filter contract events by timestamp string", function () {
        return __awaiter(this, void 0, void 0, function () {
            var contractAddress, fromTimestamp, toTimestamp, contract, filter, events;
            return __generator(this, function (_a) {
                switch (_a.label) {
                    case 0:
                        contractAddress = '0x000000000000000000000000000000000186fb1a';
                        fromTimestamp = '1642065156.264170833';
                        toTimestamp = '1642080642.176149864';
                        contract = hethers_1.hethers.ContractFactory.getContract(contractAddress, abi, wallet);
                        filter = {
                            address: contractAddress,
                        };
                        return [4 /*yield*/, contract.queryFilter(filter, fromTimestamp, toTimestamp)];
                    case 1:
                        events = _a.sent();
                        assert_1.default.strictEqual(events.length, 2, "queryFilter returns the contract events");
                        assert_1.default.strictEqual(events[0].address.toLowerCase(), contractAddress.toLowerCase(), "result address matches contract address");
                        assert_1.default.notStrictEqual(events[0].data, null, "result data exists");
                        assert_1.default.strict(events[0].topics.length > 0, "result topics not empty");
                        assert_1.default.strict(events[0].timestamp >= fromTimestamp, "result timestamp is greater or equal fromTimestamp");
                        assert_1.default.strict(events[0].timestamp <= toTimestamp, "result is less or equal toTimestamp");
                        assert_1.default.strictEqual(events[1].address.toLowerCase(), contractAddress.toLowerCase(), "result address matches contract address");
                        assert_1.default.notStrictEqual(events[1].data, null, "result data exists");
                        assert_1.default.strict(events[1].topics.length > 0, "result topics not empty");
                        assert_1.default.strict(events[1].timestamp >= fromTimestamp, "result timestamp is greater or equal fromTimestamp");
                        assert_1.default.strict(events[1].timestamp <= toTimestamp, "result is less or equal toTimestamp");
                        return [2 /*return*/];
                }
            });
        });
    }).timeout(60000);
    it("should filter contract events by timestamp number", function () {
        return __awaiter(this, void 0, void 0, function () {
            var contractAddress, fromTimestamp, toTimestamp, contract, filter, events;
            return __generator(this, function (_a) {
                switch (_a.label) {
                    case 0:
                        contractAddress = '0x000000000000000000000000000000000186fb1a';
                        fromTimestamp = 1642065156264170;
                        toTimestamp = 1642080642176150;
                        contract = hethers_1.hethers.ContractFactory.getContract(contractAddress, abi, wallet);
                        filter = {
                            address: contractAddress,
                        };
                        return [4 /*yield*/, contract.queryFilter(filter, fromTimestamp, toTimestamp)];
                    case 1:
                        events = _a.sent();
                        assert_1.default.strictEqual(events.length, 2, "queryFilter returns the contract events");
                        assert_1.default.strictEqual(events[0].address.toLowerCase(), contractAddress.toLowerCase(), "result address matches contract address");
                        assert_1.default.notStrictEqual(events[0].data, null, "result data exists");
                        assert_1.default.strict(events[0].topics.length > 0, "result topics not empty");
                        assert_1.default.strictEqual(events[1].address.toLowerCase(), contractAddress.toLowerCase(), "result address matches contract address");
                        assert_1.default.notStrictEqual(events[1].data, null, "result data exists");
                        assert_1.default.strict(events[1].topics.length > 0, "result topics not empty");
                        return [2 /*return*/];
                }
            });
        });
    }).timeout(60000);
});
//# sourceMappingURL=test-contract.spec.js.map<|MERGE_RESOLUTION|>--- conflicted
+++ resolved
@@ -68,12 +68,7 @@
 };
 Object.defineProperty(exports, "__esModule", { value: true });
 var assert_1 = __importDefault(require("assert"));
-<<<<<<< HEAD
 var hethers_1 = require("hethers");
-var test_contract_json_1 = __importDefault(require("./test-contract.json"));
-=======
-var ethers_1 = require("ethers");
->>>>>>> 04be2b57
 var fs_1 = __importStar(require("fs"));
 // @ts-ignore
 var abi = __importStar(require("../../../examples/assets/abi/GLDToken_abi.json"));
@@ -83,97 +78,11 @@
 abi = abi.default;
 // @ts-ignore
 abiWithArgs = abiWithArgs.default;
-<<<<<<< HEAD
 var utils_1 = require("hethers/lib/utils");
+var logger_1 = require("@hethers/logger");
 // const provider = new hethers.providers.InfuraProvider("rinkeby", "49a0efa3aaee4fd99797bfa94d8ce2f1");
+// @ts-ignore
 var provider = hethers_1.hethers.getDefaultProvider("testnet");
-var TIMEOUT_PERIOD = 120000;
-var contract = (function () {
-    return new hethers_1.hethers.Contract('', test_contract_json_1.default.interface, provider);
-})();
-function equals(name, actual, expected) {
-    if (Array.isArray(expected)) {
-        assert_1.default.equal(actual.length, expected.length, 'array length mismatch - ' + name);
-        expected.forEach(function (expected, index) {
-            equals(name + ':' + index, actual[index], expected);
-        });
-        return;
-    }
-    if (typeof (actual) === 'object') {
-        if (expected.indexed) {
-            assert_1.default.ok(hethers_1.hethers.Contract.isIndexed(actual), 'index property has index - ' + name);
-            if (expected.hash) {
-                assert_1.default.equal(actual.hash, expected.hash, 'index property with known hash matches - ' + name);
-            }
-            return;
-        }
-        if (actual.eq) {
-            assert_1.default.ok(actual.eq(expected), 'numeric value matches - ' + name);
-        }
-    }
-    assert_1.default.equal(actual, expected, 'value matches - ' + name);
-}
-// @ts-ignore
-function TestContractEvents() {
-    return __awaiter(this, void 0, void 0, function () {
-        function waitForEvent(eventName, expected) {
-            return new Promise(function (resolve, reject) {
-                var done = false;
-                contract.on(eventName, function () {
-                    if (done) {
-                        return;
-                    }
-                    done = true;
-                    var args = Array.prototype.slice.call(arguments);
-                    var event = args[args.length - 1];
-                    event.removeListener();
-                    equals(event.event, args.slice(0, args.length - 1), expected);
-                    resolve();
-                });
-                var timer = setTimeout(function () {
-                    if (done) {
-                        return;
-                    }
-                    done = true;
-                    contract.removeAllListeners();
-                    reject(new Error("timeout"));
-                }, TIMEOUT_PERIOD);
-                if (timer.unref) {
-                    timer.unref();
-                }
-            });
-        }
-        var data;
-        return __generator(this, function (_a) {
-            switch (_a.label) {
-                case 0: return [4 /*yield*/, hethers_1.hethers.utils.fetchJson('https://api.hethers.io/api/v1/?action=triggerTest&address=' + contract.address)];
-                case 1:
-                    data = _a.sent();
-                    console.log('*** Triggered Transaction Hash: ' + data.hash);
-                    contract.on("error", function (error) {
-                        console.log(error);
-                        (0, assert_1.default)(false);
-                        contract.removeAllListeners();
-                    });
-                    return [2 /*return*/, new Promise(function (resolve, reject) {
-                            var p0 = '0x06B5955A67D827CDF91823E3bB8F069e6c89c1D6';
-                            var p0_1 = '0x06b5955A67d827CdF91823e3Bb8F069e6C89C1d7';
-                            var p1 = 0x42;
-                            var p1_1 = 0x43;
-                            return Promise.all([
-                                waitForEvent('Test', [p0, p1]),
-                                waitForEvent('TestP0', [p0, p1]),
-                                waitForEvent('TestP0P1', [p0, p1]),
-                                waitForEvent('TestIndexedString', [{ indexed: true, hash: '0x7c5ea36004851c764c44143b1dcb59679b11c9a68e5f41497f6cf3d480715331' }, p1]),
-                                waitForEvent('TestV2', [{ indexed: true }, [p0, p1]]),
-                                waitForEvent('TestV2Nested', [{ indexed: true }, [p0_1, p1_1, [p0, p1]]]),
-                            ]).then(function (result) {
-                                resolve(result);
-                            });
-                        })];
-=======
-var utils_1 = require("ethers/lib/utils");
-var logger_1 = require("@ethersproject/logger");
 var TIMEOUT_PERIOD = 120000;
 var hederaEoa = {
     account: '0.0.29562194',
@@ -186,7 +95,6 @@
         contract.on(eventName, function () {
             if (done) {
                 return;
->>>>>>> 04be2b57
             }
             done = true;
             var args = Array.prototype.slice.call(arguments);
@@ -212,12 +120,7 @@
     var testAddress = "0xdeadbeef00deadbeef01deadbeef02deadbeef03";
     var testAddressCheck = "0xDEAdbeeF00deAdbeEF01DeAdBEEF02DeADBEEF03";
     var fireflyAddress = "0x8ba1f109551bD432803012645Ac136ddd64DBA72";
-<<<<<<< HEAD
     var contract = new hethers_1.hethers.Contract(null, abi);
-    var contractConnected = contract.connect(hethers_1.hethers.getDefaultProvider("testnet"));
-=======
-    var contract = new ethers_1.ethers.Contract(null, abi);
->>>>>>> 04be2b57
     xit("standard population", function () {
         return __awaiter(this, void 0, void 0, function () {
             var tx;
@@ -402,17 +305,8 @@
         return __awaiter(this, void 0, void 0, function () {
             var provider, wallet, contractBytecode, contractFactory, transaction;
             return __generator(this, function (_a) {
-<<<<<<< HEAD
-                hederaEoa = {
-                    account: '0.0.29562194',
-                    privateKey: '0x3b6cd41ded6986add931390d5d3efa0bb2b311a8415cfe66716cac0234de035d'
-                };
                 provider = hethers_1.hethers.providers.getDefaultProvider('testnet');
                 wallet = new hethers_1.hethers.Wallet(hederaEoa, provider);
-=======
-                provider = ethers_1.ethers.providers.getDefaultProvider('testnet');
-                wallet = new ethers_1.ethers.Wallet(hederaEoa, provider);
->>>>>>> 04be2b57
                 contractBytecode = fs_1.default.readFileSync('examples/assets/bytecode/GLDTokenWithConstructorArgs.bin').toString();
                 contractFactory = new hethers_1.hethers.ContractFactory(abiWithArgs, contractBytecode, wallet);
                 transaction = contractFactory.getDeployTransaction(hethers_1.hethers.BigNumber.from("1000000"), {
@@ -432,17 +326,8 @@
             return __generator(this, function (_a) {
                 switch (_a.label) {
                     case 0:
-<<<<<<< HEAD
-                        hederaEoa = {
-                            account: '0.0.29562194',
-                            privateKey: '0x3b6cd41ded6986add931390d5d3efa0bb2b311a8415cfe66716cac0234de035d'
-                        };
                         provider = hethers_1.hethers.providers.getDefaultProvider('testnet');
                         wallet = new hethers_1.hethers.Wallet(hederaEoa, provider);
-=======
-                        provider = ethers_1.ethers.providers.getDefaultProvider('testnet');
-                        wallet = new ethers_1.ethers.Wallet(hederaEoa, provider);
->>>>>>> 04be2b57
                         bytecode = fs_1.default.readFileSync('examples/assets/bytecode/GLDToken.bin').toString();
                         contractFactory = new hethers_1.hethers.ContractFactory(abi, bytecode, wallet);
                         return [4 /*yield*/, contractFactory.deploy({ gasLimit: 300000 })];
@@ -474,17 +359,8 @@
             return __generator(this, function (_g) {
                 switch (_g.label) {
                     case 0:
-<<<<<<< HEAD
                         providerTestnet = hethers_1.hethers.providers.getDefaultProvider('testnet');
-                        contractHederaEoa = {
-                            "account": '0.0.29562194',
-                            "privateKey": '0x3b6cd41ded6986add931390d5d3efa0bb2b311a8415cfe66716cac0234de035d'
-                        };
-                        contractWallet = new hethers_1.hethers.Wallet(contractHederaEoa, providerTestnet);
-=======
-                        providerTestnet = ethers_1.ethers.providers.getDefaultProvider('testnet');
-                        contractWallet = new ethers_1.ethers.Wallet(hederaEoa, providerTestnet);
->>>>>>> 04be2b57
+                        contractWallet = new hethers_1.hethers.Wallet(hederaEoa, providerTestnet);
                         abiGLDTokenWithConstructorArgs = JSON.parse((0, fs_1.readFileSync)('examples/assets/abi/GLDTokenWithConstructorArgs_abi.json').toString());
                         contractByteCodeGLDTokenWithConstructorArgs = (0, fs_1.readFileSync)('examples/assets/bytecode/GLDTokenWithConstructorArgs.bin').toString();
                         contractFactory = new hethers_1.hethers.ContractFactory(abiGLDTokenWithConstructorArgs, contractByteCodeGLDTokenWithConstructorArgs, contractWallet);
@@ -556,17 +432,8 @@
             return __generator(this, function (_a) {
                 switch (_a.label) {
                     case 0:
-<<<<<<< HEAD
-                        hederaEoa = {
-                            account: '0.0.29562194',
-                            privateKey: '0x3b6cd41ded6986add931390d5d3efa0bb2b311a8415cfe66716cac0234de035d'
-                        };
                         provider = hethers_1.hethers.providers.getDefaultProvider('testnet');
                         wallet = new hethers_1.hethers.Wallet(hederaEoa, provider);
-=======
-                        provider = ethers_1.ethers.providers.getDefaultProvider('testnet');
-                        wallet = new ethers_1.ethers.Wallet(hederaEoa, provider);
->>>>>>> 04be2b57
                         bytecode = fs_1.default.readFileSync('examples/assets/bytecode/GLDToken.bin').toString();
                         contractFactory = new hethers_1.hethers.ContractFactory(abi, bytecode, wallet);
                         return [4 /*yield*/, contractFactory.deploy({ gasLimit: 300000 })];
@@ -647,11 +514,11 @@
 });
 describe('Contract Events', function () {
     var _this = this;
-    var provider = ethers_1.ethers.providers.getDefaultProvider('testnet');
+    var provider = hethers_1.hethers.providers.getDefaultProvider('testnet');
     // @ts-ignore
-    var wallet = new ethers_1.ethers.Wallet(hederaEoa, provider);
+    var wallet = new hethers_1.hethers.Wallet(hederaEoa, provider);
     var abiGLDTokenWithConstructorArgs = JSON.parse((0, fs_1.readFileSync)('examples/assets/abi/GLDTokenWithConstructorArgs_abi.json').toString());
-    var contract = ethers_1.ethers.ContractFactory.getContract('0x0000000000000000000000000000000001c42805', abiGLDTokenWithConstructorArgs, wallet);
+    var contract = hethers_1.hethers.ContractFactory.getContract('0x0000000000000000000000000000000001c42805', abiGLDTokenWithConstructorArgs, wallet);
     var sleep = function (timeout) { return __awaiter(_this, void 0, void 0, function () {
         return __generator(this, function (_a) {
             switch (_a.label) {
@@ -680,7 +547,7 @@
                             assert_1.default.strictEqual(args.length, 3, "expected 3 arguments - [address, unit256, log].");
                             capturedMints.push(__spreadArray([], args, true));
                         });
-                        return [4 /*yield*/, contract.mint(ethers_1.BigNumber.from("1"), { gasLimit: 300000 })];
+                        return [4 /*yield*/, contract.mint(hethers_1.BigNumber.from("1"), { gasLimit: 300000 })];
                     case 1:
                         mint = _a.sent();
                         return [4 /*yield*/, mint.wait()];
@@ -713,7 +580,7 @@
                             assert_1.default.notStrictEqual(args, null, "expected 1 argument - log");
                             capturedMints.push([args]);
                         });
-                        return [4 /*yield*/, contract.mint(ethers_1.BigNumber.from("1"), { gasLimit: 300000 })];
+                        return [4 /*yield*/, contract.mint(hethers_1.BigNumber.from("1"), { gasLimit: 300000 })];
                     case 1:
                         mint = _a.sent();
                         return [4 /*yield*/, mint.wait()];
@@ -760,15 +627,11 @@
     }).timeout(TIMEOUT_PERIOD);
 });
 describe("contract.deployed", function () {
-<<<<<<< HEAD
     var hederaEoa = {
         account: '0.0.29562194',
         privateKey: '0x3b6cd41ded6986add931390d5d3efa0bb2b311a8415cfe66716cac0234de035d'
     };
     var provider = hethers_1.hethers.providers.getDefaultProvider('testnet');
-=======
-    var provider = ethers_1.ethers.providers.getDefaultProvider('testnet');
->>>>>>> 04be2b57
     // @ts-ignore
     var wallet = new hethers_1.hethers.Wallet(hederaEoa, provider);
     var bytecode = fs_1.default.readFileSync('examples/assets/bytecode/GLDToken.bin').toString();
