--- conflicted
+++ resolved
@@ -583,6 +583,15 @@
             return new ethers_1.ethers.providers.AlchemyProvider(network, getApiKeys(network).alchemy);
         }
     },
+    /*
+    {
+        name: "CloudflareProvider",
+        networks: [ "default", "homestead" ],
+        create: (network: string) => {
+            return new ethers.providers.CloudflareProvider(network);
+        }
+    },
+    */
     {
         name: "InfuraProvider",
         networks: allNetworks,
@@ -603,6 +612,40 @@
             return new ethers_1.ethers.providers.EtherscanProvider(network, getApiKeys(network).etherscan);
         }
     },
+    {
+        name: "NodesmithProvider",
+        networks: [],
+        create: function (network) {
+            throw new Error("not tested");
+        }
+    },
+    {
+        name: "PocketProvider",
+        // note: sans-kovan
+        // @TODO: Pocket is being incredibly unreliable right now; removing it so
+        // we can pass the CI
+        //networks: [ "default", "homestead", "ropsten", "rinkeby", "goerli" ],
+        networks: ["default", "homestead"],
+        create: function (network) {
+            if (network == "default") {
+                return new ethers_1.ethers.providers.PocketProvider(null, {
+                    applicationId: getApiKeys(network).pocket,
+                    loadBalancer: true
+                });
+            }
+            return new ethers_1.ethers.providers.PocketProvider(network, {
+                applicationId: getApiKeys(network).pocket,
+                loadBalancer: true
+            });
+        }
+    },
+    {
+        name: "Web3Provider",
+        networks: [],
+        create: function (network) {
+            throw new Error("not tested");
+        }
+    }
 ];
 // This wallet can be funded and used for various test cases
 var fundWallet = ethers_1.ethers.Wallet.createRandom();
@@ -1255,6 +1298,81 @@
             return (error.argument === "network" && error.reason === "unsupported network");
         });
     });
+    it("Pocket API key", function () {
+        var applicationId = "someApplicationId";
+        var applicationSecretKey = "someApplicationSecret";
+        // Test simple applicationId
+        var apiKeyString = ethers_1.ethers.providers.PocketProvider.getApiKey(applicationId);
+        assert_1.default.equal(apiKeyString.applicationId, applicationId);
+        assert_1.default.ok(apiKeyString.applicationSecretKey == null);
+        // Test complex API key with applicationId
+        var apiKeyObject = ethers_1.ethers.providers.PocketProvider.getApiKey({
+            applicationId: applicationId
+        });
+        assert_1.default.equal(apiKeyObject.applicationId, applicationId);
+        assert_1.default.ok(apiKeyObject.applicationSecretKey == null);
+        // Test complex API key with applicationId and applicationSecretKey
+        var apiKeyObject2 = ethers_1.ethers.providers.PocketProvider.getApiKey({
+            applicationId: applicationId,
+            applicationSecretKey: applicationSecretKey
+        });
+        assert_1.default.equal(apiKeyObject2.applicationId, applicationId);
+        assert_1.default.equal(apiKeyObject2.applicationSecretKey, applicationSecretKey);
+        // Test complex API key with loadBalancer
+        [true, false].forEach(function (loadBalancer) {
+            var apiKeyObject = ethers_1.ethers.providers.PocketProvider.getApiKey({
+                applicationId: applicationId,
+                loadBalancer: loadBalancer
+            });
+            assert_1.default.equal(apiKeyObject.applicationId, applicationId);
+            assert_1.default.equal(apiKeyObject.loadBalancer, loadBalancer);
+            assert_1.default.ok(apiKeyObject.applicationSecretKey == null);
+            var apiKeyObject2 = ethers_1.ethers.providers.PocketProvider.getApiKey({
+                applicationId: applicationId,
+                applicationSecretKey: applicationSecretKey,
+                loadBalancer: loadBalancer
+            });
+            assert_1.default.equal(apiKeyObject2.applicationId, applicationId);
+            assert_1.default.equal(apiKeyObject2.applicationSecretKey, applicationSecretKey);
+            assert_1.default.equal(apiKeyObject2.loadBalancer, loadBalancer);
+        });
+        // Fails on invalid applicationId type
+        assert_1.default.throws(function () {
+            var apiKey = ethers_1.ethers.providers.PocketProvider.getApiKey({
+                applicationId: 1234,
+                applicationSecretKey: applicationSecretKey
+            });
+            console.log(apiKey);
+        }, function (error) {
+            return (error.argument === "applicationId" && error.reason === "applicationSecretKey requires an applicationId");
+        });
+        // Fails on invalid projectSecret type
+        assert_1.default.throws(function () {
+            var apiKey = ethers_1.ethers.providers.PocketProvider.getApiKey({
+                applicationId: applicationId,
+                applicationSecretKey: 1234
+            });
+            console.log(apiKey);
+        }, function (error) {
+            return (error.argument === "applicationSecretKey" && error.reason === "invalid applicationSecretKey");
+        });
+        {
+            var provider = new ethers_1.ethers.providers.PocketProvider("homestead", {
+                applicationId: applicationId,
+                applicationSecretKey: applicationSecretKey
+            });
+            assert_1.default.equal(provider.network.name, "homestead");
+            assert_1.default.equal(provider.applicationId, applicationId);
+            assert_1.default.equal(provider.applicationSecretKey, applicationSecretKey);
+        }
+        // Attempt an unsupported network
+        assert_1.default.throws(function () {
+            var provider = new ethers_1.ethers.providers.PocketProvider("imaginary");
+            console.log(provider);
+        }, function (error) {
+            return (error.argument === "network" && error.reason === "unsupported network");
+        });
+    });
 });
 describe("Test WebSocketProvider", function () {
     this.retries(3);
@@ -1430,21 +1548,6 @@
     var provider = new providers_1.DefaultHederaProvider(hedera_provider_1.HederaNetworks.TESTNET);
     var accountConfig = { shard: BigInt(0), realm: BigInt(0), num: BigInt(98) };
     var solAddr = (0, utils_1.getAddressFromAccount)(accountConfig);
-<<<<<<< HEAD
-    it('Gets the balance', function () { return __awaiter(_this, void 0, void 0, function () {
-        var provider, balance;
-        return __generator(this, function (_a) {
-            switch (_a.label) {
-                case 0:
-                    provider = new providers_1.DefaultHederaProvider(hedera_provider_1.HederaNetworks.TESTNET);
-                    return [4 /*yield*/, provider.getBalance(solAddr)];
-                case 1:
-                    balance = _a.sent();
-                    // the balance of 0.0.98 cannot be negative
-                    assert_1.default.strictEqual(true, balance.gte(0));
-                    return [2 /*return*/];
-            }
-=======
     var timeout = 15000;
     it('Gets the balance', function () {
         return __awaiter(this, void 0, void 0, function () {
@@ -1459,7 +1562,6 @@
                         return [2 /*return*/];
                 }
             });
->>>>>>> 338a0072
         });
     }).timeout(timeout);
     it("Gets txn record", function () {
@@ -1480,30 +1582,6 @@
                 }
             });
         });
-<<<<<<< HEAD
-    }); });
-    it("Is able to get hedera provider as default", function () { return __awaiter(_this, void 0, void 0, function () {
-        var defaultProvider, chainIDDerivedProvider, balance;
-        return __generator(this, function (_a) {
-            switch (_a.label) {
-                case 0:
-                    defaultProvider = ethers_1.ethers.providers.getDefaultProvider(hedera_provider_1.HederaNetworks.TESTNET);
-                    assert_1.default.notStrictEqual(defaultProvider, null);
-                    chainIDDerivedProvider = ethers_1.ethers.providers.getDefaultProvider(291);
-                    assert_1.default.notStrictEqual(chainIDDerivedProvider, null);
-                    return [4 /*yield*/, defaultProvider.getBalance(solAddr)];
-                case 1:
-                    balance = _a.sent();
-                    assert_1.default.strictEqual(true, balance.gte(0));
-                    return [4 /*yield*/, chainIDDerivedProvider.getBalance(solAddr)];
-                case 2:
-                    balance = _a.sent();
-                    assert_1.default.strictEqual(true, balance.gte(0));
-                    return [2 /*return*/];
-            }
-        });
-    }); });
-=======
     }).timeout(timeout);
     it("Is able to get hedera provider as default", function () {
         return __awaiter(this, void 0, void 0, function () {
@@ -1545,6 +1623,5 @@
             });
         });
     }).timeout(timeout * 4);
->>>>>>> 338a0072
 });
 //# sourceMappingURL=test-providers.js.map