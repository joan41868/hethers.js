"use strict";
var __awaiter = (this && this.__awaiter) || function (thisArg, _arguments, P, generator) {
    function adopt(value) { return value instanceof P ? value : new P(function (resolve) { resolve(value); }); }
    return new (P || (P = Promise))(function (resolve, reject) {
        function fulfilled(value) { try { step(generator.next(value)); } catch (e) { reject(e); } }
        function rejected(value) { try { step(generator["throw"](value)); } catch (e) { reject(e); } }
        function step(result) { result.done ? resolve(result.value) : adopt(result.value).then(fulfilled, rejected); }
        step((generator = generator.apply(thisArg, _arguments || [])).next());
    });
};
import assert from "assert";
// import Web3HttpProvider from "web3-providers-http";
import { ethers } from "ethers";
import { DefaultHederaProvider } from "@ethersproject/providers";
import { HederaNetworks } from "@ethersproject/providers/lib/hedera-provider";
import { getAddressFromAccount } from "ethers/lib/utils";
const bnify = ethers.BigNumber.from;
const blockchainData = {
    homestead: {
        addresses: [
            {
                address: "0xAC1639CF97a3A46D431e6d1216f576622894cBB5",
                balance: bnify("4813414100000000"),
                code: "0x"
            },
            // Splitter contract
            {
                address: "0x3474627D4F63A678266BC17171D87f8570936622",
                code: "0x606060405260e060020a60003504630b3ed5368114602e57806337b0574a14605257806356fa47f0146062575b005b602c6004356000546101009004600160a060020a03908116339091161460bb575b50565b60005460ff166060908152602090f35b602c60043560005460ff1615609657600160a060020a038116600034606082818181858883f193505050501515604f576002565b33600160a060020a0316600034606082818181858883f193505050501515604f576002565b600080546101009004600160a060020a03169082606082818181858883f193505050501515604f57600256",
                storage: {
                    "0": "0x0000000000000000000000b2682160c482eb985ec9f3e364eec0a904c44c2300"
                }
            },
            {
                address: "0x8ba1f109551bD432803012645Ac136ddd64DBA72",
                name: "ricmoo.firefly.eth"
            },
        ],
        blocks: [
            {
                hash: "0x3d6122660cc824376f11ee842f83addc3525e2dd6756b9bcf0affa6aa88cf741",
                parentHash: "0xb495a1d7e6663152ae92708da4843337b958146015a2802f4193a410044698c9",
                number: 3,
                timestamp: 1438270048,
                nonce: "0x2e9344e0cbde83ce",
                difficulty: 17154715646,
                gasLimit: bnify("0x1388"),
                gasUsed: bnify("0"),
                miner: "0x5088D623ba0fcf0131E0897a91734A4D83596AA0",
                extraData: "0x476574682f76312e302e302d66633739643332642f6c696e75782f676f312e34",
                transactions: []
            }
        ],
        transactions: [
            {
                hash: "0xccc90ab97a74c952fb3376c4a3efb566a58a10df62eb4d44a61e106fcf10ec61",
                blockHash: "0x9653f180a5720f3634816eb945a6d722adee52cc47526f6357ac10adaf368135",
                blockNumber: 4097745,
                transactionIndex: 18,
                type: 0,
                from: "0x32DEF047DeFd076DB21A2D759aff2A591c972248",
                gasPrice: bnify("0x4a817c800"),
                gasLimit: bnify("0x3d090"),
                to: "0x6fC21092DA55B392b045eD78F4732bff3C580e2c",
                value: bnify("0x186cc6acd4b0000"),
                nonce: 0,
                data: "0xf2c298be000000000000000000000000000000000000000000000000000000000000002000000000000000000000000000000000000000000000000000000000000000067269636d6f6f0000000000000000000000000000000000000000000000000000",
                r: "0x1e5605197a03e3f0a168f14749168dfeefc44c9228312dacbffdcbbb13263265",
                s: "0x269c3e5b3558267ad91b0a887d51f9f10098771c67b82ea6cb74f29638754f54",
                v: 38,
                creates: null,
                //raw: "0xf8d2808504a817c8008303d090946fc21092da55b392b045ed78f4732bff3c580e2c880186cc6acd4b0000b864f2c298be000000000000000000000000000000000000000000000000000000000000002000000000000000000000000000000000000000000000000000000000000000067269636d6f6f000000000000000000000000000000000000000000000000000026a01e5605197a03e3f0a168f14749168dfeefc44c9228312dacbffdcbbb13263265a0269c3e5b3558267ad91b0a887d51f9f10098771c67b82ea6cb74f29638754f54",
                chainId: 1
            }
        ],
        transactionReceipts: [
            {
                blockHash: "0x36b4af7f0538559e581c8588f16477df0f676439ea67fe8d7a2ae4abb20e2566",
                blockNumber: 0x3c92b5,
                type: 0,
                contractAddress: null,
                cumulativeGasUsed: 0x1cca2e,
                from: "0x18C6045651826824FEBBD39d8560584078d1b247",
                gasUsed: 0x14bb7,
                logs: [
                    {
                        address: "0x314159265dD8dbb310642f98f50C066173C1259b",
                        blockHash: "0x36b4af7f0538559e581c8588f16477df0f676439ea67fe8d7a2ae4abb20e2566",
                        blockNumber: 0x3c92b5,
                        data: "0x00000000000000000000000018c6045651826824febbd39d8560584078d1b247",
                        logIndex: 0x1a,
                        topics: [
                            "0xce0457fe73731f824cc272376169235128c118b49d344817417c6d108d155e82",
                            "0x93cdeb708b7545dc668eb9280176169d1c33cfd8ed6f04690a0bcc88a93fc4ae",
                            "0xf0106919d12469348e14ad6a051d0656227e1aba2fefed41737fdf78421b20e1"
                        ],
                        transactionHash: "0xc6fcb7d00d536e659a4559d2de29afa9e364094438fef3e72ba80728ce1cb616",
                        transactionIndex: 0x39,
                    },
                    {
                        address: "0x6090A6e47849629b7245Dfa1Ca21D94cd15878Ef",
                        blockHash: "0x36b4af7f0538559e581c8588f16477df0f676439ea67fe8d7a2ae4abb20e2566",
                        blockNumber: 0x3c92b5,
                        data: "0x000000000000000000000000000000000000000000000000002386f26fc1000000000000000000000000000000000000000000000000000000000000595a32ce",
                        logIndex: 0x1b,
                        topics: [
                            "0x0f0c27adfd84b60b6f456b0e87cdccb1e5fb9603991588d87fa99f5b6b61e670",
                            "0xf0106919d12469348e14ad6a051d0656227e1aba2fefed41737fdf78421b20e1",
                            "0x00000000000000000000000018c6045651826824febbd39d8560584078d1b247"
                        ],
                        transactionHash: "0xc6fcb7d00d536e659a4559d2de29afa9e364094438fef3e72ba80728ce1cb616",
                        transactionIndex: 0x39,
                    }
                ],
                logsBloom: "0x00000000000000040000000000100000010000000000000040000000000000000000000000000000000000000000000000000000000010000000000000000000000000000000000000000000000000000200000010000000004000000000000000000000000000000000002000000000000000000000000400000000020000000000000000000000000000000000000004000000000000000000000000000000000000000000000000801000000000000000000000020000000000040000000040000000000000000002000000004000000000000000000000000000000000000000000000010000000000000000000000000000000000200000000000000000",
                root: "0x9b550a9a640ce50331b64504ef87aaa7e2aaf97344acb6ff111f879b319d2590",
                status: null,
                to: "0x6090A6e47849629b7245Dfa1Ca21D94cd15878Ef",
                transactionHash: "0xc6fcb7d00d536e659a4559d2de29afa9e364094438fef3e72ba80728ce1cb616",
                transactionIndex: 0x39
            },
            // Byzantium block
            {
                byzantium: true,
                blockHash: "0x34e5a6cfbdbb84f7625df1de69d218ade4da72f4a2558064a156674e72e976c9",
                blockNumber: 0x444f76,
                type: 0,
                contractAddress: null,
                cumulativeGasUsed: 0x15bfe7,
                from: "0x18C6045651826824FEBBD39d8560584078d1b247",
                gasUsed: 0x1b968,
                logs: [
                    {
                        address: "0xb90E64082D00437e65A76d4c8187596BC213480a",
                        blockHash: "0x34e5a6cfbdbb84f7625df1de69d218ade4da72f4a2558064a156674e72e976c9",
                        blockNumber: 0x444f76,
                        data: "0x",
                        logIndex: 0x10,
                        topics: [
                            "0x748d071d1992ee1bfe7a39058114d0a50d5798fe8eb3a9bfb4687f024629a2ce",
                            "0x5574aa58f7191ccab6de6cf75fe2ea0484f010b852fdd8c6b7ae151d6c2f4b83"
                        ],
                        transactionHash: "0x7f1c6a58dc880438236d0b0a4ae166e9e9a038dbea8ec074149bd8b176332cac",
                        transactionIndex: 0x1e,
                    }
                ],
                logsBloom: "0x00000000000000000000000000000000000000000000000000008000000000000000000000000000000000000000000000000000000000000000000000000000000000000000000000000000000000000000000000000000000000000000000000000000000001000000000000000200000000000000008000000000000000000000000000000000000000000000000000000000000000010000000000000000000800000000000000000000000000000000000000000000000000000000000000000000000000000020000000000000000000000000000000000000000000000000000800000000000000000800000000000000000000000000000000000000",
                status: 1,
                to: "0xb90E64082D00437e65A76d4c8187596BC213480a",
                transactionHash: "0x7f1c6a58dc880438236d0b0a4ae166e9e9a038dbea8ec074149bd8b176332cac",
                transactionIndex: 0x1e
            }
        ]
    },
    kovan: {
        addresses: [
            {
                address: "0x09c967A0385eE3B3717779738cA0B9D116e0EcE7",
                balance: bnify("997787946734641021"),
                code: "0x"
            },
        ],
        blocks: [
            {
                hash: "0xf0ec9bf41b99a6bd1f6cd29f91302f71a1a82d14634d2e207edea4b7962f3676",
                parentHash: "0xf110ecd84454f116e2222378e7bca81ac3e59be0dac96d7ec56d5ef1c3bc1d64",
                number: 3,
                timestamp: 1488459452,
                difficulty: 131072,
                gasLimit: bnify("0x5b48ec"),
                gasUsed: bnify("0"),
                miner: "0x00A0A24b9f0E5EC7Aa4c7389b8302fd0123194dE",
                extraData: "0xd5830105048650617269747986312e31352e31826c69",
                transactions: []
            },
            // Kovan Test Case with difficulty > 53-bits; See #711
            {
                hash: "0xd92891a6eeaed4892289edf9bd5ebff261da5c6a51f7131cc1a481c6f4d1aa75",
                parentHash: "0xcc769a02513be1df80eee7d3a5cb87f14f37baee03c13f3e3ad1e7bdcaf7dac3",
                number: 16265864,
                timestamp: 1579621004,
                difficulty: null,
                gasLimit: bnify("0x989680"),
                gasUsed: bnify("0x0705bf"),
                miner: "0x596e8221A30bFe6e7eFF67Fee664A01C73BA3C56",
                extraData: "0xde830206088f5061726974792d457468657265756d86312e34302e30826c69",
                transactions: [
                    "0x20e6760fa1297fb06c8c20e6ed99581e0ba964d51167ea3c8ff580bfcb10bfc3",
                    "0x0ce7eba48b1bbdee05823b79ae24e741f3f290d0abfef8ae9adf32db108b7dd6",
                    "0x1fa2baafa844bf4853e4abbbf49532bf570210d589dc626dbf7ebc4832bdfa5d",
                    "0xdb5d1fa54d30a4b6aee0b242a2c68ea52d3dd28703f69e6e30871827850aa2fa",
                    "0xcc898db85d7d2493d4778faf640be32a4a3b7f5f987257bdc0009ce75a18eeaa"
                ]
            },
        ],
        transactions: [],
        transactionReceipts: []
    },
    rinkeby: {
        addresses: [
            {
                address: "0xd09a624630a656a7dbb122cb05e41c12c7cd8c0e",
                balance: bnify("3000000000000000000"),
                code: "0x"
            },
        ],
        blocks: [
            {
                hash: "0x9eb9db9c3ec72918c7db73ae44e520139e95319c421ed6f9fc11fa8dd0cddc56",
                parentHash: "0x9b095b36c15eaf13044373aef8ee0bd3a382a5abb92e402afa44b8249c3a90e9",
                number: 3,
                timestamp: 1492010489,
                nonce: "0x0000000000000000",
                difficulty: 2,
                gasLimit: bnify("0x47e7c4"),
                gasUsed: bnify(0),
                //                miner: "0x42EB768f2244C8811C63729A21A3569731535f06",
                extraData: "0xd783010600846765746887676f312e372e33856c696e757800000000000000004e10f96536e45ceca7e34cc1bdda71db3f3bb029eb69afd28b57eb0202c0ec0859d383a99f63503c4df9ab6c1dc63bf6b9db77be952f47d86d2d7b208e77397301",
                transactions: []
            },
        ],
        transactions: [],
        transactionReceipts: []
    },
    ropsten: {
        addresses: [
            {
                address: "0x03a6F7a5ce5866d9A0CCC1D4C980b8d523f80480",
                balance: bnify("15861113897828552666"),
                code: "0x"
            },
        ],
        blocks: [
            {
                hash: "0xaf2f2d55e6514389bcc388ccaf40c6ebf7b3814a199a214f1203fb674076e6df",
                parentHash: "0x88e8bc1dd383672e96d77ee247e7524622ff3b15c337bd33ef602f15ba82d920",
                number: 3,
                timestamp: 1479642588,
                nonce: "0x04668f72247a130c",
                difficulty: 996427,
                gasLimit: bnify("0xff4033"),
                gasUsed: bnify("0"),
                miner: "0xD1aEb42885A43b72B518182Ef893125814811048",
                extraData: "0xd883010503846765746887676f312e372e318664617277696e",
                transactions: []
            },
        ],
        transactions: [
            // Berlin tests (EIP-2930)
            {
                hash: "0x48bff7b0e603200118a672f7c622ab7d555a28f98938edb8318803eed7ea7395",
                type: 1,
                accessList: [
                    {
                        address: "0x0000000000000000000000000000000000000000",
                        storageKeys: []
                    }
                ],
                blockHash: "0x378e24bcd568bd24cf1f54d38f13f038ee28d89e82af4f2a0d79c1f88dcd8aac",
                blockNumber: 9812343,
                from: "0x32162F3581E88a5f62e8A61892B42C46E2c18f7b",
                gasPrice: bnify("0x65cf89a0"),
                gasLimit: bnify("0x5b68"),
                to: "0x32162F3581E88a5f62e8A61892B42C46E2c18f7b",
                value: bnify("0"),
                nonce: 13,
                data: "0x",
                r: "0x9659cba42376dbea1433cd6afc9c8ffa38dbeff5408ffdca0ebde6207281a3ec",
                s: "0x27efbab3e6ed30b088ce0a50533364778e101c9e52acf318daec131da64e7758",
                v: 0,
                creates: null,
                chainId: 3
            },
            {
                hash: "0x1675a417e728fd3562d628d06955ef35b913573d9e417eb4e6a209998499c9d3",
                type: 1,
                accessList: [
                    {
                        address: "0x0000000000000000000000000000000000000000",
                        storageKeys: [
                            "0xdeadbeefdeadbeefdeadbeefdeadbeefdeadbeefdeadbeefdeadbeefdeadbeef",
                            "0x0000000000111111111122222222223333333333444444444455555555556666",
                            "0xdeadbeefdeadbeefdeadbeefdeadbeefdeadbeefdeadbeefdeadbeefdeadbeef"
                        ]
                    }
                ],
                blockHash: "0x7565688256f5801768237993b47ca0608796b3ace0c4b8b6e623c6092bef14b8",
                blockNumber: 9812365,
                from: "0x32162F3581E88a5f62e8A61892B42C46E2c18f7b",
                gasPrice: bnify("0x65cf89a0"),
                gasLimit: bnify("0x71ac"),
                to: "0x32162F3581E88a5f62e8A61892B42C46E2c18f7b",
                value: bnify("0"),
                nonce: 14,
                data: "0x",
                r: "0xb0646756f89817d70cdb40aa2ae8b5f43ef65d0926dcf71a7dca5280c93763df",
                s: "0x4d32dbd9a44a2c5639b8434b823938202f75b0a8459f3fcd9f37b2495b7a66a6",
                v: 0,
                creates: null,
                chainId: 3
            },
            // London Tests (EIP-1559)
            {
                hash: '0xb8c7871d9d8597ee8a50395d8b39dafa280c90337dc501d0db1321806c6ea98c',
                blockHash: '0xfd824501af65b1d0f21ea9eb7ec83f45108fcd6fd1bca5d6414ba5923ad87b49',
                blockNumber: 10512507,
                transactionIndex: 5,
                type: 2,
                creates: null,
                from: '0xad252DD6C011E613610A36368f04aC84D5185b7c',
                //gasPrice: bnify("0x0268ab0ed6"),
                maxPriorityFeePerGas: bnify("0x0268ab0ed6"),
                maxFeePerGas: bnify("0x0268ab0ed6"),
                gasLimit: bnify("0x5208"),
                to: '0x8210357f377E901f18E45294e86a2A32215Cc3C9',
                value: bnify("0x7b"),
                nonce: 0,
                data: '0x',
                r: '0x7426c348119eed4e9e0525b52aa77edbbf1107610702b4642fa9d2688dce6fa7',
                s: '0x03f606ad1f12af5876280a34601a4eb3919b797cf3878161e2d24b61d2609846',
                v: 1,
                accessList: [],
                chainId: 3,
            },
        ],
        transactionReceipts: [
            {
                blockHash: "0xc9235b8253fce455942147aa8b450d23081b867ffbb2a1e4dec934827cd80f8f",
                blockNumber: 0x1564d8,
                type: 0,
                contractAddress: null,
                cumulativeGasUsed: bnify("0x80b9"),
                from: "0xb346D5019EeafC028CfC01A5f789399C2314ae8D",
                gasUsed: bnify("0x80b9"),
                logs: [
                    {
                        address: "0x6fC21092DA55B392b045eD78F4732bff3C580e2c",
                        blockHash: "0xc9235b8253fce455942147aa8b450d23081b867ffbb2a1e4dec934827cd80f8f",
                        blockNumber: 0x1564d8,
                        data: "0x00000000000000000000000006b5955a67d827cdf91823e3bb8f069e6c89c1d6000000000000000000000000000000000000000000000000016345785d8a0000",
                        logIndex: 0x0,
                        topics: [
                            "0xac375770417e1cb46c89436efcf586a74d0298fee9838f66a38d40c65959ffda"
                        ],
                        transactionHash: "0x55c477790b105e69e98afadf0505cbda606414b0187356137132bf24945016ce",
                        transactionIndex: 0x0,
                    }
                ],
                logsBloom: "0x00000000000000800000000000000000000000000000000000000000000000000000000000000000000000000000000000000000000000000000000000000000000000000000000000000000000000000000000000000000000000000000000000000000000000000000000000000000000000400000000000000000000000000000000000000000000000000000000000008000000000000000000000000000000000000000000000000000000000000000000000000000000000001000000000000000000000010000000000000100000000000000000000000000000000000000000000000000000000000000000000000000000000000000000000000000",
                root: "0xf1c3506ab619ac1b5e8f1ca355b16d6b9a1b7436b2960b0e9ec9a91f4238b5cc",
                to: "0x6fC21092DA55B392b045eD78F4732bff3C580e2c",
                transactionHash: "0x55c477790b105e69e98afadf0505cbda606414b0187356137132bf24945016ce",
                transactionIndex: 0x0
            },
            // Byzantium Receipt
            {
                byzantium: true,
                blockHash: "0x61d343e0e081b60ac53bab381e07bdd5d0815b204091a576fd05106b814e7e1e",
                blockNumber: 0x1e1e3b,
                contractAddress: null,
                cumulativeGasUsed: bnify("0x4142f"),
                from: "0xdc8F20170C0946ACCF9627b3EB1513CFD1c0499f",
                gasUsed: bnify("0x1eb6d"),
                logs: [
                    {
                        address: "0xCBf1735Aad8C4B337903cD44b419eFE6538aaB40",
                        blockHash: "0x61d343e0e081b60ac53bab381e07bdd5d0815b204091a576fd05106b814e7e1e",
                        blockNumber: 0x1e1e3b,
                        data: "0x000000000000000000000000b70560a43a9abf6ea2016f40a3e84b8821e134c5f6c95607c490f4f379c0160ef5c8898770f8a52959abf0e9de914647b377fa290000000000000000000000000000000000000000000000000000000000001c20000000000000000000000000000000000000000000000000000000000000010000000000000000000000000000000000000000000000000000000000000001400000000000000000000000000000000000000000000000000000000000030d4000000000000000000000000000000000000000000000000000000000000000000000000000000000000000000000000000000000000000000000000000000000000000000000000000000000000000000000000000000000000000000000000355524c0000000000000000000000000000000000000000000000000000000000000000000000000000000000000000000000000000000000000000000000004c6a736f6e2868747470733a2f2f6170692e6b72616b656e2e636f6d2f302f7075626c69632f5469636b65723f706169723d455448555344292e726573756c742e584554485a5553442e632e300000000000000000000000000000000000000000",
                        logIndex: 0x1,
                        topics: ["0xb76d0edd90c6a07aa3ff7a222d7f5933e29c6acc660c059c97837f05c4ca1a84"],
                        transactionHash: "0xf724f1d6813f13fb523c5f6af6261d06d41138dd094fff723e09fb0f893f03e6",
                        transactionIndex: 0x2,
                    }
                ],
                logsBloom: "0x00000000000000000000000000000000000000000000000000000000000000000000000000000000000000000000000000000000000000000000000000000000000000000000000000000000000000000000000000000000000000000000000000000000000000000000000000000000000000000000000000000000000000800000000000000000000000000000000000000000000000000000000000000000000000000000000000000000000000000000000000000000000000000000000000000000000000000008000000000000000000000000000000000000000000000000000000000000000000008000000000000000000000080000000202000000",
                status: 1,
                to: "0xB70560a43A9aBf6ea2016F40a3e84B8821E134c5",
                transactionHash: "0xf724f1d6813f13fb523c5f6af6261d06d41138dd094fff723e09fb0f893f03e6",
                transactionIndex: 0x2
            },
            // London Tests (EIP-1559)
            {
                blockNumber: 10512507,
                blockHash: '0xfd824501af65b1d0f21ea9eb7ec83f45108fcd6fd1bca5d6414ba5923ad87b49',
                transactionHash: '0xb8c7871d9d8597ee8a50395d8b39dafa280c90337dc501d0db1321806c6ea98c',
                transactionIndex: 5,
                byzantium: true,
                type: 2,
                to: '0x8210357f377E901f18E45294e86a2A32215Cc3C9',
                from: '0xad252DD6C011E613610A36368f04aC84D5185b7c',
                contractAddress: null,
                gasUsed: bnify("0x5208"),
                logsBloom: '0x00000000000000000000000000000000000000000000000000000000000000000000000000000000000000000000000000000000000000000000000000000000000000000000000000000000000000000000000000000000000000000000000000000000000000000000000000000000000000000000000000000000000000000000000000000000000000000000000000000000000000000000000000000000000000000000000000000000000000000000000000000000000000000000000000000000000000000000000000000000000000000000000000000000000000000000000000000000000000000000000000000000000000000000000000000000',
                logs: [],
                cumulativeGasUsed: bnify("0x038f3e"),
                effectiveGasPrice: bnify("0x268ab0ed6"),
                status: 1,
            }
        ],
    },
    goerli: {
        addresses: [
            {
                address: "0x06B5955A67D827CDF91823E3bB8F069e6c89c1D6",
                balance: bnify("314159000000000000"),
                code: "0x"
            },
        ],
        blocks: [
            {
                hash: "0xd5daa825732729bb0d2fd187a1b888e6bfc890f1fc5333984740d9052afb2920",
                parentHash: "0xe675f1362d82cdd1ec260b16fb046c17f61d8a84808150f5d715ccce775f575e",
                number: 3,
                timestamp: 1548947483,
                difficulty: 2,
                gasLimit: bnify("10455073"),
                gasUsed: bnify("0"),
                //                miner: "0xe0a2Bd4258D2768837BAa26A28fE71Dc079f84c7",
                extraData: "0x506172697479205465636820417574686f7269747900000000000000000000002822e1b202411c38084d96c84302b8361ec4840a51cd2fad9cb4bd9921cad7e64bc2e5dc7b41f3f75b33358be3aec718cf4d4317ace940e01b3581a95c9259ac01",
                transactions: []
            },
            // Blockhash with leading zero; see #629
            {
                hash: "0x0f305466552efa183a0de26b6fda26d55a872dbc02aca8b5852cc2a361ce9ee4",
                parentHash: "0x6723e880e01c15c5ac894abcae0f5b55ea809a31eaf5618998928f7d9cbc5118",
                number: 1479831,
                timestamp: 1571216171,
                difficulty: 2,
                gasLimit: bnify(0x7a1200),
                gasUsed: bnify("0x0d0ef5"),
                //                miner: "0x22eA9f6b28DB76A7162054c05ed812dEb2f519Cd",
                extraData: "0x0000000000000000000000000000000000000000000000000000000000000000f4e6fc1fbd88adf57a272d98f725487f872ef0495a54c2b873a58d14e010bf517cc5650417f18cfd4ad2396272c564a7da1265ae27c397609293f488ec57d68e01",
                transactions: [
                    "0xea29f0764f03c5c67ac53a866a28ce23a4a032c2de4327e452b39f482920761a",
                    "0x0eef23ffb59ac41762fdfa55d9e47e82fa7f0b70b1e8ec486d72fe1fee15f6de",
                    "0xba1eeb67ac6e8d1aa900ff6fbd84ac46869c9e100b33f787acfb234cd9c93f9f",
                    "0x4f412ab735b29ddc8b1ff7abe4bfece7ad4684aa20e260fbc42aed75a0d387ea",
                    "0x2f1fddcc7a2c4b2b7d83c5cadec4e7b71c34cec65da99b1114bd2b044ae0636c"
                ]
            }
        ],
        transactions: [],
        transactionReceipts: [
            {
                blockHash: "0x2384e8e8bdcf6eb87ec7c138fa503ac34adb32cac817e4b35f14d4339eaa1993",
                blockNumber: 47464,
                byzantium: true,
                type: 0,
                contractAddress: null,
                cumulativeGasUsed: bnify(21000),
                from: "0x8c1e1e5b47980D214965f3bd8ea34C413E120ae4",
                gasUsed: bnify(21000),
                logsBloom: "0x00000000000000000000000000000000000000000000000000000000000000000000000000000000000000000000000000000000000000000000000000000000000000000000000000000000000000000000000000000000000000000000000000000000000000000000000000000000000000000000000000000000000000000000000000000000000000000000000000000000000000000000000000000000000000000000000000000000000000000000000000000000000000000000000000000000000000000000000000000000000000000000000000000000000000000000000000000000000000000000000000000000000000000000000000000000",
                to: "0x58Bb4221245461E1d4cf886f18a01E3Df40Bd359",
                transactionHash: "0xec8b1ac5d787f36c738cc7793fec606283b41f1efa69df4ae6b2a014dcd12797",
                transactionIndex: 0,
                logs: [],
                status: 1
            }
        ],
    }
};
blockchainData["default"] = blockchainData.homestead;
function equals(name, actual, expected) {
    if (expected && expected.eq) {
        if (actual == null) {
            assert.ok(false, name + " - actual big number null");
        }
        expected = ethers.BigNumber.from(expected);
        actual = ethers.BigNumber.from(actual);
        assert.ok(expected.eq(actual), name + " matches");
    }
    else if (Array.isArray(expected)) {
        if (actual == null) {
            assert.ok(false, name + " - actual array null");
        }
        assert.equal(actual.length, expected.length, name + " array lengths match");
        for (let i = 0; i < expected.length; i++) {
            equals("(" + name + " - item " + i + ")", actual[i], expected[i]);
        }
    }
    else if (typeof (expected) === "object") {
        if (actual == null) {
            if (expected === actual) {
                return;
            }
            assert.ok(false, name + " - actual object null");
        }
        let keys = {};
        Object.keys(expected).forEach((key) => { keys[key] = true; });
        Object.keys(actual).forEach((key) => { keys[key] = true; });
        Object.keys(keys).forEach((key) => {
            equals("(" + name + " - key + " + key + ")", actual[key], expected[key]);
        });
    }
    else {
        if (actual == null) {
            assert.ok(false, name + " - actual null");
        }
        assert.equal(actual, expected, name + " matches");
    }
}
function waiter(duration) {
    return new Promise((resolve) => {
        const timer = setTimeout(resolve, duration);
        if (timer.unref) {
            timer.unref();
        }
    });
}
const allNetworks = ["default", "homestead", "ropsten", "rinkeby", "kovan", "goerli"];
// We use separate API keys because otherwise the testcases sometimes
// fail during CI because our default keys are pretty heavily used
const _ApiKeys = {
    alchemy: "YrPw6SWb20vJDRFkhWq8aKnTQ8JRNRHM",
    etherscan: "FPFGK6JSW2UHJJ2666FG93KP7WC999MNW7",
    infura: "49a0efa3aaee4fd99797bfa94d8ce2f1",
};
const _ApiKeysPocket = {
    homestead: "6004bcd10040261633ade990",
    ropsten: "6004bd4d0040261633ade991",
    rinkeby: "6004bda20040261633ade994",
    goerli: "6004bd860040261633ade992",
};
function getApiKeys(network) {
    if (network === "default" || network == null) {
        network = "homestead";
    }
    const apiKeys = ethers.utils.shallowCopy(_ApiKeys);
    apiKeys.pocket = _ApiKeysPocket[network];
    return apiKeys;
}
const providerFunctions = [
    {
        name: "getDefaultProvider",
        networks: allNetworks,
        create: (network) => {
            if (network == "default") {
                return ethers.getDefaultProvider("homestead", getApiKeys(network));
            }
            return ethers.getDefaultProvider(network, getApiKeys(network));
        }
    },
    {
        name: "AlchemyProvider",
        networks: allNetworks,
        create: (network) => {
            if (network == "default") {
                return new ethers.providers.AlchemyProvider(null, getApiKeys(network).alchemy);
            }
            return new ethers.providers.AlchemyProvider(network, getApiKeys(network).alchemy);
        }
    },
    {
        name: "InfuraProvider",
        networks: allNetworks,
        create: (network) => {
            if (network == "default") {
                return new ethers.providers.InfuraProvider(null, getApiKeys(network).infura);
            }
            return new ethers.providers.InfuraProvider(network, getApiKeys(network).infura);
        }
    },
    {
        name: "EtherscanProvider",
        networks: allNetworks,
        create: (network) => {
            if (network == "default") {
                return new ethers.providers.EtherscanProvider(null, getApiKeys(network).etherscan);
            }
            return new ethers.providers.EtherscanProvider(network, getApiKeys(network).etherscan);
        }
    },
];
// This wallet can be funded and used for various test cases
const fundWallet = ethers.Wallet.createRandom();
const testFunctions = [];
Object.keys(blockchainData).forEach((network) => {
    function addSimpleTest(name, func, expected) {
        testFunctions.push({
            name: name,
            networks: [network],
            execute: (provider) => __awaiter(this, void 0, void 0, function* () {
                const value = yield func(provider);
                equals(name, expected, value);
            })
        });
    }
    function addObjectTest(name, func, expected, checkSkip) {
        testFunctions.push({
            name,
            networks: [network],
            checkSkip,
            execute: (provider) => __awaiter(this, void 0, void 0, function* () {
                const value = yield func(provider);
                Object.keys(expected).forEach((key) => {
                    equals(`${name}.${key}`, value[key], expected[key]);
                });
            })
        });
    }
    const tests = blockchainData[network];
    // And address test case can have any of the following:
    // - balance
    // - code
    // - storage
    // - ENS name
    tests.addresses.forEach((test) => {
        if (test.balance) {
            addSimpleTest(`fetches account balance: ${test.address}`, (provider) => {
                return provider.getBalance(test.address);
            }, test.balance);
        }
        if (test.code) {
            addSimpleTest(`fetches account code: ${test.address}`, (provider) => {
                return provider.getCode(test.address);
            }, test.code);
        }
        if (test.storage) {
            Object.keys(test.storage).forEach((position) => {
                addSimpleTest(`fetches storage: ${test.address}:${position}`, (provider) => {
                    return provider.getStorageAt(test.address, bnify(position));
                }, test.storage[position]);
            });
        }
        if (test.name) {
            addSimpleTest(`fetches ENS name: ${test.address}`, (provider) => {
                return provider.resolveName(test.name);
            }, test.address);
        }
    });
    tests.blocks.forEach((test) => {
        addObjectTest(`fetches block (by number) #${test.number}`, (provider) => {
            return provider.getBlock(test.number);
        }, test);
    });
    tests.blocks.forEach((test) => {
        addObjectTest(`fetches block (by hash) ${test.hash}`, (provider) => {
            return provider.getBlock(test.hash);
        }, test, (provider, network, test) => {
            return (provider === "EtherscanProvider");
        });
    });
    tests.transactions.forEach((test) => {
        const hash = test.hash;
        addObjectTest(`fetches transaction ${hash}`, (provider) => __awaiter(void 0, void 0, void 0, function* () {
            const tx = yield provider.getTransaction(hash);
            // This changes with every block
            assert.equal(typeof (tx.confirmations), "number", "confirmations is a number");
            delete tx.confirmations;
            assert.equal(typeof (tx.wait), "function", "wait is a function");
            delete tx.wait;
            return tx;
        }), test, (provider, network, test) => {
            // Temporary; pocket is being broken again for old transactions
            return provider === "PocketProvider";
            //return false;
        });
    });
    tests.transactionReceipts.forEach((test) => {
        const hash = test.transactionHash;
        addObjectTest(`fetches transaction receipt ${hash}`, (provider) => __awaiter(void 0, void 0, void 0, function* () {
            const receipt = yield provider.getTransactionReceipt(hash);
            if (test.status === null) {
                assert.ok(receipt.status === undefined, "no status");
                receipt.status = null;
            }
            // This changes with every block; so just make sure it is a number
            assert.equal(typeof (receipt.confirmations), "number", "confirmations is a number");
            delete receipt.confirmations;
            return receipt;
        }), test, (provider, network, test) => {
            // Temporary; pocket is being broken again for old transactions
            return provider === "PocketProvider";
            //return false;
        });
    });
});
(function () {
    function addErrorTest(code, func) {
        testFunctions.push({
            name: `throws correct ${code} error`,
            networks: ["ropsten"],
            checkSkip: (provider, network, test) => {
                return false;
            },
            execute: (provider) => __awaiter(this, void 0, void 0, function* () {
                try {
                    const value = yield func(provider);
                    console.log(value);
                    assert.ok(false, "did not throw");
                }
                catch (error) {
                    assert.equal(error.code, code, "incorrect error thrown");
                }
            })
        });
    }
    /*
    @TODO: Use this for testing pre-EIP-155 transactions on specific networks
    addErrorTest(ethers.utils.Logger.errors.NONCE_EXPIRED, async (provider: ethers.providers.Provider) => {
        return provider.sendTransaction("0xf86480850218711a0082520894000000000000000000000000000000000000000002801ba038aaddcaaae7d3fa066dfd6f196c8348e1bb210f2c121d36cb2c24ef20cea1fba008ae378075d3cd75aae99ab75a70da82161dffb2c8263dabc5d8adecfa9447fa");
    });
    */
    // Wallet(id("foobar1234"))
    addErrorTest(ethers.utils.Logger.errors.NONCE_EXPIRED, (provider) => __awaiter(this, void 0, void 0, function* () {
        return provider.sendTransaction("0xf86480850218711a00825208940000000000000000000000000000000000000000038029a04320fd28c8e6c95da9229d960d14ffa3de81f83abe3ad9c189642c83d7d951f3a009aac89e04a8bafdcf618e21fed5e7b1144ca1083a301fd5fde28b0419eb63ce");
    }));
    addErrorTest(ethers.utils.Logger.errors.INSUFFICIENT_FUNDS, (provider) => __awaiter(this, void 0, void 0, function* () {
        const txProps = {
            to: "0x8ba1f109551bD432803012645Ac136ddd64DBA72",
            gasPrice: 9000000000,
            gasLimit: 21000,
            chainId: 3,
            value: 1,
        };
        const wallet = ethers.Wallet.createRandom();
        const tx = yield wallet.signTransaction(txProps);
        return provider.sendTransaction(tx);
    }));
    addErrorTest(ethers.utils.Logger.errors.INSUFFICIENT_FUNDS, (provider) => __awaiter(this, void 0, void 0, function* () {
        const txProps = {
            to: "0x8ba1f109551bD432803012645Ac136ddd64DBA72",
            gasPrice: 9000000000,
            gasLimit: 21000,
            value: 1,
            // @TODO: Remove this once all providers are eip-1559 savvy
            type: 0,
        };
        const wallet = ethers.Wallet.createRandom().connect(provider);
        return wallet.sendTransaction(txProps);
    }));
    addErrorTest(ethers.utils.Logger.errors.UNPREDICTABLE_GAS_LIMIT, (provider) => __awaiter(this, void 0, void 0, function* () {
        return provider.estimateGas({
            to: "0x00000000000C2E074eC69A0dFb2997BA6C7d2e1e" // ENS contract
        });
    }));
})();
testFunctions.push({
    name: "sends a legacy transaction",
    extras: ["funding"],
    timeout: 900,
    networks: ["ropsten"],
    checkSkip: (provider, network, test) => {
        return false;
    },
    execute: (provider) => __awaiter(void 0, void 0, void 0, function* () {
        const gasPrice = (yield provider.getGasPrice()).mul(10);
        const wallet = fundWallet.connect(provider);
        const addr = "0x8210357f377E901f18E45294e86a2A32215Cc3C9";
        yield waiter(3000);
        const b0 = yield provider.getBalance(wallet.address);
        assert.ok(b0.gt(ethers.constants.Zero), "balance is non-zero");
        const tx = yield wallet.sendTransaction({
            type: 0,
            to: addr,
            value: 123,
            gasPrice: gasPrice
        });
        yield tx.wait();
        yield waiter(3000);
        const b1 = yield provider.getBalance(wallet.address);
        assert.ok(b0.gt(b1), "balance is decreased");
    })
});
testFunctions.push({
    name: "sends an EIP-2930 transaction",
    extras: ["funding"],
    timeout: 900,
    networks: ["ropsten"],
    checkSkip: (provider, network, test) => {
        return false;
    },
    execute: (provider) => __awaiter(void 0, void 0, void 0, function* () {
        const gasPrice = (yield provider.getGasPrice()).mul(10);
        const wallet = fundWallet.connect(provider);
        const addr = "0x8210357f377E901f18E45294e86a2A32215Cc3C9";
        yield waiter(3000);
        const b0 = yield provider.getBalance(wallet.address);
        assert.ok(b0.gt(ethers.constants.Zero), "balance is non-zero");
        const tx = yield wallet.sendTransaction({
            type: 1,
            accessList: {
                "0x8ba1f109551bD432803012645Ac136ddd64DBA72": [
                    "0x0000000000000000000000000000000000000000000000000000000000000000",
                    "0x0000000000000000000000000000000000000000000000000000000000000042",
                ]
            },
            to: addr,
            value: 123,
            gasPrice: gasPrice
        });
        yield tx.wait();
        yield waiter(3000);
        const b1 = yield provider.getBalance(wallet.address);
        assert.ok(b0.gt(b1), "balance is decreased");
    })
});
testFunctions.push({
    name: "sends an EIP-1559 transaction",
    extras: ["funding"],
    timeout: 900,
    networks: ["ropsten"],
    checkSkip: (provider, network, test) => {
        // These don't support EIP-1559 yet for sending
        return (provider === "AlchemyProvider");
    },
    execute: (provider) => __awaiter(void 0, void 0, void 0, function* () {
        const wallet = fundWallet.connect(provider);
        const addr = "0x8210357f377E901f18E45294e86a2A32215Cc3C9";
        yield waiter(3000);
        const b0 = yield provider.getBalance(wallet.address);
        assert.ok(b0.gt(ethers.constants.Zero), "balance is non-zero");
        const tx = yield wallet.sendTransaction({
            type: 2,
            accessList: {
                "0x8ba1f109551bD432803012645Ac136ddd64DBA72": [
                    "0x0000000000000000000000000000000000000000000000000000000000000000",
                    "0x0000000000000000000000000000000000000000000000000000000000000042",
                ]
            },
            to: addr,
            value: 123,
        });
        yield tx.wait();
        yield waiter(3000);
        const b1 = yield provider.getBalance(wallet.address);
        assert.ok(b0.gt(b1), "balance is decreased");
    })
});
describe("Test Provider Methods", function () {
    let fundReceipt = null;
    const faucet = "0x8210357f377E901f18E45294e86a2A32215Cc3C9";
    before(function () {
        return __awaiter(this, void 0, void 0, function* () {
            this.timeout(300000);
            // Get some ether from the faucet
            const provider = new ethers.providers.InfuraProvider("ropsten", getApiKeys("ropsten").infura);
            const funder = yield ethers.utils.fetchJson(`https:/\/api.ethers.io/api/v1/?action=fundAccount&address=${fundWallet.address.toLowerCase()}`);
            fundReceipt = provider.waitForTransaction(funder.hash);
            fundReceipt.then((receipt) => {
                console.log(`*** Funded: ${fundWallet.address}`);
            });
        });
    });
    after(function () {
        return __awaiter(this, void 0, void 0, function* () {
            this.timeout(300000);
            // Wait until the funding is complete
            yield fundReceipt;
            // Refund all unused ether to the faucet
            const provider = new ethers.providers.InfuraProvider("ropsten", getApiKeys("ropsten").infura);
            const gasPrice = yield provider.getGasPrice();
            const balance = yield provider.getBalance(fundWallet.address);
            const tx = yield fundWallet.connect(provider).sendTransaction({
                to: faucet,
                gasLimit: 21000,
                gasPrice: gasPrice,
                value: balance.sub(gasPrice.mul(21000))
            });
            console.log(`*** Sweep Transaction:`, tx.hash);
        });
    });
    providerFunctions.forEach(({ name, networks, create }) => {
        networks.forEach((network) => {
            const provider = create(network);
            testFunctions.forEach((test) => {
                // Skip tests not supported on this network
                if (test.networks.indexOf(network) === -1) {
                    return;
                }
                if (test.checkSkip && test.checkSkip(name, network, test)) {
                    return;
                }
                // How many attempts to try?
                const attempts = (test.attempts != null) ? test.attempts : 3;
                const timeout = (test.timeout != null) ? test.timeout : 60;
                const extras = (test.extras || []).reduce((accum, key) => {
                    accum[key] = true;
                    return accum;
                }, {});
                it(`${name}.${network ? network : "default"} ${test.name}`, function () {
                    return __awaiter(this, void 0, void 0, function* () {
                        // Multiply by 2 to make sure this never happens; we want our
                        // timeout logic to success, not allow a done() called multiple
                        // times because our logic returns after the timeout has occurred.
                        this.timeout(2 * (1000 + timeout * 1000 * attempts));
                        // Wait for the funding transaction to be mined
                        if (extras.funding) {
                            yield fundReceipt;
                        }
                        // We wait at least 1 seconds between tests
                        if (!extras.nowait) {
                            yield waiter(1000);
                        }
                        let error = null;
                        for (let attempt = 0; attempt < attempts; attempt++) {
                            try {
                                const result = yield Promise.race([
                                    test.execute(provider),
                                    waiter(timeout * 1000).then((result) => { throw new Error("timeout"); })
                                ]);
                                return result;
                            }
                            catch (attemptError) {
                                console.log(`*** Failed attempt ${attempt + 1}: ${attemptError.message}`);
                                error = attemptError;
                                // On failure, wait 5s
                                yield waiter(5000);
                            }
                        }
                        throw error;
                    });
                });
            });
        });
    });
});
describe("Extra tests", function () {
    it("etherscan long-request #1093", function () {
        return __awaiter(this, void 0, void 0, function* () {
            this.timeout(60000);
            yield waiter(2000);
            const provider = new ethers.providers.EtherscanProvider(null, getApiKeys(null).etherscan);
            const value = yield provider.call({
                to: "0xbf320b8336b131e0270295c15478d91741f9fc11",
                data: "0x3ad206cc000000000000000000000000f6e914d07d12636759868a61e52973d17ed7111b0000000000000000000000000000000000000000000000000000000000000040000000000000000000000000000000000000000000000000000000000000006400000000000000000000000022b3faaa8df978f6bafe18aade18dc2e3dfa0e0c000000000000000000000000998b3b82bc9dba173990be7afb772788b5acb8bd000000000000000000000000ba11d00c5f74255f56a5e366f4f77f5a186d7f55000000000000000000000000c7579bb99af590ec71c316e1ac4436c5350395940000000000000000000000002a05d22db079bc40c2f77a1d1ff703a56e631cc10000000000000000000000000d8775f648430679a709e98d2b0cb6250d2887ef0000000000000000000000009a0242b7a33dacbe40edb927834f96eb39f8fbcb000000000000000000000000c78593c17482ea5de44fdd84896ffd903972878e000000000000000000000000e7d3e4413e29ae35b0893140f4500965c74365e500000000000000000000000037d40510a2f5bc98aa7a0f7bf4b3453bcfb90ac10000000000000000000000004a6058666cf1057eac3cd3a5a614620547559fc900000000000000000000000035a69642857083ba2f30bfab735dacc7f0bac96900000000000000000000000084f7c44b6fed1080f647e354d552595be2cc602f0000000000000000000000001500205f50bf3fd976466d0662905c9ff254fc9c000000000000000000000000660b612ec57754d949ac1a09d0c2937a010dee05000000000000000000000000acfa209fb73bf3dd5bbfb1101b9bc999c49062a5000000000000000000000000865d176351f287fe1b0010805b110d08699c200a000000000000000000000000633a8f8e557702039463f9f2eb20b7936fff8c050000000000000000000000001961b3331969ed52770751fc718ef530838b6dee0000000000000000000000002fb12bccf6f5dd338b76be784a93ade0724256900000000000000000000000004d8fc1453a0f359e99c9675954e656d80d996fbf0000000000000000000000006aeb95f06cda84ca345c2de0f3b7f96923a44f4c0000000000000000000000008aa33a7899fcc8ea5fbe6a608a109c3893a1b8b200000000000000000000000014c926f2290044b647e1bf2072e67b495eff1905000000000000000000000000763186eb8d4856d536ed4478302971214febc6a90000000000000000000000008a1e3930fde1f151471c368fdbb39f3f63a65b55000000000000000000000000a8daa52ded91f7c82b4bb02b4b87c6a841db1fd500000000000000000000000033803edf44a71b9579f54cd429b53b06c0eeab83000000000000000000000000026e62dded1a6ad07d93d39f96b9eabd59665e0d00000000000000000000000047da42696a866cdc61a4c809a515500a242909c100000000000000000000000008b4c866ae9d1be56a06e0c302054b4ffe067b43000000000000000000000000420335d3deef2d5b87524ff9d0fb441f71ea621f000000000000000000000000983f7cc12d0b5d512b0f91f51a4aa478ac4def46000000000000000000000000b2bfeb70b903f1baac7f2ba2c62934c7e5b974c40000000000000000000000009b11b1b271a224a271619f3419b1b080fdec5b4a0000000000000000000000007b1309c1522afd4e66c31e1e6d0ec1319e1eba5e000000000000000000000000959529102cfde07b1196bd27adedc196d75f84f6000000000000000000000000107c4504cd79c5d2696ea0030a8dd4e92601b82e000000000000000000000000539efe69bcdd21a83efd9122571a64cc25e0282b000000000000000000000000e5a7c12972f3bbfe70ed29521c8949b8af6a0970000000000000000000000000f8ad7dfe656188a23e89da09506adf7ad9290d5d0000000000000000000000005732046a883704404f284ce41ffadd5b007fd668000000000000000000000000df6ef343350780bf8c3410bf062e0c015b1dd671000000000000000000000000f028adee51533b1b47beaa890feb54a457f51e89000000000000000000000000dd6bf56ca2ada24c683fac50e37783e55b57af9f000000000000000000000000ef51c9377feb29856e61625caf9390bd0b67ea18000000000000000000000000c80c5e40220172b36adee2c951f26f2a577810c50000000000000000000000001f573d6fb3f13d689ff844b4ce37794d79a7ff1c000000000000000000000000d2d6158683aee4cc838067727209a0aaf4359de30000000000000000000000007cdec53fe4770729dac314756c10e2f37b8d2b2f000000000000000000000000cc34366e3842ca1bd36c1f324d15257960fcc8010000000000000000000000006b01c3170ae1efebee1a3159172cb3f7a5ecf9e5000000000000000000000000139d9397274bb9e2c29a9aa8aa0b5874d30d62e300000000000000000000000063f584fa56e60e4d0fe8802b27c7e6e3b33e007f000000000000000000000000780116d91e5592e58a3b3c76a351571b39abcec60000000000000000000000000e511aa1a137aad267dfe3a6bfca0b856c1a3682000000000000000000000000327682779bab2bf4d1337e8974ab9de8275a7ca80000000000000000000000001b80eeeadcc590f305945bcc258cfa770bbe18900000000000000000000000005af2be193a6abca9c8817001f45744777db307560000000000000000000000009e77d5a1251b6f7d456722a6eac6d2d5980bd891000000000000000000000000e25f0974fea47682f6a7386e4217da70512ec997000000000000000000000000558ec3152e2eb2174905cd19aea4e34a23de9ad6000000000000000000000000b736ba66aad83adb2322d1f199bfa32b3962f13c000000000000000000000000509a38b7a1cc0dcd83aa9d06214663d9ec7c7f4a0000000000000000000000000327112423f3a68efdf1fcf402f6c5cb9f7c33fd0000000000000000000000005acd19b9c91e596b1f062f18e3d02da7ed8d1e5000000000000000000000000003df4c372a29376d2c8df33a1b5f001cd8d68b0e0000000000000000000000006aac8cb9861e42bf8259f5abdc6ae3ae89909e11000000000000000000000000d96b9fd7586d9ea24c950d24399be4fb65372fdd00000000000000000000000073dd069c299a5d691e9836243bcaec9c8c1d87340000000000000000000000005ecd84482176db90bb741ddc8c2f9ccc290e29ce000000000000000000000000fa456cf55250a839088b27ee32a424d7dacb54ff000000000000000000000000b683d83a532e2cb7dfa5275eed3698436371cc9f000000000000000000000000ccbf21ba6ef00802ab06637896b799f7101f54a20000000000000000000000007b123f53421b1bf8533339bfbdc7c98aa94163db0000000000000000000000006ecccf7ebc3497a9334f4fe957a7d5fa933c5bcc0000000000000000000000004fabb145d64652a948d72533023f6e7a623c7c53000000000000000000000000e1aee98495365fc179699c1bb3e761fa716bee6200000000000000000000000056d811088235f11c8920698a204a5010a788f4b300000000000000000000000026e75307fc0c021472feb8f727839531f112f3170000000000000000000000007d4b8cce0591c9044a22ee543533b72e976e36c30000000000000000000000003c6a7ab47b5f058be0e7c7fe1a4b7925b8aca40e0000000000000000000000001d462414fe14cf489c7a21cac78509f4bf8cd7c000000000000000000000000043044f861ec040db59a7e324c40507addb67314200000000000000000000000004f2e7221fdb1b52a68169b25793e51478ff0329000000000000000000000000954b890704693af242613edef1b603825afcd708000000000000000000000000a8f93faee440644f89059a2c88bdc9bf3be5e2ea0000000000000000000000001234567461d3f8db7496581774bd869c83d51c9300000000000000000000000056ba2ee7890461f463f7be02aac3099f6d5811a80000000000000000000000006c8c6b02e7b2be14d4fa6022dfd6d75921d90e4e000000000000000000000000f444cd92e09cc8b2a23cd2eecb3c1e4cc8da6958000000000000000000000000cf8f9555d55ce45a3a33a81d6ef99a2a2e71dee2000000000000000000000000076c97e1c869072ee22f8c91978c99b4bcb0259100000000000000000000000017b26400621695c2d8c2d8869f6259e82d7544c4000000000000000000000000679badc551626e01b23ceecefbc9b877ea18fc46000000000000000000000000336f646f87d9f6bc6ed42dd46e8b3fd9dbd15c220000000000000000000000005d3a536e4d6dbd6114cc1ead35777bab948e3643000000000000000000000000f5dce57282a584d2746faf1593d3121fcac444dc0000000000000000000000001d9e20e581a5468644fe74ccb6a46278ef377f9e000000000000000000000000177d39ac676ed1c67a2b268ad7f1e58826e5b0af"
            });
            assert.ok(!!value);
        });
    });
});
/*
describe("Test extra Etherscan operations", function() {
    let provider = new providers.EtherscanProvider();
    it("fethces the current price of ether", function() {
        this.timeout(20000);
        return provider.getEtherPrice().then(function(price) {
            assert.ok(typeof(price) === "number", "Etherscan price returns a number");
            assert.ok(price > 0.0, "Etherscan price returns non-zero");
        });
    });
    it("fetches the history", function() {
        this.timeout(100000);
        return provider.getHistory("ricmoo.firefly.eth").then(function(history) {
            assert.ok(history.length > 40, "Etherscan history returns results");
            assert.equal(history[0].hash, "0xd25f550cfdff90c086a6496a84dbb2c4577df15b1416e5b3319a3e4ebb5b25d8", "Etherscan history returns correct transaction");
        });
    });
});
*/
describe("Test Basic Authentication", function () {
    //this.retries(3);
    function test(name, url) {
        it("tests " + name, function () {
            this.timeout(60000);
            return ethers.utils.fetchJson(url).then((data) => {
                assert.equal(data.authenticated, true, "authenticates user");
            });
        });
    }
    let secure = {
        url: "https://httpbin.org/basic-auth/user/passwd",
        user: "user",
        password: "passwd"
    };
    let insecure = {
        url: "http://httpbin.org/basic-auth/user/passwd",
        user: "user",
        password: "passwd"
    };
    let insecureForced = {
        url: "http://httpbin.org/basic-auth/user/passwd",
        user: "user",
        password: "passwd",
        allowInsecureAuthentication: true
    };
    test("secure url", secure);
    test("insecure url", insecureForced);
    it("tests insecure connections fail", function () {
        this.timeout(60000);
        assert.throws(() => {
            return ethers.utils.fetchJson(insecure);
        }, (error) => {
            return (error.reason === "basic authentication requires a secure https url");
        }, "throws an exception for insecure connections");
    });
});
describe("Test API Key Formatting", function () {
    it("Infura API Key", function () {
        const projectId = "someProjectId";
        const projectSecret = "someSecretKey";
        // Test simple projectId
        const apiKeyString = ethers.providers.InfuraProvider.getApiKey(projectId);
        assert.equal(apiKeyString.apiKey, projectId);
        assert.equal(apiKeyString.projectId, projectId);
        assert.ok(apiKeyString.secretKey == null);
        // Test complex API key with projectId
        const apiKeyObject = ethers.providers.InfuraProvider.getApiKey({
            projectId
        });
        assert.equal(apiKeyObject.apiKey, projectId);
        assert.equal(apiKeyObject.projectId, projectId);
        assert.ok(apiKeyObject.projectSecret == null);
        // Test complex API key with projectId and projectSecret
        const apiKeyObject2 = ethers.providers.InfuraProvider.getApiKey({
            projectId: projectId,
            projectSecret: projectSecret
        });
        assert.equal(apiKeyObject2.apiKey, projectId);
        assert.equal(apiKeyObject2.projectId, projectId);
        assert.equal(apiKeyObject2.projectSecret, projectSecret);
        // Fails on invalid projectId type
        assert.throws(() => {
            const apiKey = ethers.providers.InfuraProvider.getApiKey({
                projectId: 1234,
                projectSecret: projectSecret
            });
            console.log(apiKey);
        }, (error) => {
            return (error.argument === "projectId" && error.reason === "projectSecret requires a projectId");
        });
        // Fails on invalid projectSecret type
        assert.throws(() => {
            const apiKey = ethers.providers.InfuraProvider.getApiKey({
                projectId: projectId,
                projectSecret: 1234
            });
            console.log(apiKey);
        }, (error) => {
            return (error.argument === "projectSecret" && error.reason === "invalid projectSecret");
        });
        {
            const provider = new ethers.providers.InfuraProvider("homestead", {
                projectId: projectId,
                projectSecret: projectSecret
            });
            assert.equal(provider.network.name, "homestead");
            assert.equal(provider.apiKey, projectId);
            assert.equal(provider.projectId, projectId);
            assert.equal(provider.projectSecret, projectSecret);
        }
        // Attempt an unsupported network
        assert.throws(() => {
            const provider = new ethers.providers.InfuraProvider("imaginary");
            console.log(provider);
        }, (error) => {
            return (error.argument === "network" && error.reason === "unsupported network");
        });
    });
});
describe("Test WebSocketProvider", function () {
    this.retries(3);
    function testWebSocketProvider(provider) {
        return __awaiter(this, void 0, void 0, function* () {
            yield provider.destroy();
        });
    }
    it("InfuraProvider.getWebSocketProvider", function () {
        return __awaiter(this, void 0, void 0, function* () {
            const provider = ethers.providers.InfuraProvider.getWebSocketProvider();
            yield testWebSocketProvider(provider);
        });
    });
});
describe("Test Events", function () {
    this.retries(3);
    function testBlockEvent(provider) {
        return __awaiter(this, void 0, void 0, function* () {
            return new Promise((resolve, reject) => {
                let firstBlockNumber = null;
                const handler = (blockNumber) => {
                    if (firstBlockNumber == null) {
                        firstBlockNumber = blockNumber;
                        return;
                    }
                    provider.removeListener("block", handler);
                    if (firstBlockNumber + 1 === blockNumber) {
                        resolve(true);
                    }
                    else {
                        reject(new Error("blockNumber fail"));
                    }
                };
                provider.on("block", handler);
            });
        });
    }
    it("InfuraProvider", function () {
        return __awaiter(this, void 0, void 0, function* () {
            this.timeout(60000);
            const provider = new ethers.providers.InfuraProvider("rinkeby");
            yield testBlockEvent(provider);
        });
    });
});
describe("Bad ENS resolution", function () {
    const provider = providerFunctions[0].create("ropsten");
    it("signer has a bad ENS name", function () {
        return __awaiter(this, void 0, void 0, function* () {
            this.timeout(300000);
            const wallet = new ethers.Wallet(ethers.utils.id("random-wallet"), provider);
            // If "to" is specified as an ENS name, it cannot resolve to null
            try {
                const tx = yield wallet.sendTransaction({ to: "junk", value: 1 });
                console.log("TX", tx);
                assert.ok(false, "failed to throw an exception");
            }
            catch (error) {
                assert.ok(error.argument === "tx.to" && error.value === "junk");
            }
            // But promises that resolve to null are ok
            const tos = [null, Promise.resolve(null)];
            for (let i = 0; i < tos.length; i++) {
                const to = tos[i];
                try {
                    const tx = yield wallet.sendTransaction({ to, value: 1 });
                    console.log("TX", tx);
                }
                catch (error) {
                    assert.ok(error.code === "INSUFFICIENT_FUNDS");
                }
            }
        });
    });
});
describe("Resolve ENS avatar", function () {
    [
        { title: "data", name: "data-avatar.tests.eth", value: "data:image/png;base64,iVBORw0KGgoAAAANSUhEUgAAAAQAAAAECAMAAACeL25MAAAAGXRFWHRTb2Z0d2FyZQBBZG9iZSBJbWFnZVJlYWR5ccllPAAAAyVpVFh0WE1MOmNvbS5hZG9iZS54bXAAAAAAADw/eHBhY2tldCBiZWdpbj0i77u/IiBpZD0iVzVNME1wQ2VoaUh6cmVTek5UY3prYzlkIj8+IDx4OnhtcG1ldGEgeG1sbnM6eD0iYWRvYmU6bnM6bWV0YS8iIHg6eG1wdGs9IkFkb2JlIFhNUCBDb3JlIDYuMC1jMDAyIDc5LjE2NDQ4OCwgMjAyMC8wNy8xMC0yMjowNjo1MyAgICAgICAgIj4gPHJkZjpSREYgeG1sbnM6cmRmPSJodHRwOi8vd3d3LnczLm9yZy8xOTk5LzAyLzIyLXJkZi1zeW50YXgtbnMjIj4gPHJkZjpEZXNjcmlwdGlvbiByZGY6YWJvdXQ9IiIgeG1sbnM6eG1wPSJodHRwOi8vbnMuYWRvYmUuY29tL3hhcC8xLjAvIiB4bWxuczp4bXBNTT0iaHR0cDovL25zLmFkb2JlLmNvbS94YXAvMS4wL21tLyIgeG1sbnM6c3RSZWY9Imh0dHA6Ly9ucy5hZG9iZS5jb20veGFwLzEuMC9zVHlwZS9SZXNvdXJjZVJlZiMiIHhtcDpDcmVhdG9yVG9vbD0iQWRvYmUgUGhvdG9zaG9wIDIyLjAgKE1hY2ludG9zaCkiIHhtcE1NOkluc3RhbmNlSUQ9InhtcC5paWQ6NUQ4NTEyNUIyOEIwMTFFQzg0NTBDNTU2RDk1NTA5NzgiIHhtcE1NOkRvY3VtZW50SUQ9InhtcC5kaWQ6NUQ4NTEyNUMyOEIwMTFFQzg0NTBDNTU2RDk1NTA5NzgiPiA8eG1wTU06RGVyaXZlZEZyb20gc3RSZWY6aW5zdGFuY2VJRD0ieG1wLmlpZDo1RDg1MTI1OTI4QjAxMUVDODQ1MEM1NTZEOTU1MDk3OCIgc3RSZWY6ZG9jdW1lbnRJRD0ieG1wLmRpZDo1RDg1MTI1QTI4QjAxMUVDODQ1MEM1NTZEOTU1MDk3OCIvPiA8L3JkZjpEZXNjcmlwdGlvbj4gPC9yZGY6UkRGPiA8L3g6eG1wbWV0YT4gPD94cGFja2V0IGVuZD0iciI/PkbM0uMAAAAGUExURQAA/wAAAHtivz4AAAAOSURBVHjaYmDABAABBgAAFAABaEkyYwAAAABJRU5ErkJggg==" },
        { title: "ipfs", name: "ipfs-avatar.tests.eth", value: "https:/\/gateway.ipfs.io/ipfs/QmQsQgpda6JAYkFoeVcj5iPbwV3xRcvaiXv3bhp1VuYUqw" },
        { title: "url", name: "url-avatar.tests.eth", value: "https:/\/ethers.org/static/logo.png" },
    ].forEach((test) => {
        xit(`Resolves avatar for ${test.title}`, function () {
            return __awaiter(this, void 0, void 0, function* () {
                this.timeout(60000);
                const provider = ethers.getDefaultProvider("ropsten", getApiKeys("ropsten"));
                const avatar = yield provider.getAvatar(test.name);
                assert.equal(test.value, avatar, "avatar url");
            });
        });
    });
    [
        { title: "ERC-1155", name: "nick.eth", value: "https:/\/lh3.googleusercontent.com/hKHZTZSTmcznonu8I6xcVZio1IF76fq0XmcxnvUykC-FGuVJ75UPdLDlKJsfgVXH9wOSmkyHw0C39VAYtsGyxT7WNybjQ6s3fM3macE" },
        { title: "ERC-721", name: "brantly.eth", value: "https:/\/wrappedpunks.com:3000/images/punks/2430.png" },
    ].forEach((test) => {
        xit(`Resolves avatar for ${test.title}`, function () {
            return __awaiter(this, void 0, void 0, function* () {
                this.timeout(60000);
                const provider = ethers.getDefaultProvider("homestead", getApiKeys("homestead"));
                const avatar = yield provider.getAvatar(test.name);
                assert.equal(test.value, avatar, "avatar url");
            });
        });
    });
});
describe("Test Hedera Provider", function () {
    const provider = new DefaultHederaProvider(HederaNetworks.TESTNET);
    const accountConfig = { shard: BigInt(0), realm: BigInt(0), num: BigInt(98) };
    const solAddr = getAddressFromAccount(accountConfig);
<<<<<<< HEAD
    it('Gets the balance', () => __awaiter(this, void 0, void 0, function* () {
        const provider = new DefaultHederaProvider(HederaNetworks.TESTNET);
        const balance = yield provider.getBalance(solAddr);
        // the balance of 0.0.98 cannot be negative
        assert.strictEqual(true, balance.gte(0));
    }));
    it("Gets txn record", () => __awaiter(this, void 0, void 0, function* () {
        /* the test contains ignores as of the not yet refactored BaseProvider */
        const record = yield provider.getTransaction(`0.0.15680048-1638189529-145876922`);
        // @ts-ignore
        assert.strictEqual(record.transaction_id, `0.0.15680048-1638189529-145876922`);
        // @ts-ignore
        assert.strictEqual(record.transfers.length, 3);
        // @ts-ignore
        assert.strictEqual(record.valid_duration_seconds, '120');
    }));
    it("Is able to get hedera provider as default", () => __awaiter(this, void 0, void 0, function* () {
        let defaultProvider = ethers.providers.getDefaultProvider(HederaNetworks.TESTNET);
        assert.notStrictEqual(defaultProvider, null);
        const chainIDDerivedProvider = ethers.providers.getDefaultProvider(291);
        assert.notStrictEqual(chainIDDerivedProvider, null);
        // ensure providers are usable
        let balance = yield defaultProvider.getBalance(solAddr);
        assert.strictEqual(true, balance.gte(0));
        balance = yield chainIDDerivedProvider.getBalance(solAddr);
        assert.strictEqual(true, balance.gte(0));
    }));
=======
    const timeout = 15000;
    it('Gets the balance', function () {
        return __awaiter(this, void 0, void 0, function* () {
            const balance = yield provider.getBalance(solAddr);
            // the balance of 0.0.98 cannot be negative
            assert.strictEqual(true, balance.gte(0));
        });
    }).timeout(timeout);
    it("Gets txn record", function () {
        return __awaiter(this, void 0, void 0, function* () {
            /* the test contains ignores as of the not yet refactored BaseProvider */
            const record = yield provider.getTransaction(`0.0.15680048-1638189529-145876922`);
            // @ts-ignore
            assert.strictEqual(record.transaction_id, `0.0.15680048-1638189529-145876922`);
            // @ts-ignore
            assert.strictEqual(record.transfers.length, 3);
            // @ts-ignore
            assert.strictEqual(record.valid_duration_seconds, '120');
        });
    }).timeout(timeout);
    it("Is able to get hedera provider as default", function () {
        return __awaiter(this, void 0, void 0, function* () {
            let defaultProvider = ethers.providers.getDefaultProvider(HederaNetworks.TESTNET);
            assert.notStrictEqual(defaultProvider, null);
            const chainIDDerivedProvider = ethers.providers.getDefaultProvider(291);
            assert.notStrictEqual(chainIDDerivedProvider, null);
            // ensure providers are usable
            let balance = yield defaultProvider.getBalance(solAddr);
            assert.strictEqual(true, balance.gte(0));
            balance = yield chainIDDerivedProvider.getBalance(solAddr);
            assert.strictEqual(true, balance.gte(0));
        });
    }).timeout(timeout * 4);
    it("Defaults the provider to hedera mainnet", function () {
        return __awaiter(this, void 0, void 0, function* () {
            let defaultMainnetProvider = ethers.providers.getDefaultProvider();
            assert.notStrictEqual(defaultMainnetProvider, null);
            const balance = yield defaultMainnetProvider.getBalance(solAddr);
            assert.strictEqual(true, balance.gte(0));
        });
    }).timeout(timeout * 4);
>>>>>>> 338a0072
});
//# sourceMappingURL=test-providers.js.map<|MERGE_RESOLUTION|>--- conflicted
+++ resolved
@@ -552,6 +552,15 @@
             return new ethers.providers.AlchemyProvider(network, getApiKeys(network).alchemy);
         }
     },
+    /*
+    {
+        name: "CloudflareProvider",
+        networks: [ "default", "homestead" ],
+        create: (network: string) => {
+            return new ethers.providers.CloudflareProvider(network);
+        }
+    },
+    */
     {
         name: "InfuraProvider",
         networks: allNetworks,
@@ -572,6 +581,40 @@
             return new ethers.providers.EtherscanProvider(network, getApiKeys(network).etherscan);
         }
     },
+    {
+        name: "NodesmithProvider",
+        networks: [],
+        create: (network) => {
+            throw new Error("not tested");
+        }
+    },
+    {
+        name: "PocketProvider",
+        // note: sans-kovan
+        // @TODO: Pocket is being incredibly unreliable right now; removing it so
+        // we can pass the CI
+        //networks: [ "default", "homestead", "ropsten", "rinkeby", "goerli" ],
+        networks: ["default", "homestead"],
+        create: (network) => {
+            if (network == "default") {
+                return new ethers.providers.PocketProvider(null, {
+                    applicationId: getApiKeys(network).pocket,
+                    loadBalancer: true
+                });
+            }
+            return new ethers.providers.PocketProvider(network, {
+                applicationId: getApiKeys(network).pocket,
+                loadBalancer: true
+            });
+        }
+    },
+    {
+        name: "Web3Provider",
+        networks: [],
+        create: (network) => {
+            throw new Error("not tested");
+        }
+    }
 ];
 // This wallet can be funded and used for various test cases
 const fundWallet = ethers.Wallet.createRandom();
@@ -1049,6 +1092,78 @@
             return (error.argument === "network" && error.reason === "unsupported network");
         });
     });
+    it("Pocket API key", function () {
+        const applicationId = "someApplicationId";
+        const applicationSecretKey = "someApplicationSecret";
+        // Test simple applicationId
+        const apiKeyString = ethers.providers.PocketProvider.getApiKey(applicationId);
+        assert.equal(apiKeyString.applicationId, applicationId);
+        assert.ok(apiKeyString.applicationSecretKey == null);
+        // Test complex API key with applicationId
+        const apiKeyObject = ethers.providers.PocketProvider.getApiKey({
+            applicationId
+        });
+        assert.equal(apiKeyObject.applicationId, applicationId);
+        assert.ok(apiKeyObject.applicationSecretKey == null);
+        // Test complex API key with applicationId and applicationSecretKey
+        const apiKeyObject2 = ethers.providers.PocketProvider.getApiKey({
+            applicationId: applicationId,
+            applicationSecretKey: applicationSecretKey
+        });
+        assert.equal(apiKeyObject2.applicationId, applicationId);
+        assert.equal(apiKeyObject2.applicationSecretKey, applicationSecretKey);
+        // Test complex API key with loadBalancer
+        [true, false].forEach((loadBalancer) => {
+            const apiKeyObject = ethers.providers.PocketProvider.getApiKey({
+                applicationId, loadBalancer
+            });
+            assert.equal(apiKeyObject.applicationId, applicationId);
+            assert.equal(apiKeyObject.loadBalancer, loadBalancer);
+            assert.ok(apiKeyObject.applicationSecretKey == null);
+            const apiKeyObject2 = ethers.providers.PocketProvider.getApiKey({
+                applicationId, applicationSecretKey, loadBalancer
+            });
+            assert.equal(apiKeyObject2.applicationId, applicationId);
+            assert.equal(apiKeyObject2.applicationSecretKey, applicationSecretKey);
+            assert.equal(apiKeyObject2.loadBalancer, loadBalancer);
+        });
+        // Fails on invalid applicationId type
+        assert.throws(() => {
+            const apiKey = ethers.providers.PocketProvider.getApiKey({
+                applicationId: 1234,
+                applicationSecretKey: applicationSecretKey
+            });
+            console.log(apiKey);
+        }, (error) => {
+            return (error.argument === "applicationId" && error.reason === "applicationSecretKey requires an applicationId");
+        });
+        // Fails on invalid projectSecret type
+        assert.throws(() => {
+            const apiKey = ethers.providers.PocketProvider.getApiKey({
+                applicationId: applicationId,
+                applicationSecretKey: 1234
+            });
+            console.log(apiKey);
+        }, (error) => {
+            return (error.argument === "applicationSecretKey" && error.reason === "invalid applicationSecretKey");
+        });
+        {
+            const provider = new ethers.providers.PocketProvider("homestead", {
+                applicationId: applicationId,
+                applicationSecretKey: applicationSecretKey
+            });
+            assert.equal(provider.network.name, "homestead");
+            assert.equal(provider.applicationId, applicationId);
+            assert.equal(provider.applicationSecretKey, applicationSecretKey);
+        }
+        // Attempt an unsupported network
+        assert.throws(() => {
+            const provider = new ethers.providers.PocketProvider("imaginary");
+            console.log(provider);
+        }, (error) => {
+            return (error.argument === "network" && error.reason === "unsupported network");
+        });
+    });
 });
 describe("Test WebSocketProvider", function () {
     this.retries(3);
@@ -1158,35 +1273,6 @@
     const provider = new DefaultHederaProvider(HederaNetworks.TESTNET);
     const accountConfig = { shard: BigInt(0), realm: BigInt(0), num: BigInt(98) };
     const solAddr = getAddressFromAccount(accountConfig);
-<<<<<<< HEAD
-    it('Gets the balance', () => __awaiter(this, void 0, void 0, function* () {
-        const provider = new DefaultHederaProvider(HederaNetworks.TESTNET);
-        const balance = yield provider.getBalance(solAddr);
-        // the balance of 0.0.98 cannot be negative
-        assert.strictEqual(true, balance.gte(0));
-    }));
-    it("Gets txn record", () => __awaiter(this, void 0, void 0, function* () {
-        /* the test contains ignores as of the not yet refactored BaseProvider */
-        const record = yield provider.getTransaction(`0.0.15680048-1638189529-145876922`);
-        // @ts-ignore
-        assert.strictEqual(record.transaction_id, `0.0.15680048-1638189529-145876922`);
-        // @ts-ignore
-        assert.strictEqual(record.transfers.length, 3);
-        // @ts-ignore
-        assert.strictEqual(record.valid_duration_seconds, '120');
-    }));
-    it("Is able to get hedera provider as default", () => __awaiter(this, void 0, void 0, function* () {
-        let defaultProvider = ethers.providers.getDefaultProvider(HederaNetworks.TESTNET);
-        assert.notStrictEqual(defaultProvider, null);
-        const chainIDDerivedProvider = ethers.providers.getDefaultProvider(291);
-        assert.notStrictEqual(chainIDDerivedProvider, null);
-        // ensure providers are usable
-        let balance = yield defaultProvider.getBalance(solAddr);
-        assert.strictEqual(true, balance.gte(0));
-        balance = yield chainIDDerivedProvider.getBalance(solAddr);
-        assert.strictEqual(true, balance.gte(0));
-    }));
-=======
     const timeout = 15000;
     it('Gets the balance', function () {
         return __awaiter(this, void 0, void 0, function* () {
@@ -1228,6 +1314,5 @@
             assert.strictEqual(true, balance.gte(0));
         });
     }).timeout(timeout * 4);
->>>>>>> 338a0072
 });
 //# sourceMappingURL=test-providers.js.map