"use strict";
var __awaiter = (this && this.__awaiter) || function (thisArg, _arguments, P, generator) {
    function adopt(value) { return value instanceof P ? value : new P(function (resolve) { resolve(value); }); }
    return new (P || (P = Promise))(function (resolve, reject) {
        function fulfilled(value) { try { step(generator.next(value)); } catch (e) { reject(e); } }
        function rejected(value) { try { step(generator["throw"](value)); } catch (e) { reject(e); } }
        function step(result) { result.done ? resolve(result.value) : adopt(result.value).then(fulfilled, rejected); }
        step((generator = generator.apply(thisArg, _arguments || [])).next());
    });
};
import assert from "assert";
//import Web3HttpProvider from "web3-providers-http";
import { ethers } from "ethers";
import { DefaultHederaProvider } from "@ethersproject/providers";
import { HederaNetworks } from "@ethersproject/providers/lib/hedera-provider";
import { getAddressFromAccount } from "ethers/lib/utils";
const bnify = ethers.BigNumber.from;
const blockchainData = {
    homestead: {
        addresses: [
            {
                address: "0xAC1639CF97a3A46D431e6d1216f576622894cBB5",
                balance: bnify("4813414100000000"),
                code: "0x"
            },
            // Splitter contract
            {
                address: "0x3474627D4F63A678266BC17171D87f8570936622",
                code: "0x606060405260e060020a60003504630b3ed5368114602e57806337b0574a14605257806356fa47f0146062575b005b602c6004356000546101009004600160a060020a03908116339091161460bb575b50565b60005460ff166060908152602090f35b602c60043560005460ff1615609657600160a060020a038116600034606082818181858883f193505050501515604f576002565b33600160a060020a0316600034606082818181858883f193505050501515604f576002565b600080546101009004600160a060020a03169082606082818181858883f193505050501515604f57600256",
                storage: {
                    "0": "0x0000000000000000000000b2682160c482eb985ec9f3e364eec0a904c44c2300"
                }
            },
            {
                address: "0x8ba1f109551bD432803012645Ac136ddd64DBA72",
                name: "ricmoo.firefly.eth"
            },
        ],
        blocks: [
            {
                hash: "0x3d6122660cc824376f11ee842f83addc3525e2dd6756b9bcf0affa6aa88cf741",
                parentHash: "0xb495a1d7e6663152ae92708da4843337b958146015a2802f4193a410044698c9",
                number: 3,
                timestamp: 1438270048,
                nonce: "0x2e9344e0cbde83ce",
                difficulty: 17154715646,
                gasLimit: bnify("0x1388"),
                gasUsed: bnify("0"),
                miner: "0x5088D623ba0fcf0131E0897a91734A4D83596AA0",
                extraData: "0x476574682f76312e302e302d66633739643332642f6c696e75782f676f312e34",
                transactions: []
            }
        ],
        transactions: [
            {
                hash: "0xccc90ab97a74c952fb3376c4a3efb566a58a10df62eb4d44a61e106fcf10ec61",
                blockHash: "0x9653f180a5720f3634816eb945a6d722adee52cc47526f6357ac10adaf368135",
                blockNumber: 4097745,
                transactionIndex: 18,
                type: 0,
                from: "0x32DEF047DeFd076DB21A2D759aff2A591c972248",
                gasPrice: bnify("0x4a817c800"),
                gasLimit: bnify("0x3d090"),
                to: "0x6fC21092DA55B392b045eD78F4732bff3C580e2c",
                value: bnify("0x186cc6acd4b0000"),
                nonce: 0,
                data: "0xf2c298be000000000000000000000000000000000000000000000000000000000000002000000000000000000000000000000000000000000000000000000000000000067269636d6f6f0000000000000000000000000000000000000000000000000000",
                r: "0x1e5605197a03e3f0a168f14749168dfeefc44c9228312dacbffdcbbb13263265",
                s: "0x269c3e5b3558267ad91b0a887d51f9f10098771c67b82ea6cb74f29638754f54",
                v: 38,
                creates: null,
                //raw: "0xf8d2808504a817c8008303d090946fc21092da55b392b045ed78f4732bff3c580e2c880186cc6acd4b0000b864f2c298be000000000000000000000000000000000000000000000000000000000000002000000000000000000000000000000000000000000000000000000000000000067269636d6f6f000000000000000000000000000000000000000000000000000026a01e5605197a03e3f0a168f14749168dfeefc44c9228312dacbffdcbbb13263265a0269c3e5b3558267ad91b0a887d51f9f10098771c67b82ea6cb74f29638754f54",
                chainId: 1
            }
        ],
        transactionReceipts: [
            {
                blockHash: "0x36b4af7f0538559e581c8588f16477df0f676439ea67fe8d7a2ae4abb20e2566",
                blockNumber: 0x3c92b5,
                type: 0,
                contractAddress: null,
                cumulativeGasUsed: 0x1cca2e,
                from: "0x18C6045651826824FEBBD39d8560584078d1b247",
                gasUsed: 0x14bb7,
                logs: [
                    {
                        address: "0x314159265dD8dbb310642f98f50C066173C1259b",
                        blockHash: "0x36b4af7f0538559e581c8588f16477df0f676439ea67fe8d7a2ae4abb20e2566",
                        blockNumber: 0x3c92b5,
                        data: "0x00000000000000000000000018c6045651826824febbd39d8560584078d1b247",
                        logIndex: 0x1a,
                        topics: [
                            "0xce0457fe73731f824cc272376169235128c118b49d344817417c6d108d155e82",
                            "0x93cdeb708b7545dc668eb9280176169d1c33cfd8ed6f04690a0bcc88a93fc4ae",
                            "0xf0106919d12469348e14ad6a051d0656227e1aba2fefed41737fdf78421b20e1"
                        ],
                        transactionHash: "0xc6fcb7d00d536e659a4559d2de29afa9e364094438fef3e72ba80728ce1cb616",
                        transactionIndex: 0x39,
                    },
                    {
                        address: "0x6090A6e47849629b7245Dfa1Ca21D94cd15878Ef",
                        blockHash: "0x36b4af7f0538559e581c8588f16477df0f676439ea67fe8d7a2ae4abb20e2566",
                        blockNumber: 0x3c92b5,
                        data: "0x000000000000000000000000000000000000000000000000002386f26fc1000000000000000000000000000000000000000000000000000000000000595a32ce",
                        logIndex: 0x1b,
                        topics: [
                            "0x0f0c27adfd84b60b6f456b0e87cdccb1e5fb9603991588d87fa99f5b6b61e670",
                            "0xf0106919d12469348e14ad6a051d0656227e1aba2fefed41737fdf78421b20e1",
                            "0x00000000000000000000000018c6045651826824febbd39d8560584078d1b247"
                        ],
                        transactionHash: "0xc6fcb7d00d536e659a4559d2de29afa9e364094438fef3e72ba80728ce1cb616",
                        transactionIndex: 0x39,
                    }
                ],
                logsBloom: "0x00000000000000040000000000100000010000000000000040000000000000000000000000000000000000000000000000000000000010000000000000000000000000000000000000000000000000000200000010000000004000000000000000000000000000000000002000000000000000000000000400000000020000000000000000000000000000000000000004000000000000000000000000000000000000000000000000801000000000000000000000020000000000040000000040000000000000000002000000004000000000000000000000000000000000000000000000010000000000000000000000000000000000200000000000000000",
                root: "0x9b550a9a640ce50331b64504ef87aaa7e2aaf97344acb6ff111f879b319d2590",
                status: null,
                to: "0x6090A6e47849629b7245Dfa1Ca21D94cd15878Ef",
                transactionHash: "0xc6fcb7d00d536e659a4559d2de29afa9e364094438fef3e72ba80728ce1cb616",
                transactionIndex: 0x39
            },
            // Byzantium block
            {
                byzantium: true,
                blockHash: "0x34e5a6cfbdbb84f7625df1de69d218ade4da72f4a2558064a156674e72e976c9",
                blockNumber: 0x444f76,
                type: 0,
                contractAddress: null,
                cumulativeGasUsed: 0x15bfe7,
                from: "0x18C6045651826824FEBBD39d8560584078d1b247",
                gasUsed: 0x1b968,
                logs: [
                    {
                        address: "0xb90E64082D00437e65A76d4c8187596BC213480a",
                        blockHash: "0x34e5a6cfbdbb84f7625df1de69d218ade4da72f4a2558064a156674e72e976c9",
                        blockNumber: 0x444f76,
                        data: "0x",
                        logIndex: 0x10,
                        topics: [
                            "0x748d071d1992ee1bfe7a39058114d0a50d5798fe8eb3a9bfb4687f024629a2ce",
                            "0x5574aa58f7191ccab6de6cf75fe2ea0484f010b852fdd8c6b7ae151d6c2f4b83"
                        ],
                        transactionHash: "0x7f1c6a58dc880438236d0b0a4ae166e9e9a038dbea8ec074149bd8b176332cac",
                        transactionIndex: 0x1e,
                    }
                ],
                logsBloom: "0x00000000000000000000000000000000000000000000000000008000000000000000000000000000000000000000000000000000000000000000000000000000000000000000000000000000000000000000000000000000000000000000000000000000000001000000000000000200000000000000008000000000000000000000000000000000000000000000000000000000000000010000000000000000000800000000000000000000000000000000000000000000000000000000000000000000000000000020000000000000000000000000000000000000000000000000000800000000000000000800000000000000000000000000000000000000",
                status: 1,
                to: "0xb90E64082D00437e65A76d4c8187596BC213480a",
                transactionHash: "0x7f1c6a58dc880438236d0b0a4ae166e9e9a038dbea8ec074149bd8b176332cac",
                transactionIndex: 0x1e
            }
        ]
    },
    kovan: {
        addresses: [
            {
                address: "0x09c967A0385eE3B3717779738cA0B9D116e0EcE7",
                balance: bnify("997787946734641021"),
                code: "0x"
            },
        ],
        blocks: [
            {
                hash: "0xf0ec9bf41b99a6bd1f6cd29f91302f71a1a82d14634d2e207edea4b7962f3676",
                parentHash: "0xf110ecd84454f116e2222378e7bca81ac3e59be0dac96d7ec56d5ef1c3bc1d64",
                number: 3,
                timestamp: 1488459452,
                difficulty: 131072,
                gasLimit: bnify("0x5b48ec"),
                gasUsed: bnify("0"),
                miner: "0x00A0A24b9f0E5EC7Aa4c7389b8302fd0123194dE",
                extraData: "0xd5830105048650617269747986312e31352e31826c69",
                transactions: []
            },
            // Kovan Test Case with difficulty > 53-bits; See #711
            {
                hash: "0xd92891a6eeaed4892289edf9bd5ebff261da5c6a51f7131cc1a481c6f4d1aa75",
                parentHash: "0xcc769a02513be1df80eee7d3a5cb87f14f37baee03c13f3e3ad1e7bdcaf7dac3",
                number: 16265864,
                timestamp: 1579621004,
                difficulty: null,
                gasLimit: bnify("0x989680"),
                gasUsed: bnify("0x0705bf"),
                miner: "0x596e8221A30bFe6e7eFF67Fee664A01C73BA3C56",
                extraData: "0xde830206088f5061726974792d457468657265756d86312e34302e30826c69",
                transactions: [
                    "0x20e6760fa1297fb06c8c20e6ed99581e0ba964d51167ea3c8ff580bfcb10bfc3",
                    "0x0ce7eba48b1bbdee05823b79ae24e741f3f290d0abfef8ae9adf32db108b7dd6",
                    "0x1fa2baafa844bf4853e4abbbf49532bf570210d589dc626dbf7ebc4832bdfa5d",
                    "0xdb5d1fa54d30a4b6aee0b242a2c68ea52d3dd28703f69e6e30871827850aa2fa",
                    "0xcc898db85d7d2493d4778faf640be32a4a3b7f5f987257bdc0009ce75a18eeaa"
                ]
            },
        ],
        transactions: [],
        transactionReceipts: []
    },
    rinkeby: {
        addresses: [
            {
                address: "0xd09a624630a656a7dbb122cb05e41c12c7cd8c0e",
                balance: bnify("3000000000000000000"),
                code: "0x"
            },
        ],
        blocks: [
            {
                hash: "0x9eb9db9c3ec72918c7db73ae44e520139e95319c421ed6f9fc11fa8dd0cddc56",
                parentHash: "0x9b095b36c15eaf13044373aef8ee0bd3a382a5abb92e402afa44b8249c3a90e9",
                number: 3,
                timestamp: 1492010489,
                nonce: "0x0000000000000000",
                difficulty: 2,
                gasLimit: bnify("0x47e7c4"),
                gasUsed: bnify(0),
                //                miner: "0x42EB768f2244C8811C63729A21A3569731535f06",
                extraData: "0xd783010600846765746887676f312e372e33856c696e757800000000000000004e10f96536e45ceca7e34cc1bdda71db3f3bb029eb69afd28b57eb0202c0ec0859d383a99f63503c4df9ab6c1dc63bf6b9db77be952f47d86d2d7b208e77397301",
                transactions: []
            },
        ],
        transactions: [],
        transactionReceipts: []
    },
    ropsten: {
        addresses: [
            {
                address: "0x03a6F7a5ce5866d9A0CCC1D4C980b8d523f80480",
                balance: bnify("15861113897828552666"),
                code: "0x"
            },
        ],
        blocks: [
            {
                hash: "0xaf2f2d55e6514389bcc388ccaf40c6ebf7b3814a199a214f1203fb674076e6df",
                parentHash: "0x88e8bc1dd383672e96d77ee247e7524622ff3b15c337bd33ef602f15ba82d920",
                number: 3,
                timestamp: 1479642588,
                nonce: "0x04668f72247a130c",
                difficulty: 996427,
                gasLimit: bnify("0xff4033"),
                gasUsed: bnify("0"),
                miner: "0xD1aEb42885A43b72B518182Ef893125814811048",
                extraData: "0xd883010503846765746887676f312e372e318664617277696e",
                transactions: []
            },
        ],
        transactions: [
            // Berlin tests (EIP-2930)
            {
                hash: "0x48bff7b0e603200118a672f7c622ab7d555a28f98938edb8318803eed7ea7395",
                type: 1,
                accessList: [
                    {
                        address: "0x0000000000000000000000000000000000000000",
                        storageKeys: []
                    }
                ],
                blockHash: "0x378e24bcd568bd24cf1f54d38f13f038ee28d89e82af4f2a0d79c1f88dcd8aac",
                blockNumber: 9812343,
                from: "0x32162F3581E88a5f62e8A61892B42C46E2c18f7b",
                gasPrice: bnify("0x65cf89a0"),
                gasLimit: bnify("0x5b68"),
                to: "0x32162F3581E88a5f62e8A61892B42C46E2c18f7b",
                value: bnify("0"),
                nonce: 13,
                data: "0x",
                r: "0x9659cba42376dbea1433cd6afc9c8ffa38dbeff5408ffdca0ebde6207281a3ec",
                s: "0x27efbab3e6ed30b088ce0a50533364778e101c9e52acf318daec131da64e7758",
                v: 0,
                creates: null,
                chainId: 3
            },
            {
                hash: "0x1675a417e728fd3562d628d06955ef35b913573d9e417eb4e6a209998499c9d3",
                type: 1,
                accessList: [
                    {
                        address: "0x0000000000000000000000000000000000000000",
                        storageKeys: [
                            "0xdeadbeefdeadbeefdeadbeefdeadbeefdeadbeefdeadbeefdeadbeefdeadbeef",
                            "0x0000000000111111111122222222223333333333444444444455555555556666",
                            "0xdeadbeefdeadbeefdeadbeefdeadbeefdeadbeefdeadbeefdeadbeefdeadbeef"
                        ]
                    }
                ],
                blockHash: "0x7565688256f5801768237993b47ca0608796b3ace0c4b8b6e623c6092bef14b8",
                blockNumber: 9812365,
                from: "0x32162F3581E88a5f62e8A61892B42C46E2c18f7b",
                gasPrice: bnify("0x65cf89a0"),
                gasLimit: bnify("0x71ac"),
                to: "0x32162F3581E88a5f62e8A61892B42C46E2c18f7b",
                value: bnify("0"),
                nonce: 14,
                data: "0x",
                r: "0xb0646756f89817d70cdb40aa2ae8b5f43ef65d0926dcf71a7dca5280c93763df",
                s: "0x4d32dbd9a44a2c5639b8434b823938202f75b0a8459f3fcd9f37b2495b7a66a6",
                v: 0,
                creates: null,
                chainId: 3
            },
            // London Tests (EIP-1559)
            {
                hash: '0xb8c7871d9d8597ee8a50395d8b39dafa280c90337dc501d0db1321806c6ea98c',
                blockHash: '0xfd824501af65b1d0f21ea9eb7ec83f45108fcd6fd1bca5d6414ba5923ad87b49',
                blockNumber: 10512507,
                transactionIndex: 5,
                type: 2,
                creates: null,
                from: '0xad252DD6C011E613610A36368f04aC84D5185b7c',
                //gasPrice: bnify("0x0268ab0ed6"),
                maxPriorityFeePerGas: bnify("0x0268ab0ed6"),
                maxFeePerGas: bnify("0x0268ab0ed6"),
                gasLimit: bnify("0x5208"),
                to: '0x8210357f377E901f18E45294e86a2A32215Cc3C9',
                value: bnify("0x7b"),
                nonce: 0,
                data: '0x',
                r: '0x7426c348119eed4e9e0525b52aa77edbbf1107610702b4642fa9d2688dce6fa7',
                s: '0x03f606ad1f12af5876280a34601a4eb3919b797cf3878161e2d24b61d2609846',
                v: 1,
                accessList: [],
                chainId: 3,
            },
        ],
        transactionReceipts: [
            {
                blockHash: "0xc9235b8253fce455942147aa8b450d23081b867ffbb2a1e4dec934827cd80f8f",
                blockNumber: 0x1564d8,
                type: 0,
                contractAddress: null,
                cumulativeGasUsed: bnify("0x80b9"),
                from: "0xb346D5019EeafC028CfC01A5f789399C2314ae8D",
                gasUsed: bnify("0x80b9"),
                logs: [
                    {
                        address: "0x6fC21092DA55B392b045eD78F4732bff3C580e2c",
                        blockHash: "0xc9235b8253fce455942147aa8b450d23081b867ffbb2a1e4dec934827cd80f8f",
                        blockNumber: 0x1564d8,
                        data: "0x00000000000000000000000006b5955a67d827cdf91823e3bb8f069e6c89c1d6000000000000000000000000000000000000000000000000016345785d8a0000",
                        logIndex: 0x0,
                        topics: [
                            "0xac375770417e1cb46c89436efcf586a74d0298fee9838f66a38d40c65959ffda"
                        ],
                        transactionHash: "0x55c477790b105e69e98afadf0505cbda606414b0187356137132bf24945016ce",
                        transactionIndex: 0x0,
                    }
                ],
                logsBloom: "0x00000000000000800000000000000000000000000000000000000000000000000000000000000000000000000000000000000000000000000000000000000000000000000000000000000000000000000000000000000000000000000000000000000000000000000000000000000000000000400000000000000000000000000000000000000000000000000000000000008000000000000000000000000000000000000000000000000000000000000000000000000000000000001000000000000000000000010000000000000100000000000000000000000000000000000000000000000000000000000000000000000000000000000000000000000000",
                root: "0xf1c3506ab619ac1b5e8f1ca355b16d6b9a1b7436b2960b0e9ec9a91f4238b5cc",
                to: "0x6fC21092DA55B392b045eD78F4732bff3C580e2c",
                transactionHash: "0x55c477790b105e69e98afadf0505cbda606414b0187356137132bf24945016ce",
                transactionIndex: 0x0
            },
            // Byzantium Receipt
            {
                byzantium: true,
                blockHash: "0x61d343e0e081b60ac53bab381e07bdd5d0815b204091a576fd05106b814e7e1e",
                blockNumber: 0x1e1e3b,
                contractAddress: null,
                cumulativeGasUsed: bnify("0x4142f"),
                from: "0xdc8F20170C0946ACCF9627b3EB1513CFD1c0499f",
                gasUsed: bnify("0x1eb6d"),
                logs: [
                    {
                        address: "0xCBf1735Aad8C4B337903cD44b419eFE6538aaB40",
                        blockHash: "0x61d343e0e081b60ac53bab381e07bdd5d0815b204091a576fd05106b814e7e1e",
                        blockNumber: 0x1e1e3b,
                        data: "0x000000000000000000000000b70560a43a9abf6ea2016f40a3e84b8821e134c5f6c95607c490f4f379c0160ef5c8898770f8a52959abf0e9de914647b377fa290000000000000000000000000000000000000000000000000000000000001c20000000000000000000000000000000000000000000000000000000000000010000000000000000000000000000000000000000000000000000000000000001400000000000000000000000000000000000000000000000000000000000030d4000000000000000000000000000000000000000000000000000000000000000000000000000000000000000000000000000000000000000000000000000000000000000000000000000000000000000000000000000000000000000000000000355524c0000000000000000000000000000000000000000000000000000000000000000000000000000000000000000000000000000000000000000000000004c6a736f6e2868747470733a2f2f6170692e6b72616b656e2e636f6d2f302f7075626c69632f5469636b65723f706169723d455448555344292e726573756c742e584554485a5553442e632e300000000000000000000000000000000000000000",
                        logIndex: 0x1,
                        topics: ["0xb76d0edd90c6a07aa3ff7a222d7f5933e29c6acc660c059c97837f05c4ca1a84"],
                        transactionHash: "0xf724f1d6813f13fb523c5f6af6261d06d41138dd094fff723e09fb0f893f03e6",
                        transactionIndex: 0x2,
                    }
                ],
                logsBloom: "0x00000000000000000000000000000000000000000000000000000000000000000000000000000000000000000000000000000000000000000000000000000000000000000000000000000000000000000000000000000000000000000000000000000000000000000000000000000000000000000000000000000000000000800000000000000000000000000000000000000000000000000000000000000000000000000000000000000000000000000000000000000000000000000000000000000000000000000008000000000000000000000000000000000000000000000000000000000000000000008000000000000000000000080000000202000000",
                status: 1,
                to: "0xB70560a43A9aBf6ea2016F40a3e84B8821E134c5",
                transactionHash: "0xf724f1d6813f13fb523c5f6af6261d06d41138dd094fff723e09fb0f893f03e6",
                transactionIndex: 0x2
            },
            // London Tests (EIP-1559)
            {
                blockNumber: 10512507,
                blockHash: '0xfd824501af65b1d0f21ea9eb7ec83f45108fcd6fd1bca5d6414ba5923ad87b49',
                transactionHash: '0xb8c7871d9d8597ee8a50395d8b39dafa280c90337dc501d0db1321806c6ea98c',
                transactionIndex: 5,
                byzantium: true,
                type: 2,
                to: '0x8210357f377E901f18E45294e86a2A32215Cc3C9',
                from: '0xad252DD6C011E613610A36368f04aC84D5185b7c',
                contractAddress: null,
                gasUsed: bnify("0x5208"),
                logsBloom: '0x00000000000000000000000000000000000000000000000000000000000000000000000000000000000000000000000000000000000000000000000000000000000000000000000000000000000000000000000000000000000000000000000000000000000000000000000000000000000000000000000000000000000000000000000000000000000000000000000000000000000000000000000000000000000000000000000000000000000000000000000000000000000000000000000000000000000000000000000000000000000000000000000000000000000000000000000000000000000000000000000000000000000000000000000000000000',
                logs: [],
                cumulativeGasUsed: bnify("0x038f3e"),
                effectiveGasPrice: bnify("0x268ab0ed6"),
                status: 1,
            }
        ],
    },
    goerli: {
        addresses: [
            {
                address: "0x06B5955A67D827CDF91823E3bB8F069e6c89c1D6",
                balance: bnify("314159000000000000"),
                code: "0x"
            },
        ],
        blocks: [
            {
                hash: "0xd5daa825732729bb0d2fd187a1b888e6bfc890f1fc5333984740d9052afb2920",
                parentHash: "0xe675f1362d82cdd1ec260b16fb046c17f61d8a84808150f5d715ccce775f575e",
                number: 3,
                timestamp: 1548947483,
                difficulty: 2,
                gasLimit: bnify("10455073"),
                gasUsed: bnify("0"),
                //                miner: "0xe0a2Bd4258D2768837BAa26A28fE71Dc079f84c7",
                extraData: "0x506172697479205465636820417574686f7269747900000000000000000000002822e1b202411c38084d96c84302b8361ec4840a51cd2fad9cb4bd9921cad7e64bc2e5dc7b41f3f75b33358be3aec718cf4d4317ace940e01b3581a95c9259ac01",
                transactions: []
            },
            // Blockhash with leading zero; see #629
            {
                hash: "0x0f305466552efa183a0de26b6fda26d55a872dbc02aca8b5852cc2a361ce9ee4",
                parentHash: "0x6723e880e01c15c5ac894abcae0f5b55ea809a31eaf5618998928f7d9cbc5118",
                number: 1479831,
                timestamp: 1571216171,
                difficulty: 2,
                gasLimit: bnify(0x7a1200),
                gasUsed: bnify("0x0d0ef5"),
                //                miner: "0x22eA9f6b28DB76A7162054c05ed812dEb2f519Cd",
                extraData: "0x0000000000000000000000000000000000000000000000000000000000000000f4e6fc1fbd88adf57a272d98f725487f872ef0495a54c2b873a58d14e010bf517cc5650417f18cfd4ad2396272c564a7da1265ae27c397609293f488ec57d68e01",
                transactions: [
                    "0xea29f0764f03c5c67ac53a866a28ce23a4a032c2de4327e452b39f482920761a",
                    "0x0eef23ffb59ac41762fdfa55d9e47e82fa7f0b70b1e8ec486d72fe1fee15f6de",
                    "0xba1eeb67ac6e8d1aa900ff6fbd84ac46869c9e100b33f787acfb234cd9c93f9f",
                    "0x4f412ab735b29ddc8b1ff7abe4bfece7ad4684aa20e260fbc42aed75a0d387ea",
                    "0x2f1fddcc7a2c4b2b7d83c5cadec4e7b71c34cec65da99b1114bd2b044ae0636c"
                ]
            }
        ],
        transactions: [],
        transactionReceipts: [
            {
                blockHash: "0x2384e8e8bdcf6eb87ec7c138fa503ac34adb32cac817e4b35f14d4339eaa1993",
                blockNumber: 47464,
                byzantium: true,
                type: 0,
                contractAddress: null,
                cumulativeGasUsed: bnify(21000),
                from: "0x8c1e1e5b47980D214965f3bd8ea34C413E120ae4",
                gasUsed: bnify(21000),
                logsBloom: "0x00000000000000000000000000000000000000000000000000000000000000000000000000000000000000000000000000000000000000000000000000000000000000000000000000000000000000000000000000000000000000000000000000000000000000000000000000000000000000000000000000000000000000000000000000000000000000000000000000000000000000000000000000000000000000000000000000000000000000000000000000000000000000000000000000000000000000000000000000000000000000000000000000000000000000000000000000000000000000000000000000000000000000000000000000000000",
                to: "0x58Bb4221245461E1d4cf886f18a01E3Df40Bd359",
                transactionHash: "0xec8b1ac5d787f36c738cc7793fec606283b41f1efa69df4ae6b2a014dcd12797",
                transactionIndex: 0,
                logs: [],
                status: 1
            }
        ],
    }
};
blockchainData["default"] = blockchainData.homestead;
function equals(name, actual, expected) {
    if (expected && expected.eq) {
        if (actual == null) {
            assert.ok(false, name + " - actual big number null");
        }
        expected = ethers.BigNumber.from(expected);
        actual = ethers.BigNumber.from(actual);
        assert.ok(expected.eq(actual), name + " matches");
    }
    else if (Array.isArray(expected)) {
        if (actual == null) {
            assert.ok(false, name + " - actual array null");
        }
        assert.equal(actual.length, expected.length, name + " array lengths match");
        for (let i = 0; i < expected.length; i++) {
            equals("(" + name + " - item " + i + ")", actual[i], expected[i]);
        }
    }
    else if (typeof (expected) === "object") {
        if (actual == null) {
            if (expected === actual) {
                return;
            }
            assert.ok(false, name + " - actual object null");
        }
        let keys = {};
        Object.keys(expected).forEach((key) => { keys[key] = true; });
        Object.keys(actual).forEach((key) => { keys[key] = true; });
        Object.keys(keys).forEach((key) => {
            equals("(" + name + " - key + " + key + ")", actual[key], expected[key]);
        });
    }
    else {
        if (actual == null) {
            assert.ok(false, name + " - actual null");
        }
        assert.equal(actual, expected, name + " matches");
    }
}
function waiter(duration) {
    return new Promise((resolve) => {
        const timer = setTimeout(resolve, duration);
        if (timer.unref) {
            timer.unref();
        }
    });
}
const allNetworks = ["default", "homestead", "ropsten", "rinkeby", "kovan", "goerli"];
// We use separate API keys because otherwise the testcases sometimes
// fail during CI because our default keys are pretty heavily used
const _ApiKeys = {
    alchemy: "YrPw6SWb20vJDRFkhWq8aKnTQ8JRNRHM",
    etherscan: "FPFGK6JSW2UHJJ2666FG93KP7WC999MNW7",
    infura: "49a0efa3aaee4fd99797bfa94d8ce2f1",
};
const _ApiKeysPocket = {
    homestead: "6004bcd10040261633ade990",
    ropsten: "6004bd4d0040261633ade991",
    rinkeby: "6004bda20040261633ade994",
    goerli: "6004bd860040261633ade992",
};
function getApiKeys(network) {
    if (network === "default" || network == null) {
        network = "homestead";
    }
    const apiKeys = ethers.utils.shallowCopy(_ApiKeys);
    apiKeys.pocket = _ApiKeysPocket[network];
    return apiKeys;
}
const providerFunctions = [
    {
        name: "getDefaultProvider",
        networks: allNetworks,
        create: (network) => {
            if (network == "default") {
                return ethers.getDefaultProvider(null, getApiKeys(network));
            }
            return ethers.getDefaultProvider(network, getApiKeys(network));
        }
    },
    {
        name: "AlchemyProvider",
        networks: allNetworks,
        create: (network) => {
            if (network == "default") {
                return new ethers.providers.AlchemyProvider(null, getApiKeys(network).alchemy);
            }
            return new ethers.providers.AlchemyProvider(network, getApiKeys(network).alchemy);
        }
    },
    /*
    {
        name: "CloudflareProvider",
        networks: [ "default", "homestead" ],
        create: (network: string) => {
            return new ethers.providers.CloudflareProvider(network);
        }
    },
    */
    {
        name: "InfuraProvider",
        networks: allNetworks,
        create: (network) => {
            if (network == "default") {
                return new ethers.providers.InfuraProvider(null, getApiKeys(network).infura);
            }
            return new ethers.providers.InfuraProvider(network, getApiKeys(network).infura);
        }
    },
    {
        name: "EtherscanProvider",
        networks: allNetworks,
        create: (network) => {
            if (network == "default") {
                return new ethers.providers.EtherscanProvider(null, getApiKeys(network).etherscan);
            }
            return new ethers.providers.EtherscanProvider(network, getApiKeys(network).etherscan);
        }
    },
    {
        name: "NodesmithProvider",
        networks: [],
        create: (network) => {
            throw new Error("not tested");
        }
    },
    {
        name: "PocketProvider",
        // note: sans-kovan
        // @TODO: Pocket is being incredibly unreliable right now; removing it so
        // we can pass the CI
        //networks: [ "default", "homestead", "ropsten", "rinkeby", "goerli" ],
        networks: ["default", "homestead"],
        create: (network) => {
            if (network == "default") {
                return new ethers.providers.PocketProvider(null, {
                    applicationId: getApiKeys(network).pocket,
                    loadBalancer: true
                });
            }
            return new ethers.providers.PocketProvider(network, {
                applicationId: getApiKeys(network).pocket,
                loadBalancer: true
            });
        }
    },
    {
        name: "Web3Provider",
        networks: [],
        create: (network) => {
            throw new Error("not tested");
        }
    }
];
// This wallet can be funded and used for various test cases
const fundWallet = ethers.Wallet.createRandom();
const testFunctions = [];
Object.keys(blockchainData).forEach((network) => {
    function addSimpleTest(name, func, expected) {
        testFunctions.push({
            name: name,
            networks: [network],
            execute: (provider) => __awaiter(this, void 0, void 0, function* () {
                const value = yield func(provider);
                equals(name, expected, value);
            })
        });
    }
    function addObjectTest(name, func, expected, checkSkip) {
        testFunctions.push({
            name,
            networks: [network],
            checkSkip,
            execute: (provider) => __awaiter(this, void 0, void 0, function* () {
                const value = yield func(provider);
                Object.keys(expected).forEach((key) => {
                    equals(`${name}.${key}`, value[key], expected[key]);
                });
            })
        });
    }
    const tests = blockchainData[network];
    // And address test case can have any of the following:
    // - balance
    // - code
    // - storage
    // - ENS name
    tests.addresses.forEach((test) => {
        if (test.balance) {
            addSimpleTest(`fetches account balance: ${test.address}`, (provider) => {
                return provider.getBalance(test.address);
            }, test.balance);
        }
        if (test.code) {
            addSimpleTest(`fetches account code: ${test.address}`, (provider) => {
                return provider.getCode(test.address);
            }, test.code);
        }
        if (test.storage) {
            Object.keys(test.storage).forEach((position) => {
                addSimpleTest(`fetches storage: ${test.address}:${position}`, (provider) => {
                    return provider.getStorageAt(test.address, bnify(position));
                }, test.storage[position]);
            });
        }
        if (test.name) {
            addSimpleTest(`fetches ENS name: ${test.address}`, (provider) => {
                return provider.resolveName(test.name);
            }, test.address);
        }
    });
    tests.blocks.forEach((test) => {
        addObjectTest(`fetches block (by number) #${test.number}`, (provider) => {
            return provider.getBlock(test.number);
        }, test);
    });
    tests.blocks.forEach((test) => {
        addObjectTest(`fetches block (by hash) ${test.hash}`, (provider) => {
            return provider.getBlock(test.hash);
        }, test, (provider, network, test) => {
            return (provider === "EtherscanProvider");
        });
    });
    tests.transactions.forEach((test) => {
        const hash = test.hash;
        addObjectTest(`fetches transaction ${hash}`, (provider) => __awaiter(void 0, void 0, void 0, function* () {
            const tx = yield provider.getTransaction(hash);
            // This changes with every block
            assert.equal(typeof (tx.confirmations), "number", "confirmations is a number");
            delete tx.confirmations;
            assert.equal(typeof (tx.wait), "function", "wait is a function");
            delete tx.wait;
            return tx;
        }), test, (provider, network, test) => {
            // Temporary; pocket is being broken again for old transactions
            return provider === "PocketProvider";
            //return false;
        });
    });
    tests.transactionReceipts.forEach((test) => {
        const hash = test.transactionHash;
        addObjectTest(`fetches transaction receipt ${hash}`, (provider) => __awaiter(void 0, void 0, void 0, function* () {
            const receipt = yield provider.getTransactionReceipt(hash);
            if (test.status === null) {
                assert.ok(receipt.status === undefined, "no status");
                receipt.status = null;
            }
            // This changes with every block; so just make sure it is a number
            assert.equal(typeof (receipt.confirmations), "number", "confirmations is a number");
            delete receipt.confirmations;
            return receipt;
        }), test, (provider, network, test) => {
            // Temporary; pocket is being broken again for old transactions
            return provider === "PocketProvider";
            //return false;
        });
    });
});
(function () {
    function addErrorTest(code, func) {
        testFunctions.push({
            name: `throws correct ${code} error`,
            networks: ["ropsten"],
            checkSkip: (provider, network, test) => {
                return false;
            },
            execute: (provider) => __awaiter(this, void 0, void 0, function* () {
                try {
                    const value = yield func(provider);
                    console.log(value);
                    assert.ok(false, "did not throw");
                }
                catch (error) {
                    assert.equal(error.code, code, "incorrect error thrown");
                }
            })
        });
    }
    /*
    @TODO: Use this for testing pre-EIP-155 transactions on specific networks
    addErrorTest(ethers.utils.Logger.errors.NONCE_EXPIRED, async (provider: ethers.providers.Provider) => {
        return provider.sendTransaction("0xf86480850218711a0082520894000000000000000000000000000000000000000002801ba038aaddcaaae7d3fa066dfd6f196c8348e1bb210f2c121d36cb2c24ef20cea1fba008ae378075d3cd75aae99ab75a70da82161dffb2c8263dabc5d8adecfa9447fa");
    });
    */
    // Wallet(id("foobar1234"))
    addErrorTest(ethers.utils.Logger.errors.NONCE_EXPIRED, (provider) => __awaiter(this, void 0, void 0, function* () {
        return provider.sendTransaction("0xf86480850218711a00825208940000000000000000000000000000000000000000038029a04320fd28c8e6c95da9229d960d14ffa3de81f83abe3ad9c189642c83d7d951f3a009aac89e04a8bafdcf618e21fed5e7b1144ca1083a301fd5fde28b0419eb63ce");
    }));
    addErrorTest(ethers.utils.Logger.errors.INSUFFICIENT_FUNDS, (provider) => __awaiter(this, void 0, void 0, function* () {
        const txProps = {
            to: "0x8ba1f109551bD432803012645Ac136ddd64DBA72",
            gasPrice: 9000000000,
            gasLimit: 21000,
            chainId: 3,
            value: 1,
        };
        const wallet = ethers.Wallet.createRandom();
        const tx = yield wallet.signTransaction(txProps);
        return provider.sendTransaction(tx);
    }));
    addErrorTest(ethers.utils.Logger.errors.INSUFFICIENT_FUNDS, (provider) => __awaiter(this, void 0, void 0, function* () {
        const txProps = {
            to: "0x8ba1f109551bD432803012645Ac136ddd64DBA72",
            gasPrice: 9000000000,
            gasLimit: 21000,
            value: 1,
            // @TODO: Remove this once all providers are eip-1559 savvy
            type: 0,
        };
        const wallet = ethers.Wallet.createRandom().connect(provider);
        return wallet.sendTransaction(txProps);
    }));
    addErrorTest(ethers.utils.Logger.errors.UNPREDICTABLE_GAS_LIMIT, (provider) => __awaiter(this, void 0, void 0, function* () {
        return provider.estimateGas({
            to: "0x00000000000C2E074eC69A0dFb2997BA6C7d2e1e" // ENS contract
        });
    }));
})();
testFunctions.push({
    name: "sends a legacy transaction",
    extras: ["funding"],
    timeout: 900,
    networks: ["ropsten"],
    checkSkip: (provider, network, test) => {
        return false;
    },
    execute: (provider) => __awaiter(void 0, void 0, void 0, function* () {
        const gasPrice = (yield provider.getGasPrice()).mul(10);
        const wallet = fundWallet.connect(provider);
        const addr = "0x8210357f377E901f18E45294e86a2A32215Cc3C9";
        yield waiter(3000);
        const b0 = yield provider.getBalance(wallet.address);
        assert.ok(b0.gt(ethers.constants.Zero), "balance is non-zero");
        const tx = yield wallet.sendTransaction({
            type: 0,
            to: addr,
            value: 123,
            gasPrice: gasPrice
        });
        yield tx.wait();
        yield waiter(3000);
        const b1 = yield provider.getBalance(wallet.address);
        assert.ok(b0.gt(b1), "balance is decreased");
    })
});
testFunctions.push({
    name: "sends an EIP-2930 transaction",
    extras: ["funding"],
    timeout: 900,
    networks: ["ropsten"],
    checkSkip: (provider, network, test) => {
        return false;
    },
    execute: (provider) => __awaiter(void 0, void 0, void 0, function* () {
        const gasPrice = (yield provider.getGasPrice()).mul(10);
        const wallet = fundWallet.connect(provider);
        const addr = "0x8210357f377E901f18E45294e86a2A32215Cc3C9";
        yield waiter(3000);
        const b0 = yield provider.getBalance(wallet.address);
        assert.ok(b0.gt(ethers.constants.Zero), "balance is non-zero");
        const tx = yield wallet.sendTransaction({
            type: 1,
            accessList: {
                "0x8ba1f109551bD432803012645Ac136ddd64DBA72": [
                    "0x0000000000000000000000000000000000000000000000000000000000000000",
                    "0x0000000000000000000000000000000000000000000000000000000000000042",
                ]
            },
            to: addr,
            value: 123,
            gasPrice: gasPrice
        });
        yield tx.wait();
        yield waiter(3000);
        const b1 = yield provider.getBalance(wallet.address);
        assert.ok(b0.gt(b1), "balance is decreased");
    })
});
testFunctions.push({
    name: "sends an EIP-1559 transaction",
    extras: ["funding"],
    timeout: 900,
    networks: ["ropsten"],
    checkSkip: (provider, network, test) => {
        // These don't support EIP-1559 yet for sending
        return (provider === "AlchemyProvider");
    },
    execute: (provider) => __awaiter(void 0, void 0, void 0, function* () {
        const wallet = fundWallet.connect(provider);
        const addr = "0x8210357f377E901f18E45294e86a2A32215Cc3C9";
        yield waiter(3000);
        const b0 = yield provider.getBalance(wallet.address);
        assert.ok(b0.gt(ethers.constants.Zero), "balance is non-zero");
        const tx = yield wallet.sendTransaction({
            type: 2,
            accessList: {
                "0x8ba1f109551bD432803012645Ac136ddd64DBA72": [
                    "0x0000000000000000000000000000000000000000000000000000000000000000",
                    "0x0000000000000000000000000000000000000000000000000000000000000042",
                ]
            },
            to: addr,
            value: 123,
        });
        yield tx.wait();
        yield waiter(3000);
        const b1 = yield provider.getBalance(wallet.address);
        assert.ok(b0.gt(b1), "balance is decreased");
    })
});
describe("Test Provider Methods", function () {
    let fundReceipt = null;
    const faucet = "0x8210357f377E901f18E45294e86a2A32215Cc3C9";
    before(function () {
        return __awaiter(this, void 0, void 0, function* () {
            this.timeout(300000);
            // Get some ether from the faucet
            const provider = new ethers.providers.InfuraProvider("ropsten", getApiKeys("ropsten").infura);
            const funder = yield ethers.utils.fetchJson(`https:/\/api.ethers.io/api/v1/?action=fundAccount&address=${fundWallet.address.toLowerCase()}`);
            fundReceipt = provider.waitForTransaction(funder.hash);
            fundReceipt.then((receipt) => {
                console.log(`*** Funded: ${fundWallet.address}`);
            });
        });
    });
    after(function () {
        return __awaiter(this, void 0, void 0, function* () {
            this.timeout(300000);
            // Wait until the funding is complete
            yield fundReceipt;
            // Refund all unused ether to the faucet
            const provider = new ethers.providers.InfuraProvider("ropsten", getApiKeys("ropsten").infura);
            const gasPrice = yield provider.getGasPrice();
            const balance = yield provider.getBalance(fundWallet.address);
            const tx = yield fundWallet.connect(provider).sendTransaction({
                to: faucet,
                gasLimit: 21000,
                gasPrice: gasPrice,
                value: balance.sub(gasPrice.mul(21000))
            });
            console.log(`*** Sweep Transaction:`, tx.hash);
        });
    });
    providerFunctions.forEach(({ name, networks, create }) => {
        networks.forEach((network) => {
            const provider = create(network);
            testFunctions.forEach((test) => {
                // Skip tests not supported on this network
                if (test.networks.indexOf(network) === -1) {
                    return;
                }
                if (test.checkSkip && test.checkSkip(name, network, test)) {
                    return;
                }
                // How many attempts to try?
                const attempts = (test.attempts != null) ? test.attempts : 3;
                const timeout = (test.timeout != null) ? test.timeout : 60;
                const extras = (test.extras || []).reduce((accum, key) => {
                    accum[key] = true;
                    return accum;
                }, {});
                it(`${name}.${network ? network : "default"} ${test.name}`, function () {
                    return __awaiter(this, void 0, void 0, function* () {
                        // Multiply by 2 to make sure this never happens; we want our
                        // timeout logic to success, not allow a done() called multiple
                        // times because our logic returns after the timeout has occurred.
                        this.timeout(2 * (1000 + timeout * 1000 * attempts));
                        // Wait for the funding transaction to be mined
                        if (extras.funding) {
                            yield fundReceipt;
                        }
                        // We wait at least 1 seconds between tests
                        if (!extras.nowait) {
                            yield waiter(1000);
                        }
                        let error = null;
                        for (let attempt = 0; attempt < attempts; attempt++) {
                            try {
                                const result = yield Promise.race([
                                    test.execute(provider),
                                    waiter(timeout * 1000).then((result) => { throw new Error("timeout"); })
                                ]);
                                return result;
                            }
                            catch (attemptError) {
                                console.log(`*** Failed attempt ${attempt + 1}: ${attemptError.message}`);
                                error = attemptError;
                                // On failure, wait 5s
                                yield waiter(5000);
                            }
                        }
                        throw error;
                    });
                });
            });
        });
    });
});
describe("Extra tests", function () {
    it("etherscan long-request #1093", function () {
        return __awaiter(this, void 0, void 0, function* () {
            this.timeout(60000);
            yield waiter(2000);
            const provider = new ethers.providers.EtherscanProvider(null, getApiKeys(null).etherscan);
            const value = yield provider.call({
                to: "0xbf320b8336b131e0270295c15478d91741f9fc11",
                data: "0x3ad206cc000000000000000000000000f6e914d07d12636759868a61e52973d17ed7111b0000000000000000000000000000000000000000000000000000000000000040000000000000000000000000000000000000000000000000000000000000006400000000000000000000000022b3faaa8df978f6bafe18aade18dc2e3dfa0e0c000000000000000000000000998b3b82bc9dba173990be7afb772788b5acb8bd000000000000000000000000ba11d00c5f74255f56a5e366f4f77f5a186d7f55000000000000000000000000c7579bb99af590ec71c316e1ac4436c5350395940000000000000000000000002a05d22db079bc40c2f77a1d1ff703a56e631cc10000000000000000000000000d8775f648430679a709e98d2b0cb6250d2887ef0000000000000000000000009a0242b7a33dacbe40edb927834f96eb39f8fbcb000000000000000000000000c78593c17482ea5de44fdd84896ffd903972878e000000000000000000000000e7d3e4413e29ae35b0893140f4500965c74365e500000000000000000000000037d40510a2f5bc98aa7a0f7bf4b3453bcfb90ac10000000000000000000000004a6058666cf1057eac3cd3a5a614620547559fc900000000000000000000000035a69642857083ba2f30bfab735dacc7f0bac96900000000000000000000000084f7c44b6fed1080f647e354d552595be2cc602f0000000000000000000000001500205f50bf3fd976466d0662905c9ff254fc9c000000000000000000000000660b612ec57754d949ac1a09d0c2937a010dee05000000000000000000000000acfa209fb73bf3dd5bbfb1101b9bc999c49062a5000000000000000000000000865d176351f287fe1b0010805b110d08699c200a000000000000000000000000633a8f8e557702039463f9f2eb20b7936fff8c050000000000000000000000001961b3331969ed52770751fc718ef530838b6dee0000000000000000000000002fb12bccf6f5dd338b76be784a93ade0724256900000000000000000000000004d8fc1453a0f359e99c9675954e656d80d996fbf0000000000000000000000006aeb95f06cda84ca345c2de0f3b7f96923a44f4c0000000000000000000000008aa33a7899fcc8ea5fbe6a608a109c3893a1b8b200000000000000000000000014c926f2290044b647e1bf2072e67b495eff1905000000000000000000000000763186eb8d4856d536ed4478302971214febc6a90000000000000000000000008a1e3930fde1f151471c368fdbb39f3f63a65b55000000000000000000000000a8daa52ded91f7c82b4bb02b4b87c6a841db1fd500000000000000000000000033803edf44a71b9579f54cd429b53b06c0eeab83000000000000000000000000026e62dded1a6ad07d93d39f96b9eabd59665e0d00000000000000000000000047da42696a866cdc61a4c809a515500a242909c100000000000000000000000008b4c866ae9d1be56a06e0c302054b4ffe067b43000000000000000000000000420335d3deef2d5b87524ff9d0fb441f71ea621f000000000000000000000000983f7cc12d0b5d512b0f91f51a4aa478ac4def46000000000000000000000000b2bfeb70b903f1baac7f2ba2c62934c7e5b974c40000000000000000000000009b11b1b271a224a271619f3419b1b080fdec5b4a0000000000000000000000007b1309c1522afd4e66c31e1e6d0ec1319e1eba5e000000000000000000000000959529102cfde07b1196bd27adedc196d75f84f6000000000000000000000000107c4504cd79c5d2696ea0030a8dd4e92601b82e000000000000000000000000539efe69bcdd21a83efd9122571a64cc25e0282b000000000000000000000000e5a7c12972f3bbfe70ed29521c8949b8af6a0970000000000000000000000000f8ad7dfe656188a23e89da09506adf7ad9290d5d0000000000000000000000005732046a883704404f284ce41ffadd5b007fd668000000000000000000000000df6ef343350780bf8c3410bf062e0c015b1dd671000000000000000000000000f028adee51533b1b47beaa890feb54a457f51e89000000000000000000000000dd6bf56ca2ada24c683fac50e37783e55b57af9f000000000000000000000000ef51c9377feb29856e61625caf9390bd0b67ea18000000000000000000000000c80c5e40220172b36adee2c951f26f2a577810c50000000000000000000000001f573d6fb3f13d689ff844b4ce37794d79a7ff1c000000000000000000000000d2d6158683aee4cc838067727209a0aaf4359de30000000000000000000000007cdec53fe4770729dac314756c10e2f37b8d2b2f000000000000000000000000cc34366e3842ca1bd36c1f324d15257960fcc8010000000000000000000000006b01c3170ae1efebee1a3159172cb3f7a5ecf9e5000000000000000000000000139d9397274bb9e2c29a9aa8aa0b5874d30d62e300000000000000000000000063f584fa56e60e4d0fe8802b27c7e6e3b33e007f000000000000000000000000780116d91e5592e58a3b3c76a351571b39abcec60000000000000000000000000e511aa1a137aad267dfe3a6bfca0b856c1a3682000000000000000000000000327682779bab2bf4d1337e8974ab9de8275a7ca80000000000000000000000001b80eeeadcc590f305945bcc258cfa770bbe18900000000000000000000000005af2be193a6abca9c8817001f45744777db307560000000000000000000000009e77d5a1251b6f7d456722a6eac6d2d5980bd891000000000000000000000000e25f0974fea47682f6a7386e4217da70512ec997000000000000000000000000558ec3152e2eb2174905cd19aea4e34a23de9ad6000000000000000000000000b736ba66aad83adb2322d1f199bfa32b3962f13c000000000000000000000000509a38b7a1cc0dcd83aa9d06214663d9ec7c7f4a0000000000000000000000000327112423f3a68efdf1fcf402f6c5cb9f7c33fd0000000000000000000000005acd19b9c91e596b1f062f18e3d02da7ed8d1e5000000000000000000000000003df4c372a29376d2c8df33a1b5f001cd8d68b0e0000000000000000000000006aac8cb9861e42bf8259f5abdc6ae3ae89909e11000000000000000000000000d96b9fd7586d9ea24c950d24399be4fb65372fdd00000000000000000000000073dd069c299a5d691e9836243bcaec9c8c1d87340000000000000000000000005ecd84482176db90bb741ddc8c2f9ccc290e29ce000000000000000000000000fa456cf55250a839088b27ee32a424d7dacb54ff000000000000000000000000b683d83a532e2cb7dfa5275eed3698436371cc9f000000000000000000000000ccbf21ba6ef00802ab06637896b799f7101f54a20000000000000000000000007b123f53421b1bf8533339bfbdc7c98aa94163db0000000000000000000000006ecccf7ebc3497a9334f4fe957a7d5fa933c5bcc0000000000000000000000004fabb145d64652a948d72533023f6e7a623c7c53000000000000000000000000e1aee98495365fc179699c1bb3e761fa716bee6200000000000000000000000056d811088235f11c8920698a204a5010a788f4b300000000000000000000000026e75307fc0c021472feb8f727839531f112f3170000000000000000000000007d4b8cce0591c9044a22ee543533b72e976e36c30000000000000000000000003c6a7ab47b5f058be0e7c7fe1a4b7925b8aca40e0000000000000000000000001d462414fe14cf489c7a21cac78509f4bf8cd7c000000000000000000000000043044f861ec040db59a7e324c40507addb67314200000000000000000000000004f2e7221fdb1b52a68169b25793e51478ff0329000000000000000000000000954b890704693af242613edef1b603825afcd708000000000000000000000000a8f93faee440644f89059a2c88bdc9bf3be5e2ea0000000000000000000000001234567461d3f8db7496581774bd869c83d51c9300000000000000000000000056ba2ee7890461f463f7be02aac3099f6d5811a80000000000000000000000006c8c6b02e7b2be14d4fa6022dfd6d75921d90e4e000000000000000000000000f444cd92e09cc8b2a23cd2eecb3c1e4cc8da6958000000000000000000000000cf8f9555d55ce45a3a33a81d6ef99a2a2e71dee2000000000000000000000000076c97e1c869072ee22f8c91978c99b4bcb0259100000000000000000000000017b26400621695c2d8c2d8869f6259e82d7544c4000000000000000000000000679badc551626e01b23ceecefbc9b877ea18fc46000000000000000000000000336f646f87d9f6bc6ed42dd46e8b3fd9dbd15c220000000000000000000000005d3a536e4d6dbd6114cc1ead35777bab948e3643000000000000000000000000f5dce57282a584d2746faf1593d3121fcac444dc0000000000000000000000001d9e20e581a5468644fe74ccb6a46278ef377f9e000000000000000000000000177d39ac676ed1c67a2b268ad7f1e58826e5b0af"
            });
            assert.ok(!!value);
        });
    });
});
/*
describe("Test extra Etherscan operations", function() {
    let provider = new providers.EtherscanProvider();
    it("fethces the current price of ether", function() {
        this.timeout(20000);
        return provider.getEtherPrice().then(function(price) {
            assert.ok(typeof(price) === "number", "Etherscan price returns a number");
            assert.ok(price > 0.0, "Etherscan price returns non-zero");
        });
    });
    it("fetches the history", function() {
        this.timeout(100000);
        return provider.getHistory("ricmoo.firefly.eth").then(function(history) {
            assert.ok(history.length > 40, "Etherscan history returns results");
            assert.equal(history[0].hash, "0xd25f550cfdff90c086a6496a84dbb2c4577df15b1416e5b3319a3e4ebb5b25d8", "Etherscan history returns correct transaction");
        });
    });
});
*/
describe("Test Basic Authentication", function () {
    //this.retries(3);
    function test(name, url) {
        it("tests " + name, function () {
            this.timeout(60000);
            return ethers.utils.fetchJson(url).then((data) => {
                assert.equal(data.authenticated, true, "authenticates user");
            });
        });
    }
    let secure = {
        url: "https://httpbin.org/basic-auth/user/passwd",
        user: "user",
        password: "passwd"
    };
    let insecure = {
        url: "http://httpbin.org/basic-auth/user/passwd",
        user: "user",
        password: "passwd"
    };
    let insecureForced = {
        url: "http://httpbin.org/basic-auth/user/passwd",
        user: "user",
        password: "passwd",
        allowInsecureAuthentication: true
    };
    test("secure url", secure);
    test("insecure url", insecureForced);
    it("tests insecure connections fail", function () {
        this.timeout(60000);
        assert.throws(() => {
            return ethers.utils.fetchJson(insecure);
        }, (error) => {
            return (error.reason === "basic authentication requires a secure https url");
        }, "throws an exception for insecure connections");
    });
});
describe("Test API Key Formatting", function () {
    it("Infura API Key", function () {
        const projectId = "someProjectId";
        const projectSecret = "someSecretKey";
        // Test simple projectId
        const apiKeyString = ethers.providers.InfuraProvider.getApiKey(projectId);
        assert.equal(apiKeyString.apiKey, projectId);
        assert.equal(apiKeyString.projectId, projectId);
        assert.ok(apiKeyString.secretKey == null);
        // Test complex API key with projectId
        const apiKeyObject = ethers.providers.InfuraProvider.getApiKey({
            projectId
        });
        assert.equal(apiKeyObject.apiKey, projectId);
        assert.equal(apiKeyObject.projectId, projectId);
        assert.ok(apiKeyObject.projectSecret == null);
        // Test complex API key with projectId and projectSecret
        const apiKeyObject2 = ethers.providers.InfuraProvider.getApiKey({
            projectId: projectId,
            projectSecret: projectSecret
        });
        assert.equal(apiKeyObject2.apiKey, projectId);
        assert.equal(apiKeyObject2.projectId, projectId);
        assert.equal(apiKeyObject2.projectSecret, projectSecret);
        // Fails on invalid projectId type
        assert.throws(() => {
            const apiKey = ethers.providers.InfuraProvider.getApiKey({
                projectId: 1234,
                projectSecret: projectSecret
            });
            console.log(apiKey);
        }, (error) => {
            return (error.argument === "projectId" && error.reason === "projectSecret requires a projectId");
        });
        // Fails on invalid projectSecret type
        assert.throws(() => {
            const apiKey = ethers.providers.InfuraProvider.getApiKey({
                projectId: projectId,
                projectSecret: 1234
            });
            console.log(apiKey);
        }, (error) => {
            return (error.argument === "projectSecret" && error.reason === "invalid projectSecret");
        });
        {
            const provider = new ethers.providers.InfuraProvider("homestead", {
                projectId: projectId,
                projectSecret: projectSecret
            });
            assert.equal(provider.network.name, "homestead");
            assert.equal(provider.apiKey, projectId);
            assert.equal(provider.projectId, projectId);
            assert.equal(provider.projectSecret, projectSecret);
        }
        // Attempt an unsupported network
        assert.throws(() => {
            const provider = new ethers.providers.InfuraProvider("imaginary");
            console.log(provider);
        }, (error) => {
            return (error.argument === "network" && error.reason === "unsupported network");
        });
    });
    it("Pocket API key", function () {
        const applicationId = "someApplicationId";
        const applicationSecretKey = "someApplicationSecret";
        // Test simple applicationId
        const apiKeyString = ethers.providers.PocketProvider.getApiKey(applicationId);
        assert.equal(apiKeyString.applicationId, applicationId);
        assert.ok(apiKeyString.applicationSecretKey == null);
        // Test complex API key with applicationId
        const apiKeyObject = ethers.providers.PocketProvider.getApiKey({
            applicationId
        });
        assert.equal(apiKeyObject.applicationId, applicationId);
        assert.ok(apiKeyObject.applicationSecretKey == null);
        // Test complex API key with applicationId and applicationSecretKey
        const apiKeyObject2 = ethers.providers.PocketProvider.getApiKey({
            applicationId: applicationId,
            applicationSecretKey: applicationSecretKey
        });
        assert.equal(apiKeyObject2.applicationId, applicationId);
        assert.equal(apiKeyObject2.applicationSecretKey, applicationSecretKey);
        // Test complex API key with loadBalancer
        [true, false].forEach((loadBalancer) => {
            const apiKeyObject = ethers.providers.PocketProvider.getApiKey({
                applicationId, loadBalancer
            });
            assert.equal(apiKeyObject.applicationId, applicationId);
            assert.equal(apiKeyObject.loadBalancer, loadBalancer);
            assert.ok(apiKeyObject.applicationSecretKey == null);
            const apiKeyObject2 = ethers.providers.PocketProvider.getApiKey({
                applicationId, applicationSecretKey, loadBalancer
            });
            assert.equal(apiKeyObject2.applicationId, applicationId);
            assert.equal(apiKeyObject2.applicationSecretKey, applicationSecretKey);
            assert.equal(apiKeyObject2.loadBalancer, loadBalancer);
        });
        // Fails on invalid applicationId type
        assert.throws(() => {
            const apiKey = ethers.providers.PocketProvider.getApiKey({
                applicationId: 1234,
                applicationSecretKey: applicationSecretKey
            });
            console.log(apiKey);
        }, (error) => {
            return (error.argument === "applicationId" && error.reason === "applicationSecretKey requires an applicationId");
        });
        // Fails on invalid projectSecret type
        assert.throws(() => {
            const apiKey = ethers.providers.PocketProvider.getApiKey({
                applicationId: applicationId,
                applicationSecretKey: 1234
            });
            console.log(apiKey);
        }, (error) => {
            return (error.argument === "applicationSecretKey" && error.reason === "invalid applicationSecretKey");
        });
        {
            const provider = new ethers.providers.PocketProvider("homestead", {
                applicationId: applicationId,
                applicationSecretKey: applicationSecretKey
            });
            assert.equal(provider.network.name, "homestead");
            assert.equal(provider.applicationId, applicationId);
            assert.equal(provider.applicationSecretKey, applicationSecretKey);
        }
        // Attempt an unsupported network
        assert.throws(() => {
            const provider = new ethers.providers.PocketProvider("imaginary");
            console.log(provider);
        }, (error) => {
            return (error.argument === "network" && error.reason === "unsupported network");
        });
    });
});
describe("Test WebSocketProvider", function () {
    this.retries(3);
    function testWebSocketProvider(provider) {
        return __awaiter(this, void 0, void 0, function* () {
            yield provider.destroy();
        });
    }
    it("InfuraProvider.getWebSocketProvider", function () {
        return __awaiter(this, void 0, void 0, function* () {
            const provider = ethers.providers.InfuraProvider.getWebSocketProvider();
            yield testWebSocketProvider(provider);
        });
    });
});
describe("Test Events", function () {
    this.retries(3);
    function testBlockEvent(provider) {
        return __awaiter(this, void 0, void 0, function* () {
            return new Promise((resolve, reject) => {
                let firstBlockNumber = null;
                const handler = (blockNumber) => {
                    if (firstBlockNumber == null) {
                        firstBlockNumber = blockNumber;
                        return;
                    }
                    provider.removeListener("block", handler);
                    if (firstBlockNumber + 1 === blockNumber) {
                        resolve(true);
                    }
                    else {
                        reject(new Error("blockNumber fail"));
                    }
                };
                provider.on("block", handler);
            });
        });
    }
    it("InfuraProvider", function () {
        return __awaiter(this, void 0, void 0, function* () {
            this.timeout(60000);
            const provider = new ethers.providers.InfuraProvider("rinkeby");
            yield testBlockEvent(provider);
        });
    });
});
describe("Bad ENS resolution", function () {
    const provider = providerFunctions[0].create("ropsten");
    it("signer has a bad ENS name", function () {
        return __awaiter(this, void 0, void 0, function* () {
            this.timeout(300000);
            const wallet = new ethers.Wallet(ethers.utils.id("random-wallet"), provider);
            // If "to" is specified as an ENS name, it cannot resolve to null
            try {
                const tx = yield wallet.sendTransaction({ to: "junk", value: 1 });
                console.log("TX", tx);
                assert.ok(false, "failed to throw an exception");
            }
            catch (error) {
                assert.ok(error.argument === "tx.to" && error.value === "junk");
            }
            // But promises that resolve to null are ok
            const tos = [null, Promise.resolve(null)];
            for (let i = 0; i < tos.length; i++) {
                const to = tos[i];
                try {
                    const tx = yield wallet.sendTransaction({ to, value: 1 });
                    console.log("TX", tx);
                }
                catch (error) {
                    assert.ok(error.code === "INSUFFICIENT_FUNDS");
                }
            }
        });
    });
});
describe("Resolve ENS avatar", function () {
    [
        { title: "data", name: "data-avatar.tests.eth", value: "data:image/png;base64,iVBORw0KGgoAAAANSUhEUgAAAAQAAAAECAMAAACeL25MAAAAGXRFWHRTb2Z0d2FyZQBBZG9iZSBJbWFnZVJlYWR5ccllPAAAAyVpVFh0WE1MOmNvbS5hZG9iZS54bXAAAAAAADw/eHBhY2tldCBiZWdpbj0i77u/IiBpZD0iVzVNME1wQ2VoaUh6cmVTek5UY3prYzlkIj8+IDx4OnhtcG1ldGEgeG1sbnM6eD0iYWRvYmU6bnM6bWV0YS8iIHg6eG1wdGs9IkFkb2JlIFhNUCBDb3JlIDYuMC1jMDAyIDc5LjE2NDQ4OCwgMjAyMC8wNy8xMC0yMjowNjo1MyAgICAgICAgIj4gPHJkZjpSREYgeG1sbnM6cmRmPSJodHRwOi8vd3d3LnczLm9yZy8xOTk5LzAyLzIyLXJkZi1zeW50YXgtbnMjIj4gPHJkZjpEZXNjcmlwdGlvbiByZGY6YWJvdXQ9IiIgeG1sbnM6eG1wPSJodHRwOi8vbnMuYWRvYmUuY29tL3hhcC8xLjAvIiB4bWxuczp4bXBNTT0iaHR0cDovL25zLmFkb2JlLmNvbS94YXAvMS4wL21tLyIgeG1sbnM6c3RSZWY9Imh0dHA6Ly9ucy5hZG9iZS5jb20veGFwLzEuMC9zVHlwZS9SZXNvdXJjZVJlZiMiIHhtcDpDcmVhdG9yVG9vbD0iQWRvYmUgUGhvdG9zaG9wIDIyLjAgKE1hY2ludG9zaCkiIHhtcE1NOkluc3RhbmNlSUQ9InhtcC5paWQ6NUQ4NTEyNUIyOEIwMTFFQzg0NTBDNTU2RDk1NTA5NzgiIHhtcE1NOkRvY3VtZW50SUQ9InhtcC5kaWQ6NUQ4NTEyNUMyOEIwMTFFQzg0NTBDNTU2RDk1NTA5NzgiPiA8eG1wTU06RGVyaXZlZEZyb20gc3RSZWY6aW5zdGFuY2VJRD0ieG1wLmlpZDo1RDg1MTI1OTI4QjAxMUVDODQ1MEM1NTZEOTU1MDk3OCIgc3RSZWY6ZG9jdW1lbnRJRD0ieG1wLmRpZDo1RDg1MTI1QTI4QjAxMUVDODQ1MEM1NTZEOTU1MDk3OCIvPiA8L3JkZjpEZXNjcmlwdGlvbj4gPC9yZGY6UkRGPiA8L3g6eG1wbWV0YT4gPD94cGFja2V0IGVuZD0iciI/PkbM0uMAAAAGUExURQAA/wAAAHtivz4AAAAOSURBVHjaYmDABAABBgAAFAABaEkyYwAAAABJRU5ErkJggg==" },
        { title: "ipfs", name: "ipfs-avatar.tests.eth", value: "https:/\/gateway.ipfs.io/ipfs/QmQsQgpda6JAYkFoeVcj5iPbwV3xRcvaiXv3bhp1VuYUqw" },
        { title: "url", name: "url-avatar.tests.eth", value: "https:/\/ethers.org/static/logo.png" },
    ].forEach((test) => {
        xit(`Resolves avatar for ${test.title}`, function () {
            return __awaiter(this, void 0, void 0, function* () {
                this.timeout(60000);
                const provider = ethers.getDefaultProvider("ropsten", getApiKeys("ropsten"));
                const avatar = yield provider.getAvatar(test.name);
                assert.equal(test.value, avatar, "avatar url");
            });
        });
    });
    [
        { title: "ERC-1155", name: "nick.eth", value: "https:/\/lh3.googleusercontent.com/hKHZTZSTmcznonu8I6xcVZio1IF76fq0XmcxnvUykC-FGuVJ75UPdLDlKJsfgVXH9wOSmkyHw0C39VAYtsGyxT7WNybjQ6s3fM3macE" },
        { title: "ERC-721", name: "brantly.eth", value: "https:/\/wrappedpunks.com:3000/images/punks/2430.png" },
    ].forEach((test) => {
        xit(`Resolves avatar for ${test.title}`, function () {
            return __awaiter(this, void 0, void 0, function* () {
                this.timeout(60000);
                const provider = ethers.getDefaultProvider("homestead", getApiKeys("homestead"));
                const avatar = yield provider.getAvatar(test.name);
                assert.equal(test.value, avatar, "avatar url");
            });
        });
    });
});
describe("Test Hedera Provider", function () {
<<<<<<< HEAD
    const provider = new DefaultHederaProvider(HederaNetworks.TESTNET);
    it('Gets the balance', () => __awaiter(this, void 0, void 0, function* () {
=======
    it('Gets the balance', () => __awaiter(this, void 0, void 0, function* () {
        const provider = new DefaultHederaProvider(HederaNetworks.TESTNET);
>>>>>>> 06f56d66
        const accountConfig = { shard: BigInt(0), realm: BigInt(0), num: BigInt(98) };
        const solAddr = getAddressFromAccount(accountConfig);
        const balance = yield provider.getBalance(solAddr);
        // the balance of 0.0.98 cannot be negative
        assert.strictEqual(true, balance.gte(0));
    }));
<<<<<<< HEAD
    it("Gets txn record", () => __awaiter(this, void 0, void 0, function* () {
        /* the test contains ignores as of the not yet refactored BaseProvider */
        const record = yield provider.getTransaction(`0.0.15680048-1638189529-145876922`);
        // @ts-ignore
        assert.strictEqual(record.transaction_id, `0.0.15680048-1638189529-145876922`);
        // @ts-ignore
        assert.strictEqual(record.transfers.length, 3);
        // @ts-ignore
        assert.strictEqual(record.valid_duration_seconds, '120');
    }));
=======
>>>>>>> 06f56d66
});
//# sourceMappingURL=test-providers.js.map<|MERGE_RESOLUTION|>--- conflicted
+++ resolved
@@ -1270,31 +1270,13 @@
     });
 });
 describe("Test Hedera Provider", function () {
-<<<<<<< HEAD
-    const provider = new DefaultHederaProvider(HederaNetworks.TESTNET);
-    it('Gets the balance', () => __awaiter(this, void 0, void 0, function* () {
-=======
     it('Gets the balance', () => __awaiter(this, void 0, void 0, function* () {
         const provider = new DefaultHederaProvider(HederaNetworks.TESTNET);
->>>>>>> 06f56d66
         const accountConfig = { shard: BigInt(0), realm: BigInt(0), num: BigInt(98) };
         const solAddr = getAddressFromAccount(accountConfig);
         const balance = yield provider.getBalance(solAddr);
         // the balance of 0.0.98 cannot be negative
         assert.strictEqual(true, balance.gte(0));
     }));
-<<<<<<< HEAD
-    it("Gets txn record", () => __awaiter(this, void 0, void 0, function* () {
-        /* the test contains ignores as of the not yet refactored BaseProvider */
-        const record = yield provider.getTransaction(`0.0.15680048-1638189529-145876922`);
-        // @ts-ignore
-        assert.strictEqual(record.transaction_id, `0.0.15680048-1638189529-145876922`);
-        // @ts-ignore
-        assert.strictEqual(record.transfers.length, 3);
-        // @ts-ignore
-        assert.strictEqual(record.valid_duration_seconds, '120');
-    }));
-=======
->>>>>>> 06f56d66
 });
 //# sourceMappingURL=test-providers.js.map