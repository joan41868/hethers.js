'use strict';
var __awaiter = (this && this.__awaiter) || function (thisArg, _arguments, P, generator) {
    function adopt(value) { return value instanceof P ? value : new P(function (resolve) { resolve(value); }); }
    return new (P || (P = Promise))(function (resolve, reject) {
        function fulfilled(value) { try { step(generator.next(value)); } catch (e) { reject(e); } }
        function rejected(value) { try { step(generator["throw"](value)); } catch (e) { reject(e); } }
        function step(result) { result.done ? resolve(result.value) : adopt(result.value).then(fulfilled, rejected); }
        step((generator = generator.apply(thisArg, _arguments || [])).next());
    });
};
import assert from "assert";
import { BigNumber, ethers } from "ethers";
import contractData from "./test-contract.json";
import fs from "fs";
// @ts-ignore
import * as abi from '../../../examples/assets/abi/GLDToken_abi.json';
// @ts-ignore
import * as abiWithArgs from '../../../examples/assets/abi/GLDTokenWithConstructorArgs_abi.json';
// @ts-ignore
abi = abi.default;
// @ts-ignore
abiWithArgs = abiWithArgs.default;
import { arrayify } from "ethers/lib/utils";
// const provider = new ethers.providers.InfuraProvider("rinkeby", "49a0efa3aaee4fd99797bfa94d8ce2f1");
const provider = ethers.getDefaultProvider("testnet");
const TIMEOUT_PERIOD = 120000;
const contract = (function () {
    return new ethers.Contract(contractData.interface, '', provider);
})();
function equals(name, actual, expected) {
    if (Array.isArray(expected)) {
        assert.equal(actual.length, expected.length, 'array length mismatch - ' + name);
        expected.forEach(function (expected, index) {
            equals(name + ':' + index, actual[index], expected);
        });
        return;
    }
    if (typeof (actual) === 'object') {
        if (expected.indexed) {
            assert.ok(ethers.Contract.isIndexed(actual), 'index property has index - ' + name);
            if (expected.hash) {
                assert.equal(actual.hash, expected.hash, 'index property with known hash matches - ' + name);
            }
            return;
        }
        if (actual.eq) {
            assert.ok(actual.eq(expected), 'numeric value matches - ' + name);
        }
    }
    assert.equal(actual, expected, 'value matches - ' + name);
}
// @ts-ignore
function TestContractEvents() {
    return __awaiter(this, void 0, void 0, function* () {
        const data = yield ethers.utils.fetchJson('https://api.ethers.io/api/v1/?action=triggerTest&address=' + contract.address);
        console.log('*** Triggered Transaction Hash: ' + data.hash);
        contract.on("error", (error) => {
            console.log(error);
            assert(false);
            contract.removeAllListeners();
        });
        function waitForEvent(eventName, expected) {
            return new Promise(function (resolve, reject) {
                let done = false;
                contract.on(eventName, function () {
                    if (done) {
                        return;
                    }
                    done = true;
                    let args = Array.prototype.slice.call(arguments);
                    let event = args[args.length - 1];
                    event.removeListener();
                    equals(event.event, args.slice(0, args.length - 1), expected);
                    resolve();
                });
                const timer = setTimeout(() => {
                    if (done) {
                        return;
                    }
                    done = true;
                    contract.removeAllListeners();
                    reject(new Error("timeout"));
                }, TIMEOUT_PERIOD);
                if (timer.unref) {
                    timer.unref();
                }
            });
        }
        return new Promise(function (resolve, reject) {
            let p0 = '0x06B5955A67D827CDF91823E3bB8F069e6c89c1D6';
            let p0_1 = '0x06b5955A67d827CdF91823e3Bb8F069e6C89C1d7';
            let p1 = 0x42;
            let p1_1 = 0x43;
            return Promise.all([
                waitForEvent('Test', [p0, p1]),
                waitForEvent('TestP0', [p0, p1]),
                waitForEvent('TestP0P1', [p0, p1]),
                waitForEvent('TestIndexedString', [{ indexed: true, hash: '0x7c5ea36004851c764c44143b1dcb59679b11c9a68e5f41497f6cf3d480715331' }, p1]),
                waitForEvent('TestV2', [{ indexed: true }, [p0, p1]]),
                waitForEvent('TestV2Nested', [{ indexed: true }, [p0_1, p1_1, [p0, p1]]]),
            ]).then(function (result) {
                resolve(result);
            });
        });
    });
}
// describe('Test Contract Objects', function() {
//
//     it('parses events', function() {
//         this.timeout(TIMEOUT_PERIOD);
//         return TestContractEvents();
//     });
//
//     it('ABIv2 parameters and return types work', function() {
//         this.timeout(TIMEOUT_PERIOD);
//         let p0 = '0x06B5955A67D827CDF91823E3bB8F069e6c89c1D6';
//         let p0_0f = '0x06B5955a67d827cDF91823e3bB8F069E6c89c1e5';
//         let p0_f0 = '0x06b5955a67D827CDF91823e3Bb8F069E6C89c2C6';
//         let p1 = 0x42;
//         let p1_0f = 0x42 + 0x0f;
//         let p1_f0 = 0x42 + 0xf0;
//
//         let expectedPosStruct: any = [ p0_f0, p1_f0, [ p0_0f, p1_0f ] ];
//
//         let seq = Promise.resolve();
//         [
//             [ p0, p1, [ p0, p1 ] ],
//             { p0: p0, p1: p1, child: [ p0, p1 ] },
//             [ p0, p1, { p0: p0, p1: p1 } ],
//             { p0: p0, p1: p1, child: { p0: p0, p1: p1 } }
//         ].forEach(function(struct) {
//             seq = seq.then(function() {
//                 return contract.testV2(struct).then((result: any) => {
//                     equals('position input', result, expectedPosStruct);
//                     equals('keyword input p0', result.p0, expectedPosStruct[0]);
//                     equals('keyword input p1', result.p1, expectedPosStruct[1]);
//                     equals('keyword input child.p0', result.child.p0, expectedPosStruct[2][0]);
//                     equals('keyword input child.p1', result.child.p1, expectedPosStruct[2][1]);
//                 });
//             });
//         });
//
//         return seq;
//     });
//
//     it('collapses single argument solidity methods', function() {
//         this.timeout(TIMEOUT_PERIOD);
//         return contract.testSingleResult(4).then((result: any) => {
//             assert.equal(result, 5, 'single value returned');
//         });
//     });
//
//     it('does not collapses multi argument solidity methods', function() {
//         this.timeout(TIMEOUT_PERIOD);
//         return contract.testMultiResult(6).then((result: any) => {
//             assert.equal(result[0], 7, 'multi value [0] returned');
//             assert.equal(result[1], 8, 'multi value [1] returned');
//             assert.equal(result.r0, 7, 'multi value [r0] returned');
//             assert.equal(result.r1, 8, 'multi value [r1] returned');
//         });
//     });
// });
// @TODO: Exapnd this
describe("Test Contract Transaction Population", function () {
    const testAddress = "0xdeadbeef00deadbeef01deadbeef02deadbeef03";
    const testAddressCheck = "0xDEAdbeeF00deAdbeEF01DeAdBEEF02DeADBEEF03";
    const fireflyAddress = "0x8ba1f109551bD432803012645Ac136ddd64DBA72";
<<<<<<< HEAD
    const contract = new ethers.Contract(abi);
=======
    const contract = new ethers.Contract(testAddress, abi);
>>>>>>> 882f3941
    const contractConnected = contract.connect(ethers.getDefaultProvider("testnet"));
    xit("standard population", function () {
        return __awaiter(this, void 0, void 0, function* () {
            const tx = yield contract.populateTransaction.balanceOf(testAddress);
            //console.log(tx);
            assert.equal(Object.keys(tx).length, 2, "correct number of keys");
            assert.equal(tx.data, "0x70a08231000000000000000000000000deadbeef00deadbeef01deadbeef02deadbeef03", "data matches");
            assert.equal(tx.to, testAddressCheck, "to address matches");
        });
    });
    xit("allows 'from' overrides", function () {
        return __awaiter(this, void 0, void 0, function* () {
            const tx = yield contract.populateTransaction.balanceOf(testAddress, {
                from: testAddress
            });
            //console.log(tx);
            assert.equal(Object.keys(tx).length, 3, "correct number of keys");
            assert.equal(tx.data, "0x70a08231000000000000000000000000deadbeef00deadbeef01deadbeef02deadbeef03", "data matches");
            assert.equal(tx.to, testAddressCheck, "to address matches");
            assert.equal(tx.from, testAddressCheck, "from address matches");
        });
    });
    xit("allows ENS 'from' overrides", function () {
        return __awaiter(this, void 0, void 0, function* () {
            this.timeout(20000);
            const tx = yield contractConnected.populateTransaction.balanceOf(testAddress, {
                from: "ricmoo.firefly.eth"
            });
            //console.log(tx);
            assert.equal(Object.keys(tx).length, 3, "correct number of keys");
            assert.equal(tx.data, "0x70a08231000000000000000000000000deadbeef00deadbeef01deadbeef02deadbeef03", "data matches");
            assert.equal(tx.to, testAddressCheck, "to address matches");
            assert.equal(tx.from, fireflyAddress, "from address matches");
        });
    });
    xit("allows send overrides", function () {
        return __awaiter(this, void 0, void 0, function* () {
            const tx = yield contract.populateTransaction.mint({
                gasLimit: 150000,
                gasPrice: 1900000000,
                nonce: 5,
                value: 1234,
                from: testAddress
            });
            //console.log(tx);
            assert.equal(Object.keys(tx).length, 7, "correct number of keys");
            assert.equal(tx.data, "0x1249c58b", "data matches");
            assert.equal(tx.to, testAddressCheck, "to address matches");
            assert.equal(tx.nonce, 5, "nonce address matches");
            assert.ok(tx.gasLimit.eq(150000), "gasLimit matches");
            assert.ok(tx.gasPrice.eq(1900000000), "gasPrice matches");
            assert.ok(tx.value.eq(1234), "value matches");
            assert.equal(tx.from, testAddressCheck, "from address matches");
        });
    });
    xit("allows zero 'value' to non-payable", function () {
        return __awaiter(this, void 0, void 0, function* () {
            const tx = yield contract.populateTransaction.unstake({
                from: testAddress,
                value: 0
            });
            //console.log(tx);
            assert.equal(Object.keys(tx).length, 3, "correct number of keys");
            assert.equal(tx.data, "0x2def6620", "data matches");
            assert.equal(tx.to, testAddressCheck, "to address matches");
            assert.equal(tx.from, testAddressCheck, "from address matches");
        });
    });
    // @TODO: Add test cases to check for fault cases
    // - cannot send non-zero value to non-payable
    // - using the wrong from for a Signer-connected contract
    xit("forbids non-zero 'value' to non-payable", function () {
        return __awaiter(this, void 0, void 0, function* () {
            try {
                const tx = yield contract.populateTransaction.unstake({
                    value: 1
                });
                console.log("Tx", tx);
                assert.ok(false, "throws on non-zero value to non-payable");
            }
            catch (error) {
                assert.ok(error.operation === "overrides.value");
            }
        });
    });
    xit("allows overriding same 'from' with a Signer", function () {
        return __awaiter(this, void 0, void 0, function* () {
            const contractSigner = contract.connect(testAddress);
            const tx = yield contractSigner.populateTransaction.unstake({
                from: testAddress
            });
            //console.log(tx);
            assert.equal(Object.keys(tx).length, 3, "correct number of keys");
            assert.equal(tx.data, "0x2def6620", "data matches");
            assert.equal(tx.to, testAddressCheck, "to address matches");
            assert.equal(tx.from, testAddressCheck, "from address matches");
        });
    });
    xit("forbids overriding 'from' with a Signer", function () {
        return __awaiter(this, void 0, void 0, function* () {
            const contractSigner = contract.connect(testAddress);
            try {
                const tx = yield contractSigner.populateTransaction.unstake({
                    from: fireflyAddress
                });
                console.log("Tx", tx);
                assert.ok(false, "throws on non-zero value to non-payable");
            }
            catch (error) {
                assert.ok(error.operation === "overrides.from");
            }
        });
    });
    xit("allows overriding with invalid, but nullish values", function () {
        return __awaiter(this, void 0, void 0, function* () {
            const contractSigner = contract.connect(testAddress);
            const tx = yield contractSigner.populateTransaction.unstake({
                blockTag: null,
                from: null
            });
            //console.log("Tx", tx);
            assert.equal(Object.keys(tx).length, 3, "correct number of keys");
            assert.equal(tx.data, "0x2def6620", "data matches");
            assert.equal(tx.to, testAddressCheck, "to address matches");
            assert.equal(tx.from, testAddressCheck.toLowerCase(), "from address matches");
        });
    });
<<<<<<< HEAD
    it("should return an array of transactions on getDeployTransactions call", function () {
        return __awaiter(this, void 0, void 0, function* () {
            const hederaEoa = {
                account: "0.0.1280",
                privateKey: "0x074cc0bd198d1bc91f668c59b46a1e74fd13215661e5a7bd42ad0d324476295d"
            };
            const provider = ethers.providers.getDefaultProvider('previewnet');
            // @ts-ignore
            const wallet = new ethers.Wallet(hederaEoa, provider);
            const contractFactory = new ethers.ContractFactory(abi, "", wallet);
            const transactions = contractFactory.getDeployTransactions();
            assert.strictEqual(Array.isArray(transactions), true);
            assert.strictEqual(transactions.length, 2);
        });
    });
=======
    it("should return an array of transactions on getDeployTransaction call", function () {
        return __awaiter(this, void 0, void 0, function* () {
            const hederaEoa = {
                account: '0.0.29562194',
                privateKey: '0x3b6cd41ded6986add931390d5d3efa0bb2b311a8415cfe66716cac0234de035d'
            };
            const provider = ethers.providers.getDefaultProvider('testnet');
            // @ts-ignore
            const wallet = new ethers.Wallet(hederaEoa, provider);
            const contractBytecode = fs.readFileSync('examples/assets/bytecode/GLDTokenWithConstructorArgs.bin').toString();
            const contractFactory = new ethers.ContractFactory(abiWithArgs, contractBytecode, wallet);
            const transaction = contractFactory.getDeployTransaction(ethers.BigNumber.from("1000000"), {
                gasLimit: 300000
            });
            assert('data' in transaction);
            assert('customData' in transaction);
            assert('gasLimit' in transaction);
            assert.strictEqual(300000, transaction.gasLimit);
        });
    });
    it("should be able to deploy a contract", function () {
        return __awaiter(this, void 0, void 0, function* () {
            const hederaEoa = {
                account: '0.0.29562194',
                privateKey: '0x3b6cd41ded6986add931390d5d3efa0bb2b311a8415cfe66716cac0234de035d'
            };
            const provider = ethers.providers.getDefaultProvider('testnet');
            // @ts-ignore
            const wallet = new ethers.Wallet(hederaEoa, provider);
            const bytecode = fs.readFileSync('examples/assets/bytecode/GLDToken.bin').toString();
            const contractFactory = new ethers.ContractFactory(abi, bytecode, wallet);
            const contract = yield contractFactory.deploy({ gasLimit: 300000 });
            assert.notStrictEqual(contract, null, "nullified contract");
            assert.notStrictEqual(contract.deployTransaction, "missing deploy transaction");
            assert.notStrictEqual(contract.address, null, 'missing address');
            const params = contract.interface.encodeFunctionData('balanceOf', [
                wallet.address
            ]);
            const balance = yield wallet.call({
                from: wallet.address,
                to: contract.address,
                data: arrayify(params),
                gasLimit: 300000
            });
            assert.strictEqual(BigNumber.from(balance).toNumber(), 10000, 'balance mismatch');
        });
    }).timeout(60000);
>>>>>>> 882f3941
});
//# sourceMappingURL=test-contract.spec.js.map<|MERGE_RESOLUTION|>--- conflicted
+++ resolved
@@ -25,7 +25,7 @@
 const provider = ethers.getDefaultProvider("testnet");
 const TIMEOUT_PERIOD = 120000;
 const contract = (function () {
-    return new ethers.Contract(contractData.interface, '', provider);
+    return new ethers.Contract(contractData.contractAddress, contractData.interface, provider);
 })();
 function equals(name, actual, expected) {
     if (Array.isArray(expected)) {
@@ -165,11 +165,7 @@
     const testAddress = "0xdeadbeef00deadbeef01deadbeef02deadbeef03";
     const testAddressCheck = "0xDEAdbeeF00deAdbeEF01DeAdBEEF02DeADBEEF03";
     const fireflyAddress = "0x8ba1f109551bD432803012645Ac136ddd64DBA72";
-<<<<<<< HEAD
-    const contract = new ethers.Contract(abi);
-=======
     const contract = new ethers.Contract(testAddress, abi);
->>>>>>> 882f3941
     const contractConnected = contract.connect(ethers.getDefaultProvider("testnet"));
     xit("standard population", function () {
         return __awaiter(this, void 0, void 0, function* () {
@@ -297,23 +293,6 @@
             assert.equal(tx.from, testAddressCheck.toLowerCase(), "from address matches");
         });
     });
-<<<<<<< HEAD
-    it("should return an array of transactions on getDeployTransactions call", function () {
-        return __awaiter(this, void 0, void 0, function* () {
-            const hederaEoa = {
-                account: "0.0.1280",
-                privateKey: "0x074cc0bd198d1bc91f668c59b46a1e74fd13215661e5a7bd42ad0d324476295d"
-            };
-            const provider = ethers.providers.getDefaultProvider('previewnet');
-            // @ts-ignore
-            const wallet = new ethers.Wallet(hederaEoa, provider);
-            const contractFactory = new ethers.ContractFactory(abi, "", wallet);
-            const transactions = contractFactory.getDeployTransactions();
-            assert.strictEqual(Array.isArray(transactions), true);
-            assert.strictEqual(transactions.length, 2);
-        });
-    });
-=======
     it("should return an array of transactions on getDeployTransaction call", function () {
         return __awaiter(this, void 0, void 0, function* () {
             const hederaEoa = {
@@ -361,6 +340,5 @@
             assert.strictEqual(BigNumber.from(balance).toNumber(), 10000, 'balance mismatch');
         });
     }).timeout(60000);
->>>>>>> 882f3941
 });
 //# sourceMappingURL=test-contract.spec.js.map