--- conflicted
+++ resolved
@@ -304,21 +304,6 @@
             const wallet = new ethers.Wallet(hederaEoa, provider);
             const contractBytecode = fs.readFileSync('examples/assets/bytecode/GLDTokenWithConstructorArgs.bin').toString();
             const contractFactory = new ethers.ContractFactory(abiWithArgs, contractBytecode, wallet);
-<<<<<<< HEAD
-            const transactions = contractFactory.getDeployTransaction(ethers.BigNumber.from("1000000"), {
-                gasLimit: 300000
-            });
-            assert.strictEqual(Array.isArray(transactions), true);
-            assert.strictEqual(transactions.length, 3);
-            assert('customData' in transactions[0]);
-            assert('fileChunk' in transactions[0].customData);
-            assert('customData' in transactions[1]);
-            assert('fileChunk' in transactions[1].customData);
-            assert('data' in transactions[2]);
-            assert('customData' in transactions[2]);
-            assert('gasLimit' in transactions[2]);
-            assert.strictEqual(300000, transactions[2].gasLimit);
-=======
             const transaction = contractFactory.getDeployTransaction(ethers.BigNumber.from("1000000"), {
                 gasLimit: 300000
             });
@@ -326,7 +311,6 @@
             assert('customData' in transaction);
             assert('gasLimit' in transaction);
             assert.strictEqual(300000, transaction.gasLimit);
->>>>>>> 30e15c6d
         });
     });
     it("should be able to deploy a contract", function () {
