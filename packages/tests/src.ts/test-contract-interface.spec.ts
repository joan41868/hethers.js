'use strict';

import assert from "assert";

import { ethers } from "ethers";
import { loadTests } from "@ethersproject/testcases";


const bnify = ethers.BigNumber.from;

function equals(actual: any, expected: any): boolean {

    // Array (treat recursively)
    if (Array.isArray(actual)) {
        if (!Array.isArray(expected) || actual.length !== expected.length) { return false; }
        for (let i = 0; i < actual.length; i++) {
            if (!equals(actual[i], expected[i])) { return false; }
        }
        return true;
    }

    if (typeof(actual) === 'number') { actual = bnify(actual); }
    if (typeof(expected) === 'number') { expected = bnify(expected); }

    // BigNumber
    if (actual.eq) {
        if (typeof(expected) === 'string' && expected.match(/^-?0x[0-9A-Fa-f]*$/)) {
            let neg = (expected.substring(0, 1) === '-');
            if (neg) { expected = expected.substring(1); }
            expected = bnify(expected);
            if (neg) { expected = expected.mul(-1); }
        }
        if (!actual.eq(expected)) { return false; }
        return true;
    }

    // Uint8Array
    if (expected.buffer) {
        if (!ethers.utils.isHexString(actual)) { return false; }
        actual = ethers.utils.arrayify(actual);

        if (!actual.buffer || actual.length !== expected.length) { return false; }
        for (let i = 0; i < actual.length; i++) {
            if (actual[i] !== expected[i]) { return false; }
        }

        return true;
    }

    // Maybe address?
    try {
        let actualAddress = ethers.utils.getAddress(actual);
        let expectedAddress = ethers.utils.getAddress(expected);
        return (actualAddress === expectedAddress);
    } catch (error) { }

    // Something else
    return (actual === expected);
}


function getValues(object: any, named?: boolean): any {
   if (Array.isArray(object)) {
       let result: Array<any> = [];
       object.forEach(function(object) {
           result.push(getValues(object, named));
       });
       return result;
   }

   switch (object.type) {
       case 'number':
           return bnify(object.value);

       case 'boolean':
       case 'string':
           return object.value;

       case 'buffer':
           return ethers.utils.arrayify(object.value);

       case 'tuple':
           let result: Array<any> = getValues(object.value, named);
           if (named) {
               let namedResult: { [ name: string ]: any } = {};
               result.forEach((value, index) => {
                   namedResult['r' + String(index)] = value;
               });
               return namedResult;
           }
           return result;

       default:
           throw new Error('invalid type - ' + object.type);
   }
}

type TestCaseAbi = {
    name: string;

//    interface: Array<any>;
    types: string;
//    indexed: Array<boolean>;
//    data: string;

//    topics: Array<string>;
//    hashed: Array<string>;
    result: string;
    values: string;
    normalizedValues: string;
};

describe('ABI Coder Encoding', function() {
    let coder = ethers.utils.defaultAbiCoder;

    let tests: Array<TestCaseAbi> = loadTests('contract-interface');

    tests.forEach((test) => {
        let values = getValues(JSON.parse(test.normalizedValues));
        let types = JSON.parse(test.types);
        let result = test.result;

        let title = test.name + ' => (' + test.types + ') = (' + test.normalizedValues + ')';

        it(('encodes parameters - ' + test.name + ' - ' + test.types), function() {
            this.timeout(120000);
            let encoded = coder.encode(types, values);
            assert.equal(encoded, result, 'encoded data - ' + title);
        });
    });
});

describe('ABI Coder Decoding', function() {
    let coder = ethers.utils.defaultAbiCoder;

    let tests: Array<TestCaseAbi> = loadTests('contract-interface');
    tests.forEach((test) => {
        let values = getValues(JSON.parse(test.normalizedValues));
        let types = JSON.parse(test.types);
        let result = test.result;

        let title = test.name + ' => (' + test.types + ') = (' + test.normalizedValues + ')';

        it(('decodes parameters - ' + test.name + ' - ' + test.types), function() {
            this.timeout(120000);

            let decoded = coder.decode(types, result);

            assert.ok(equals(decoded, values), 'decoded parameters - ' + title);
        });
    });
});

describe('ABI Coder ABIv2 Encoding', function() {
    let coder = ethers.utils.defaultAbiCoder;

    let tests: Array<TestCaseAbi> = loadTests('contract-interface-abi2');
    tests.forEach((test) => {
        let values = getValues(JSON.parse(test.values));
        //let namedValues = getValues(JSON.parse(test.values), true);
        let types = JSON.parse(test.types);
        let expected = test.result;
        let title = test.name + ' => (' + test.types + ') = (' + test.values + ')';

        it(('encodes ABIv2 parameters - ' + test.name + ' - ' + test.types), function() {
            this.timeout(120000);

            let encoded = coder.encode(types, values);
            assert.equal(encoded, expected, 'encoded positional parameters - ' + title);

            let namedEncoded = coder.encode(types, values);
            assert.equal(namedEncoded, expected, 'encoded named parameters - ' + title);
        });
    });
});

describe('ABI Coder ABIv2 Decoding', function() {

    let coder = ethers.utils.defaultAbiCoder;

    let tests: Array<TestCaseAbi> = loadTests('contract-interface-abi2');

    tests.forEach((test) => {
        let values = getValues(JSON.parse(test.values));
        let types = JSON.parse(test.types);
        let result = test.result;
        let title = test.name + ' => (' + test.types + ') = (' + test.values + ')';

        it(('decodes ABIv2 parameters - ' + test.name + ' - ' + test.types), function() {
            this.timeout(120000);

            let decoded = coder.decode(types, result);
            assert.ok(equals(decoded, values), 'decoded positional parameters - ' + title);
        });
    });
});

describe('Test Contract Events', function() {
    type TestCase = {
        name: string;

        interface: Array<any>;
        types: Array<any>;
        indexed: Array<boolean>;
        data: string;

        topics: Array<string>;
        hashed: Array<string>;
        normalizedValues: Array<any>;
    };

    let tests: Array<TestCase> = loadTests('contract-events');

    tests.forEach((test, index) => {
        it(('decodes event parameters - ' + test.name + ' - ' + test.types), function() {
            this.timeout(120000);

            let iface = new ethers.utils.Interface(test.interface);
            let parsed = iface.decodeEventLog(iface.getEvent("testEvent"), test.data, test.topics);

            test.normalizedValues.forEach((expected, index) => {
                if (test.hashed[index]) {
                    assert.ok(equals(parsed[index].hash, expected), 'parsed event indexed parameter matches - ' + index);
                } else {
                    assert.ok(equals(parsed[index], expected), 'parsed event parameter matches - ' + index);
                }
            });
        });
    });

    tests.forEach((test, index) => {
        it(('decodes event data - ' + test.name + ' - ' + test.types), function() {
            this.timeout(120000);

            let iface = new ethers.utils.Interface(test.interface);
            let parsed = iface.decodeEventLog(iface.getEvent("testEvent"), test.data);

            test.normalizedValues.forEach((expected, index) => {
                if (test.indexed[index]) {
                    assert.ok((ethers.Contract.isIndexed(parsed[index]) && parsed[index].hash == null), 'parsed event data has empty Indexed - ' + index);
                } else {
                    assert.ok(equals(parsed[index], expected), 'parsed event data matches - ' + index);
                }
            });
        });
    });

});

describe('Test Interface Signatures', function() {

    type TestCase = {
        abi: Array<any>;
        name: string;
        sigHash: string;
        signature: string;
    };

    let tests: Array<TestCase> = loadTests('contract-signatures');

    tests.forEach((test) => {
        it('derives the correct signature - ' + test.name, function() {
            let iface = new ethers.utils.Interface(test.abi);
            this.timeout(120000);

            assert.equal(iface.getFunction("testSig").format(), test.signature,
                'derived the correct signature');
            assert.equal(iface.getSighash(iface.getFunction("testSig")), test.sigHash,
                'derived the correct signature hash');
        })
    });

    it('derives correct description for human-readable ABI', function() {
        let iface = new ethers.utils.Interface([ "function transfer(address from, uint amount)" ]);
        [
            "transfer",
            "transfer(address,uint256)"
        ].forEach(function(key) {
            let descr = iface.getFunction(key);
            assert.equal(descr.name, "transfer", "incorrect name key - " + key);
            assert.equal(descr.format(), "transfer(address,uint256)", "incorrect signature key - " + key);
            assert.equal(iface.getSighash(descr), "0xa9059cbb", "incorrect sighash key - " + key);
        });
    });
<<<<<<< HEAD

    // See: https://github.com/ethers-io/ethers.js/issues/370
    it ('parses transaction function', async function() {
        // let iface = new ethers.utils.Interface([ "function transfer(address from, uint amount)" ]);

        // Transaction: 0x820cc57bc77be44d8f4f024a18e18f64a8b6e62a82a3d7897db5970dbe181ba1
        // let rawTx = "0xf8aa028502540be4008316e36094334eec1482109bd802d9e72a447848de3bcc106380b844a9059cbb000000000000000000000000851b9167b7cbf772d38efaf89705b35022880a070000000000000000000000000000000000000000000000000de0b6b3a764000026a03200bf26e5f10f7eda59c0aad9adc2334dda79e785b9b004342524d97a66fca9a0450b07a4dc450bb472e08f8370350fa365fcef6db1a95309ae4c06c9d0748092";
        // let tx = await ethers.utils.parseTransaction(rawTx);

        // let descr = iface.parseTransaction(tx);
        // assert.equal(descr.args[0], '0x851b9167B7cbf772D38eFaf89705b35022880A07', 'parsed tx - args[0]');
        // assert.equal(descr.args[1].toString(), '1000000000000000000', 'parsed tx - args[1]');
        // assert.equal(descr.name, 'transfer', 'parsed tx - name');
        // assert.equal(descr.signature, 'transfer(address,uint256)', 'parsed tx - signature');
        // assert.equal(descr.sighash, '0xa9059cbb', 'parsed tx - sighash');
        // assert.equal(descr.value.toString(), '0', 'parsed tx - value');
    });
=======
>>>>>>> a84348cb
});

describe('Test Number Coder', function() {
    let coder = ethers.utils.defaultAbiCoder;

    it('null input failed', function() {
        this.timeout(120000);

        assert.throws(() => {
            let result = coder.decode([ 'bool' ], '0x');
            console.log(result);
        }, (error: Error) => {
            assert.equal((<any>error).reason, 'data out-of-bounds', 'got invalid bool');
            return true;
        }, 'null bytes throws an error');
    });

    let overflowAboveHex      = '0x10000000000000000000000000000000000000000000000000000000000000000';
    let overflowBelowHex      = '-0x10000000000000000000000000000000000000000000000000000000000000000';
    let maxHex                =  '0xffffffffffffffffffffffffffffffffffffffffffffffffffffffffffffffff'
    let maxLessOneHex         =  '0xfffffffffffffffffffffffffffffffffffffffffffffffffffffffffffffffe'
    let maxSignedHex          =  '0x7fffffffffffffffffffffffffffffffffffffffffffffffffffffffffffffff'
    let maxSignedLessOneHex   =  '0x7ffffffffffffffffffffffffffffffffffffffffffffffffffffffffffffffe'
    let minSignedHex          = '-0x8000000000000000000000000000000000000000000000000000000000000000'
    let minSignedHex2s        =  '0x8000000000000000000000000000000000000000000000000000000000000000'
    let minMoreOneSignedHex   = '-0x7fffffffffffffffffffffffffffffffffffffffffffffffffffffffffffffff'
    let minMoreOneSignedHex2s =  '0x8000000000000000000000000000000000000000000000000000000000000001'
    let zeroHex               =  '0x0000000000000000000000000000000000000000000000000000000000000000';
    let oneHex                =  '0x0000000000000000000000000000000000000000000000000000000000000001';

    it('encodes zero', function() {
        let ZeroValues = [
            {n: 'number zero', v: 0},
            { n: 'hex zero', v: '0x0' },
            { n: 'hex leading even length', v: '0x0000' },
            { n: 'hex leading odd length', v: '0x00000' },
            { n: 'BigNumber', v: ethers.constants.Zero }
        ];

        let expected = zeroHex;

        ['uint8', 'uint256', 'int8', 'int256'].forEach(function(type) {
            ZeroValues.forEach(function(value) {
                let result = coder.encode([ type ], [ value.v ]);
                assert.equal(result, expected, value.n + ' ' + type);
            });
        });
    });

    it('encodes one', function() {
        let ZeroValues = [
            {n: 'number', v: 1},
            { n: 'hex', v: '0x1' },
            { n: 'hex leading even length', v: '0x0001' },
            { n: 'hex leading odd length', v: '0x00001' },
            { n: 'BigNumber', v: ethers.constants.One }
        ];

        let expected = oneHex;

        ['uint8', 'uint256', 'int8', 'int256'].forEach(function(type) {
            ZeroValues.forEach(function(value) {
                let result = coder.encode([ type ], [ value.v ]);
                assert.equal(result, expected, value.n + ' ' + type);
            });
        });
    });

    it('encodes negative one', function() {
        let Values = [
            {n: 'number', v: -1},
            { n: 'hex', v: '-0x1' },
            { n: 'hex leading even length', v: '-0x0001' },
            { n: 'hex leading odd length', v: '-0x00001' },
            { n: 'BigNumber', v: ethers.constants.NegativeOne }
        ];

        let expected = maxHex;

        ['int8', 'int256'].forEach(function(type) {
            Values.forEach(function(value) {
                let result = coder.encode([ type ], [ value.v ]);
                assert.equal(result, expected, value.n + ' ' + type);
            });
        });
    });

    it('encodes full uint8 range', function() {
        for (let i = 0; i < 256; i++) {
            let expected = '0x00000000000000000000000000000000000000000000000000000000000000';
            expected += ethers.utils.hexlify(i).substring(2);
            let result = coder.encode([ 'uint8' ], [ i ]);
            assert.equal(result, expected, 'int8 ' + i);
        }
    });

    it('encodes full int8 range', function() {
        for (let i = -128; i < 128; i++) {
            let expected = null;
            if (i === -128) {
                expected = '0xffffffffffffffffffffffffffffffffffffffffffffffffffffffffffffff80';
            } else if (i < 0) {
                expected = '0xffffffffffffffffffffffffffffffffffffffffffffffffffffffffffffff';
                expected += ethers.utils.hexlify(256 + i).substring(2);
            } else {
                expected = '0x00000000000000000000000000000000000000000000000000000000000000';
                expected += ethers.utils.hexlify(i).substring(2);
            }
            let result = coder.encode([ 'int8' ], [ i ]);
            assert.equal(result, expected, 'int8 ' + i);
        }
    });

    it('encodes uint256 end range', function() {
        assert.equal(coder.encode([ 'uint256' ], [ bnify(maxHex) ]), maxHex, 'uint256 max');
        assert.equal(coder.encode([ 'uint256' ], [ bnify(maxLessOneHex) ]), maxLessOneHex, 'uint256 max');
    });

    it('encodes int256 end ranges', function() {
        assert.equal(coder.encode([ 'int256' ], [ bnify(maxSignedHex) ]), maxSignedHex, 'int256 max');
        assert.equal(coder.encode([ 'int256' ], [ bnify(maxSignedLessOneHex) ]), maxSignedLessOneHex, 'int256 max');
        assert.equal(coder.encode([ 'int256' ], [ bnify(minSignedHex) ]), minSignedHex2s, 'int256 max');
        assert.equal(coder.encode([ 'int256' ], [ bnify(minMoreOneSignedHex) ]), minMoreOneSignedHex2s, 'int256 max');
    });

    it('fails to encode out-of-range uint8', function() {
        [-128, -127, -2, -1, 256, 1000, bnify(maxHex), bnify(maxSignedHex).add(1), bnify(minSignedHex), bnify(overflowAboveHex), bnify(overflowBelowHex)].forEach(function(value) {

            assert.throws(() => {
                let result = coder.encode([ 'uint8' ], [ value ]);
                console.log('RESULT', value, result);
            }, (error: Error) => {
                assert.equal((<any>error).reason, 'value out-of-bounds', 'wrong error');
                return true;
            }, 'out-of-range numbers throw an error');
        });
    });

    it('fails to encode out-of-range int8', function() {
        [-129, -130, -1000, 128, 129, 1000, bnify(maxHex), bnify(maxSignedHex).add(1), bnify(minSignedHex).sub(1), bnify(overflowAboveHex), bnify(overflowBelowHex)].forEach(function(value) {

            assert.throws(() => {
                let result = coder.encode([ 'int8' ], [ value ]);
                console.log('RESULT', value, result);
            }, (error: Error) => {
                assert.equal((<any>error).reason, 'value out-of-bounds', 'wrong error');
                return true;
            }, 'out-of-range numbers throw an error');
        });
    });

    it('fails to encode out-of-range uint256', function() {
        [-128, -127, -2, -1, bnify(maxHex).add(1), bnify('-' + maxHex), bnify(overflowAboveHex), bnify(overflowBelowHex)].forEach(function(value) {

            assert.throws(() => {
                let result = coder.encode([ 'uint256' ], [ value ]);
                console.log('RESULT', value, result);
            }, (error: Error) => {
                assert.equal((<any>error).reason, 'value out-of-bounds', 'wrong error');
                return true;
            }, 'out-of-range numbers throw an error');
        });
    });

    it('fails to encode out-of-range int256', function() {
        [bnify(maxHex), bnify(maxSignedHex).add(1), bnify(minSignedHex).sub(1), bnify(overflowAboveHex), bnify(overflowBelowHex)].forEach(function(value, index) {

            assert.throws(() => {
                let result = coder.encode([ 'int256' ], [ value ]);
                console.log('RESULT', index, value, result);
            }, (error: Error) => {
                assert.equal((<any>error).reason, 'value out-of-bounds', 'wrong error');
                return true;
            }, 'out-of-range numbers throw an error');
        });
    });

});

describe('Test Fixed Bytes Coder', function() {
    let coder = ethers.utils.defaultAbiCoder;

    let zeroHex =  '0x0000000000000000000000000000000000000000000000000000000000000000';

    it('fails to encode out-of-range bytes4', function() {
        ['0x', '0x00000', '0x000', zeroHex, '0x12345', '0x123456', '0x123', '0x12'].forEach(function(value, index) {
            assert.throws(() => {
                let result = coder.encode([ 'bytes4' ], [ value ]);
                console.log('RESULT', index, value, result);
            }, (error: Error) => {
                if (value.length % 2) {
                     assert.equal((<any>error).reason, 'hex data is odd-length', 'wrong error');
                } else {
                     assert.equal((<any>error).reason, 'incorrect data length', 'wrong error');
                }
                return true;
            }, 'out-of-range fixed bytes throw an error');
        });
    });

    it('fails to encode out-of-range bytes32', function() {
        ['0x', '0x00000', '0x000', '0x12345', '0x123456', (zeroHex + '0'), (zeroHex + '00')].forEach(function(value, index) {
            assert.throws(() => {
                let result = coder.encode([ 'bytes32' ], [ value ]);
                console.log('RESULT', index, value, result);
            }, (error: Error) => {
                if (value.length % 2) {
                     assert.equal((<any>error).reason, 'hex data is odd-length', 'wrong error');
                } else {
                     assert.equal((<any>error).reason, 'incorrect data length', 'wrong error');
                }
                return true;
            }, 'out-of-range fixed bytes throw an error');
        });
    });
});

describe('Test Filters', function() {
    type TestCase = {
        name: string;

        args: Array<any>;

        event: string;
        signature: string;

        expected: Array<any>
    };

    // @TODO: Add a LOT more tests here
    function doTest(test: TestCase) {
        it(test.name, function() {
            let iface = new ethers.utils.Interface([ test.signature ]);
            let eventDescription = iface.getEvent(test.event);
            let filter = iface.encodeFilterTopics(eventDescription, test.args);
            assert.equal(filter.length, test.expected.length, 'filter length matches - ' + test.name);
            filter.forEach((expected, index) => {
                assert.equal(expected, test.expected[index], 'signature topic matches - ' + index + ' - ' + test.name);
            });
        });
    }

    let Tests: Array<TestCase> = [

        // Skips null in non-indexed fields
        // See: https://github.com/ethers-io/ethers.js/issues/305
        {
            name: "creates correct filters for null non-indexed fields",

            args: [ null, 2, null, null ],
            event: "LogSomething",
            signature: "event LogSomething(int hup, int indexed two, bool three, address indexed four)",

            expected: [
                "0xf6b983969813047dce97b9ff8a48cfb0a13306eb2caae2ef186b280bc27491c8",
                "0x0000000000000000000000000000000000000000000000000000000000000002"
            ]
        },

        // https://etherscan.io/tx/0x820cc57bc77be44d8f4f024a18e18f64a8b6e62a82a3d7897db5970dbe181ba1
        {
            name: "transfer filtering from",

            args: [
                "0x59DEa134510ebce4a0c7146595dc8A61Eb9D0D79"
            ],
            event: "Transfer",
            signature: "event Transfer(address indexed from, address indexed to, uint value)",

            expected: [
                "0xddf252ad1be2c89b69c2b068fc378daa952ba7f163c4a11628f55a4df523b3ef",
                "0x00000000000000000000000059dea134510ebce4a0c7146595dc8a61eb9d0d79"
            ]
        },
        {
            name: "transfer filtering to",

            args: [
                null,
                "0x851b9167B7cbf772D38eFaf89705b35022880A07"
            ],
            event: "Transfer",
            signature: "event Transfer(address indexed from, address indexed to, uint value)",

            expected: [
                "0xddf252ad1be2c89b69c2b068fc378daa952ba7f163c4a11628f55a4df523b3ef",
                null,
                "0x000000000000000000000000851b9167b7cbf772d38efaf89705b35022880a07"
            ]
        }
    ];

    Tests.forEach(function(test) {
        doTest(test);
    });
});

describe("Test ParamType Parser", function() {
    const Tests: Array<{ type: string, format: string }> = [
        { type: "address", format: "address" },
        { type: "address foo", format: "address foo" },
        { type: "address payable", format: "address" },
        { type: "address payable foo", format: "address foo" },

        { type: "uint", format: "uint256" },
        { type: "uint16", format: "uint16" },
        { type: "uint256", format: "uint256" },
        { type: "int", format: "int256" },
        { type: "int16", format: "int16" },
        { type: "int256", format: "int256" },

        { type: "string", format: "string" },
        { type: "string memory", format: "string" },
        { type: "string calldata", format: "string" },
        { type: "string storage", format: "string" },
        { type: "string memory foo", format: "string foo" },
        { type: "string foo", format: "string foo" },

        { type: "string[]", format: "string[]" },
        { type: "string[5]", format: "string[5]" },

        { type: "uint[] memory", format: "uint256[]" },
        { type: "tuple(address a, string[] b) memory foo", format: "tuple(address a, string[] b) foo" },
    ];

    Tests.forEach((test) => {
        it(`allows correct modifiers ${ JSON.stringify(test.type) }`, function() {
            const paramType = ethers.utils.ParamType.from(test.type);
            //console.log(test, paramType.format("full"));
            assert.equal(paramType.format("full"), test.format);
        });
    });
});

describe('Test EIP-838 Error Codes', function() {
    const addr = "0xbd0B4B009a76CA97766360F04f75e05A3E449f1E";
    xit("testError1", async function () {
        const provider = ethers.providers.getDefaultProvider(); // new ethers.providers.InfuraProvider("ropsten", "49a0efa3aaee4fd99797bfa94d8ce2f1");
        const contract = new ethers.Contract(addr, [
            "function testError1(bool pass, address addr, uint256 value) pure returns (bool)",
            "function testError2(bool pass, bytes data) pure returns (bool)",
            "error TestError1(address addr, uint256 value)",
            "error TestError2(bytes data)",
        ], provider);

        try {
            const result = await contract.testError1(false, addr, 42);
            console.log(result);
            assert.ok(false, "did not throw ");
        } catch (error) {
            assert.equal(error.code, ethers.utils.Logger.errors.CALL_EXCEPTION, "error.code");
            assert.equal(error.errorSignature, "TestError1(address,uint256)", "error.errorSignature");
            assert.equal(error.errorName, "TestError1", "error.errorName");
            assert.equal(error.errorArgs[0], addr, "error.errorArgs[0]");
            assert.equal(error.errorArgs.addr, addr, "error.errorArgs.addr");
            assert.equal(error.errorArgs[1], 42, "error.errorArgs[1]");
            assert.equal(error.errorArgs.value, 42, "error.errorArgs.value");
        }
    });
});

describe("Additional test cases", function() {
    // See: #1906
    it("allows addresses without the 0x", function() {
        const iface = new ethers.utils.Interface([
            "function test(address foo) view returns (bool)"
        ]);
        const tx = iface.encodeFunctionData("test", [ "c1912fee45d61c87cc5ea59dae31190fffff232d" ]);
        console.log(tx);
    });
});<|MERGE_RESOLUTION|>--- conflicted
+++ resolved
@@ -282,26 +282,6 @@
             assert.equal(iface.getSighash(descr), "0xa9059cbb", "incorrect sighash key - " + key);
         });
     });
-<<<<<<< HEAD
-
-    // See: https://github.com/ethers-io/ethers.js/issues/370
-    it ('parses transaction function', async function() {
-        // let iface = new ethers.utils.Interface([ "function transfer(address from, uint amount)" ]);
-
-        // Transaction: 0x820cc57bc77be44d8f4f024a18e18f64a8b6e62a82a3d7897db5970dbe181ba1
-        // let rawTx = "0xf8aa028502540be4008316e36094334eec1482109bd802d9e72a447848de3bcc106380b844a9059cbb000000000000000000000000851b9167b7cbf772d38efaf89705b35022880a070000000000000000000000000000000000000000000000000de0b6b3a764000026a03200bf26e5f10f7eda59c0aad9adc2334dda79e785b9b004342524d97a66fca9a0450b07a4dc450bb472e08f8370350fa365fcef6db1a95309ae4c06c9d0748092";
-        // let tx = await ethers.utils.parseTransaction(rawTx);
-
-        // let descr = iface.parseTransaction(tx);
-        // assert.equal(descr.args[0], '0x851b9167B7cbf772D38eFaf89705b35022880A07', 'parsed tx - args[0]');
-        // assert.equal(descr.args[1].toString(), '1000000000000000000', 'parsed tx - args[1]');
-        // assert.equal(descr.name, 'transfer', 'parsed tx - name');
-        // assert.equal(descr.signature, 'transfer(address,uint256)', 'parsed tx - signature');
-        // assert.equal(descr.sighash, '0xa9059cbb', 'parsed tx - sighash');
-        // assert.equal(descr.value.toString(), '0', 'parsed tx - value');
-    });
-=======
->>>>>>> a84348cb
 });
 
 describe('Test Number Coder', function() {
