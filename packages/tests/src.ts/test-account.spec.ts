--- conflicted
+++ resolved
@@ -22,11 +22,7 @@
 
         it(('correctly converts private key - ' + test.name), function() {
             let wallet = new ethers.Wallet(test.privateKey);
-<<<<<<< HEAD
-            assert.strictEqual(wallet.alias.toLowerCase(), test.alias.toLowerCase(),
-=======
             assert.strictEqual(wallet.alias, test.alias,
->>>>>>> bfb649b8
                 'correctly computes privateKey - ' + test.privateKey);
         });
     });
