'use strict';

import assert from "assert";

import  {  ethers } from "ethers";
import { loadTests, TestCase } from "@ethersproject/testcases";
import * as utils from './utils';
import { arrayify, getAddressFromAccount } from "ethers/lib/utils";
import {
    ContractCreateTransaction,
    ContractExecuteTransaction,
    FileAppendTransaction,
    FileCreateTransaction, Transaction
} from "@hashgraph/sdk";


describe('Test JSON Wallets', function() {

    let tests: Array<TestCase.Wallet> = loadTests('wallets');
    tests.forEach(function(test) {

        it(('decrypts wallet - ' + test.name), async function() {
            this.timeout(1200000);

            const wallet = await ethers.Wallet.fromEncryptedJson(test.json, test.password);
            assert.strictEqual(wallet.privateKey, test.privateKey,
                'generated correct private key - ' + wallet.privateKey);
            if (test.hasAddress) {
                assert.ok((ethers.utils.getJsonWalletAddress(test.json) !== null),
                    'detect encrypted JSON wallet');
                assert.strictEqual(wallet.address.toLowerCase(), test.address,
                    'generate correct address - '  + wallet.address);
                const walletAddress = await wallet.getAddress();
                assert.strictEqual(walletAddress.toLowerCase(), test.address,
                    'generate correct address - '  + wallet.address);
            }

            // Test connect
            {
                const provider = ethers.providers.getDefaultProvider();
                const walletConnected = wallet.connect(provider);
                assert.strictEqual(walletConnected.provider, provider, "provider is connected");
                assert.ok((wallet.provider == null), "original wallet provider is null");
                if (test.hasAddress) {
                    assert.strictEqual(walletConnected.address.toLowerCase(), test.address,
                        "connected correct address - "  + wallet.address);
                }
            }

            // Make sure it can accept a SigningKey
            {
                const wallet2 = new ethers.Wallet(wallet._signingKey());
                assert.equal(wallet2.privateKey, test.privateKey,
                    'generated correct private key - ' + wallet2.privateKey);
            }

            // Test the sync decryption (this wallet is light, so it is safe)
            if (test.name === "life") {
                const wallet2 = ethers.Wallet.fromEncryptedJsonSync(test.json, test.password);
                assert.equal(wallet2.privateKey, test.privateKey,
                    'generated correct private key - ' + wallet2.privateKey);
            }

            if (test.mnemonic) {
                assert.equal(wallet.mnemonic.phrase, test.mnemonic,
                    'mnemonic enabled encrypted wallet has a mnemonic phrase');
            }
        });
    });

    // A few extra test cases to test encrypting/decrypting
    ['one', 'two', 'three'].forEach(function(i) {
        let password = 'foobar' + i;
        let wallet = ethers.Wallet.createRandom({ path: "m/56'/82", extraEntropy: utils.randomHexString('test-' + i, 32) });
        wallet = wallet.connectAccount("0.0.1001");

        it('encrypts and decrypts a random wallet - ' + i, function() {
            this.timeout(1200000);

            return wallet.encrypt(password).then((json: string) => {
                return ethers.Wallet.fromEncryptedJson(json, password).then((decryptedWallet) => {
                    assert.strictEqual(decryptedWallet.address, wallet.address,
                        'decrypted wallet - ' + wallet.privateKey);
                    assert.strictEqual(decryptedWallet.mnemonic.phrase, wallet.mnemonic.phrase,
                        "decrypted wallet mnemonic - " + wallet.privateKey);
                    assert.strictEqual(decryptedWallet.mnemonic.path, wallet.mnemonic.path,
                        "decrypted wallet path - " + wallet.privateKey);
                    return decryptedWallet.encrypt(password).then((encryptedWallet) => {
                        let parsedWallet = JSON.parse(encryptedWallet);
                        assert.strictEqual(decryptedWallet.address.toLowerCase().substring(2), parsedWallet.address,
                            're-encrypted wallet - ' + wallet.privateKey);
                    });
                });
           });
        });
    });
});

<<<<<<< HEAD
// describe('Test Transaction Signing and Parsing', function() {
//     function checkTransaction(parsedTransaction: any, test: TestCase.SignedTransaction): any {
//         let transaction: any = { };
//
//         ['nonce', 'gasLimit', 'gasPrice', 'to', 'value', 'data'].forEach((key: (keyof TestCase.SignedTransaction)) => {
//             let expected = test[key];
//
//             let value = parsedTransaction[key];
//
//             if ([ "gasLimit", "gasPrice", "value"].indexOf(key) >= 0) {
//                 assert.ok((ethers.BigNumber.isBigNumber(value)),
//                     'parsed into a big number - ' + key);
//                 value = value.toHexString();
//
//                 if (!expected || expected === '0x') { expected = '0x00'; }
//
//             } else if (key === 'nonce') {
//                 assert.equal(typeof(value), 'number',
//                     'parse into a number - nonce');
//
//                 value = ethers.utils.hexlify(value);
//
//                 if (!expected || expected === '0x') { expected = '0x00'; }
//
//             } else if (key === 'data') {
//                 if (!expected) { expected = '0x'; }
//
//             } else if (key === 'to') {
//                 if (value) {
//                     // Make sure the address is valid
//                     ethers.utils.getAddress(value);
//                     value = value.toLowerCase();
//                 }
//             }
//
//             assert.equal(value, expected, 'parses ' + key + ' (legacy)');
//
//             transaction[key] = test[key];
//         });
//
//         return transaction;
//     }
//
//
//     let tests: Array<TestCase.SignedTransaction> = loadTests('transactions');
//     tests.forEach((test) => {
//         it(('parses and signs transaction - ' + test.name), function() {
//             this.timeout(120000);
//
//             let signingKey = new ethers.utils.SigningKey(test.privateKey);
//             let signDigest = signingKey.signDigest.bind(signingKey);
//
//             // Legacy parsing unsigned transaction
//             checkTransaction(ethers.utils.parseTransaction(test.unsignedTransaction), test);
//
//             let parsedTransaction = ethers.utils.parseTransaction(test.signedTransaction);
//             let transaction = checkTransaction(parsedTransaction, test);
//
//             // Legacy signed transaction ecrecover
//             assert.equal(parsedTransaction.from, ethers.utils.getAddress(test.accountAddress),
//                 'computed from');
//
//             // Legacy transaction chain ID
//             assert.equal(parsedTransaction.chainId, 0, 'parses chainId (legacy)');
//
//             // Legacy serializes unsigned transaction
//             (function() {
//                 let unsignedTx = ethers.utils.serializeTransaction(transaction);
//                 assert.equal(unsignedTx, test.unsignedTransaction,
//                     'serializes unsigned transaction (legacy)');
//
//                 // Legacy signed serialized transaction
//                 let signature = signDigest(ethers.utils.keccak256(unsignedTx));
//                 assert.equal(ethers.utils.serializeTransaction(transaction, signature), test.signedTransaction,
//                     'signs transaction (legacy)');
//             })();
//
//
//             // EIP155
//
//             // EIP-155 parsing unsigned transaction
//             let parsedUnsignedTransactionChainId5 = ethers.utils.parseTransaction(test.unsignedTransactionChainId5);
//             checkTransaction(parsedUnsignedTransactionChainId5, test);
//             assert.equal(parsedUnsignedTransactionChainId5.chainId, 5, 'parses chainId (eip155)');
//
//             // EIP-155 fields
//             let parsedTransactionChainId5 = ethers.utils.parseTransaction(test.signedTransactionChainId5);
//
//             type TxStringKey = 'data' | 'from' | 'nonce' | 'to';
//             ['data', 'from', 'nonce', 'to'].forEach((key: TxStringKey) => {
//                 assert.equal(parsedTransaction[key], parsedTransactionChainId5[key],
//                     'parses ' + key + ' (eip155)');
//             });
//
//             type TxNumberKey = 'gasLimit' | 'gasPrice' | 'value';
//             ['gasLimit', 'gasPrice', 'value'].forEach((key: TxNumberKey) => {
//                 assert.ok(parsedTransaction[key].eq(parsedTransactionChainId5[key]),
//                     'parses ' + key + ' (eip155)');
//             });
//
//             // EIP-155 chain ID
//             assert.equal(parsedTransactionChainId5.chainId, 5,
//                 'parses chainId (eip155)');
//
//             transaction.chainId = 5;
//
//             (function() {
//                 // EIP-155 serialized unsigned transaction
//                 let unsignedTx = ethers.utils.serializeTransaction(transaction);
//                 assert.equal(unsignedTx, test.unsignedTransactionChainId5,
//                     'serializes unsigned transaction (eip155) ');
//
//                 // EIP-155 signed serialized transaction
//                 let signature = signDigest(ethers.utils.keccak256(unsignedTx));
//                 assert.equal(ethers.utils.serializeTransaction(transaction, signature), test.signedTransactionChainId5,
//                     'signs transaction (eip155)');
//             })();
//         });
//     });
//
//     tests.forEach((test) => {
//         it(('wallet signs transaction - ' + test.name), async function() {
//             this.timeout(120000);
//
//             const wallet = new ethers.Wallet(test.privateKey);
//             const transaction = {
//                 to: test.to,
//                 data: test.data,
//                 gasLimit: test.gasLimit,
//                 gasPrice: test.gasPrice,
//                 value: test.value,
//                 nonce: ((<any>(test.nonce)) === "0x") ? 0: test.nonce,
//                 chainId: 5
//             };
//
//             const signedTx = await wallet.signTransaction(transaction);
//             assert.equal(signedTx, test.signedTransactionChainId5);
//         });
//     });
// });
=======
describe('Test Transaction Signing and Parsing', function() {
    // FIXME
    // function checkTransaction(parsedTransaction: any, test: TestCase.SignedTransaction): any {
    //     let transaction: any = { };
    //
    //     ['nonce', 'gasLimit', 'gasPrice', 'to', 'value', 'data'].forEach((key: (keyof TestCase.SignedTransaction)) => {
    //         let expected = test[key];
    //
    //         let value = parsedTransaction[key];
    //
    //         if ([ "gasLimit", "gasPrice", "value"].indexOf(key) >= 0) {
    //             assert.ok((ethers.BigNumber.isBigNumber(value)),
    //                 'parsed into a big number - ' + key);
    //             value = value.toHexString();
    //
    //             if (!expected || expected === '0x') { expected = '0x00'; }
    //
    //         } else if (key === 'nonce') {
    //             assert.equal(typeof(value), 'number',
    //                 'parse into a number - nonce');
    //
    //             value = ethers.utils.hexlify(value);
    //
    //             if (!expected || expected === '0x') { expected = '0x00'; }
    //
    //         } else if (key === 'data') {
    //             if (!expected) { expected = '0x'; }
    //
    //         } else if (key === 'to') {
    //             if (value) {
    //                 // Make sure the address is valid
    //                 ethers.utils.getAddress(value);
    //                 value = value.toLowerCase();
    //             }
    //         }
    //
    //         assert.equal(value, expected, 'parses ' + key + ' (legacy)');
    //
    //         transaction[key] = test[key];
    //     });
    //
    //     return transaction;
    // }


    // FIXME
    let tests: Array<TestCase.SignedTransaction> = loadTests('transactions');
    tests.forEach((test) => {
        // it(('parses and signs transaction - ' + test.name), function() {
        //     this.timeout(120000);
        //
        //     let signingKey = new ethers.utils.SigningKey(test.privateKey);
        //     let signDigest = signingKey.signDigest.bind(signingKey);
        //
        //     // Legacy parsing unsigned transaction
        //     checkTransaction(ethers.utils.parseTransaction(test.unsignedTransaction), test);
        //
        //     let parsedTransaction = ethers.utils.parseTransaction(test.signedTransaction);
        //     let transaction = checkTransaction(parsedTransaction, test);
        //
        //     // Legacy signed transaction ecrecover
        //     // assert.equal(parsedTransaction.from, ethers.utils.getAddress(test.accountAddress),
        //     //     'computed from');
        //
        //     // Legacy transaction chain ID
        //     // assert.equal(parsedTransaction.chainId, 0, 'parses chainId (legacy)');
        //
        //     // Legacy serializes unsigned transaction
        //     (function() {
        //         let unsignedTx = ethers.utils.serializeTransaction(transaction);
        //         assert.equal(unsignedTx, test.unsignedTransaction,
        //             'serializes unsigned transaction (legacy)');
        //
        //         // Legacy signed serialized transaction
        //         let signature = signDigest(ethers.utils.keccak256(unsignedTx));
        //         assert.equal(ethers.utils.serializeTransaction(transaction, signature), test.signedTransaction,
        //             'signs transaction (legacy)');
        //     })();
        //
        //
        //     // EIP155
        //
        //     // EIP-155 parsing unsigned transaction
        //     let parsedUnsignedTransactionChainId5 = ethers.utils.parseTransaction(test.unsignedTransactionChainId5);
        //     checkTransaction(parsedUnsignedTransactionChainId5, test);
        //     // assert.equal(parsedUnsignedTransactionChainId5.chainId, 5, 'parses chainId (eip155)');
        //
        //     // EIP-155 fields
        //     let parsedTransactionChainId5 = ethers.utils.parseTransaction(test.signedTransactionChainId5);
        //
        //     type TxStringKey = 'data' | 'from' | 'nonce' | 'to';
        //     ['data', 'from', 'nonce', 'to'].forEach((key: TxStringKey) => {
        //         assert.equal(parsedTransaction[key], parsedTransactionChainId5[key],
        //             'parses ' + key + ' (eip155)');
        //     });
        //
        //     type TxNumberKey = 'gasLimit' | 'gasPrice' | 'value';
        //     ['gasLimit', 'gasPrice', 'value'].forEach((key: TxNumberKey) => {
        //         assert.ok(parsedTransaction[key].eq(parsedTransactionChainId5[key]),
        //             'parses ' + key + ' (eip155)');
        //     });
        //
        //     // EIP-155 chain ID
        //     assert.equal(parsedTransactionChainId5.chainId, 5,
        //         'parses chainId (eip155)');
        //
        //     transaction.chainId = 5;
        //
        //     (function() {
        //         // EIP-155 serialized unsigned transaction
        //         let unsignedTx = ethers.utils.serializeTransaction(transaction);
        //         assert.equal(unsignedTx, test.unsignedTransactionChainId5,
        //             'serializes unsigned transaction (eip155) ');
        //
        //         // EIP-155 signed serialized transaction
        //         let signature = signDigest(ethers.utils.keccak256(unsignedTx));
        //         assert.equal(ethers.utils.serializeTransaction(transaction, signature), test.signedTransactionChainId5,
        //             'signs transaction (eip155)');
        //     })();
        // });
    });

    tests.forEach((test) => {
        it(('wallet signs transaction - ' + test.name), async function() {
            this.timeout(120000);

            const wallet = new ethers.Wallet(test.privateKey);
            const transaction = {
                to: test.to,
                data: test.data,
                gasLimit: test.gasLimit,
                gasPrice: test.gasPrice,
                value: test.value,
                nonce: ((<any>(test.nonce)) === "0x") ? 0: test.nonce,
                chainId: 5
            };

            const signedTx = await wallet.signTransaction(transaction);
            assert.equal(signedTx, test.signedTransactionChainId5);
        });
    });
});
>>>>>>> bd7bdf80

describe('Test Signing Messages', function() {
    type TestCase = {
        address: string;
        name: string;
        message: string | Uint8Array;
        messageHash: string;
        privateKey: string;
        signature: string;
    }

    let tests: Array<TestCase> = [
        // See: https://etherscan.io/verifySig/57
        {
            address: '0x14791697260E4c9A71f18484C9f997B308e59325',
            name: 'string("hello world")',
            message: 'hello world',
            messageHash: '0xd9eba16ed0ecae432b71fe008c98cc872bb4cc214d3220a36f365326cf807d68',
            privateKey: '0x0123456789012345678901234567890123456789012345678901234567890123',
            signature: '0xddd0a7290af9526056b4e35a077b9a11b513aa0028ec6c9880948544508f3c63265e99e47ad31bb2cab9646c504576b3abc6939a1710afc08cbf3034d73214b81c'
        },

        // See: https://github.com/ethers-io/ethers.js/issues/80
        {
            address: '0xD351c7c627ad5531Edb9587f4150CaF393c33E87',
            name: 'bytes(0x47173285...4cb01fad)',
            message: ethers.utils.arrayify('0x47173285a8d7341e5e972fc677286384f802f8ef42a5ec5f03bbfa254cb01fad'),
            messageHash: '0x93100cc9477ba6522a2d7d5e83d0e075b167224ed8aa0c5860cfd47fa9f22797',
            privateKey: '0x51d1d6047622bca92272d36b297799ecc152dc2ef91b229debf84fc41e8c73ee',
            signature: '0x546f0c996fa4cfbf2b68fd413bfb477f05e44e66545d7782d87d52305831cd055fc9943e513297d0f6755ad1590a5476bf7d1761d4f9dc07dfe473824bbdec751b'
        },

        // See: https://github.com/ethers-io/ethers.js/issues/85
        {
            address: '0xe7deA7e64B62d1Ca52f1716f29cd27d4FE28e3e1',
            name: 'zero-prefixed signature',
            message: ethers.utils.arrayify(ethers.utils.id('0x7f23b5eed5bc7e89f267f339561b2697faab234a2')),
            messageHash: '0x06c9d148d268f9a13d8f94f4ce351b0beff3b9ba69f23abbf171168202b2dd67',
            privateKey: '0x09a11afa58d6014843fd2c5fd4e21e7fadf96ca2d8ce9934af6b8e204314f25c',
            signature: '0x7222038446034a0425b6e3f0cc3594f0d979c656206408f937c37a8180bb1bea047d061e4ded4aeac77fa86eb02d42ba7250964ac3eb9da1337090258ce798491c'
        }
    ];

    tests.forEach(function(test) {
        it(('signs a message "' + test.name + '"'), function() {
            this.timeout(120000);
            let wallet = new ethers.Wallet(test.privateKey);
            return wallet.signMessage(test.message).then(function(signature: string) {
                assert.equal(signature, test.signature, 'computes message signature');
            });
        });
    });

    tests.forEach(function(test) {
        it(('verifies a message "' + test.name + '"'), function() {
            this.timeout(120000);
            let address = ethers.utils.verifyMessage(test.message, test.signature);
            assert.equal(address, test.address, 'verifies message signature');
        });
    });

    tests.forEach(function(test) {
      it(('hashes a message "' + test.name + '"'), function() {
          this.timeout(120000);
          let hash = ethers.utils.hashMessage(test.message);
          assert.equal(hash, test.messageHash, 'calculates message hash');
      });
  });
});

describe("Serialize Transactions", function() {
    it("allows odd-length numeric values", function() {
        ethers.utils.serializeTransaction({
            gasLimit: "0x1",
            gasPrice: "0x1",
            value: "0x1"
        });
        //console.log(result);
    });
});

describe("Wallet Errors", function() {
    it("fails on privateKey/address mismatch", function() {
        assert.throws(() => {
            const wallet = new ethers.Wallet({
                privateKey: "0x6a73cd9b03647e83ef937888a5258a26e4c766dbf41ddd974f15e32d09cfe9c0",
                alias: "0.0.BLZ906RnM9t5+nzS4Cq8wkLA1uWU3tvKa+7wIqznr6zvkrdJYX+bwkUOdj/yfkp5gSrjxw/Jy7Hm7NsXWs0vRsg="
            });
            console.log(wallet);
        }, (error: any) => {
            return error.reason === "privateKey/alias mismatch";
        });
    });

    it("fails on mnemonic/address mismatch", function() {
        assert.throws(() => {
            const wallet = new ethers.Wallet(<any>{
                privateKey: "0x6a73cd9b03647e83ef937888a5258a26e4c766dbf41ddd974f15e32d09cfe9c0",
                mnemonic: {
                    phrase: "pact grief smile usage kind pledge river excess garbage mixed olive receive"
                }
            });
            console.log(wallet);
        }, (error: any) => {
            return error.reason === "mnemonic/privateKey mismatch";
        });
    });

    // it("fails on from mismatch", function() {
    //     const wallet = new ethers.Wallet("0x6a73cd9b03647e83ef937888a5258a26e4c766dbf41ddd974f15e32d09cfe9c0");
    //     return new Promise(async (resolve, reject) => {
    //         try {
    //             await wallet.signTransaction({
    //                 from: "0x3f4f037dfc910a3517b9a5b23cf036ffae01a5a7"
    //             });
    //         } catch (error) {
    //             if (error.code === ethers.utils.Logger.errors.INVALID_ARGUMENT && error.argument === "transaction.from") {
    //                 resolve(true);
    //                 return;
    //             }
    //         }
    //
    //         reject(new Error("assert failed; did not throw"));
    //     });
    // });
});

describe("Wallet tx signing", function () {
    const wallet = ethers.Wallet.createRandom();

    it("Should sign ContractCall", async function() {
        const data = Buffer.from(`"abi":{},"values":{}`).toString('hex');
        const tx = {
            to: getAddressFromAccount("0.0.98"),
            from: wallet.address,
            data: '0x'+data,
            gasLimit: 100000

        };
        const signed = await wallet.signTransaction(tx);
        assert.ok(signed !== "", "Unexpected nil signed tx");
        const fromBytes = Transaction.fromBytes(arrayify(signed));
        const cc = fromBytes as ContractExecuteTransaction;
        assert.ok(cc.gas.toNumber() === tx.gasLimit, "Gas mismatch");
    });

    it("Should sign ContractCreate", async function() {
        const tx = {
            from: wallet.address,
            gasLimit: 10000,
            customData: {
                bytecodeFileId: "0.0.122121"
            }
        };
        const signed = await wallet.signTransaction(tx);
        assert.ok(signed !== "", "Unexpected nil signed tx");
        const fromBytes = Transaction.fromBytes(arrayify(signed));
        const cc = fromBytes as ContractCreateTransaction;
        assert.ok(cc.gas.toNumber() === tx.gasLimit, "Gas mismatch");
    });

    it("Should sign FileCreate", async function() {
       const tx = {
           from: wallet.address,
           gasLimit: 10000,
           customData: {
               fileChunk: "Hello world! I will definitely break your smart contract experience"
           }
       };
        const signed = await wallet.signTransaction(tx);
        assert.ok(signed !== "", "Unexpected nil signed tx");
        const fromBytes = Transaction.fromBytes(arrayify(signed));
        const fc = fromBytes as FileCreateTransaction;
        assert.ok(Buffer.from(fc.contents).toString() == tx.customData.fileChunk, "Contents mismatch");
    });

    it("Should sign FileAppend", async function() {
        const tx = {
            from: wallet.address,
            gasLimit: 10000,
            customData: {
                fileChunk: "Hello world! I will definitely break your smart contract experience",
                fileId: "0.0.12212"
            }
        };
        const signed = await wallet.signTransaction(tx);
        assert.ok(signed !== "", "Unexpected nil signed tx");
        const fromBytes = Transaction.fromBytes(arrayify(signed));
        const fa = fromBytes as FileAppendTransaction;
        assert.ok(Buffer.from(fa.contents).toString() == tx.customData.fileChunk, "Contents mismatch");
        assert.ok(fa.fileId.toString() == tx.customData.fileId, "FileId mismatch");
    });
});<|MERGE_RESOLUTION|>--- conflicted
+++ resolved
@@ -96,148 +96,6 @@
     });
 });
 
-<<<<<<< HEAD
-// describe('Test Transaction Signing and Parsing', function() {
-//     function checkTransaction(parsedTransaction: any, test: TestCase.SignedTransaction): any {
-//         let transaction: any = { };
-//
-//         ['nonce', 'gasLimit', 'gasPrice', 'to', 'value', 'data'].forEach((key: (keyof TestCase.SignedTransaction)) => {
-//             let expected = test[key];
-//
-//             let value = parsedTransaction[key];
-//
-//             if ([ "gasLimit", "gasPrice", "value"].indexOf(key) >= 0) {
-//                 assert.ok((ethers.BigNumber.isBigNumber(value)),
-//                     'parsed into a big number - ' + key);
-//                 value = value.toHexString();
-//
-//                 if (!expected || expected === '0x') { expected = '0x00'; }
-//
-//             } else if (key === 'nonce') {
-//                 assert.equal(typeof(value), 'number',
-//                     'parse into a number - nonce');
-//
-//                 value = ethers.utils.hexlify(value);
-//
-//                 if (!expected || expected === '0x') { expected = '0x00'; }
-//
-//             } else if (key === 'data') {
-//                 if (!expected) { expected = '0x'; }
-//
-//             } else if (key === 'to') {
-//                 if (value) {
-//                     // Make sure the address is valid
-//                     ethers.utils.getAddress(value);
-//                     value = value.toLowerCase();
-//                 }
-//             }
-//
-//             assert.equal(value, expected, 'parses ' + key + ' (legacy)');
-//
-//             transaction[key] = test[key];
-//         });
-//
-//         return transaction;
-//     }
-//
-//
-//     let tests: Array<TestCase.SignedTransaction> = loadTests('transactions');
-//     tests.forEach((test) => {
-//         it(('parses and signs transaction - ' + test.name), function() {
-//             this.timeout(120000);
-//
-//             let signingKey = new ethers.utils.SigningKey(test.privateKey);
-//             let signDigest = signingKey.signDigest.bind(signingKey);
-//
-//             // Legacy parsing unsigned transaction
-//             checkTransaction(ethers.utils.parseTransaction(test.unsignedTransaction), test);
-//
-//             let parsedTransaction = ethers.utils.parseTransaction(test.signedTransaction);
-//             let transaction = checkTransaction(parsedTransaction, test);
-//
-//             // Legacy signed transaction ecrecover
-//             assert.equal(parsedTransaction.from, ethers.utils.getAddress(test.accountAddress),
-//                 'computed from');
-//
-//             // Legacy transaction chain ID
-//             assert.equal(parsedTransaction.chainId, 0, 'parses chainId (legacy)');
-//
-//             // Legacy serializes unsigned transaction
-//             (function() {
-//                 let unsignedTx = ethers.utils.serializeTransaction(transaction);
-//                 assert.equal(unsignedTx, test.unsignedTransaction,
-//                     'serializes unsigned transaction (legacy)');
-//
-//                 // Legacy signed serialized transaction
-//                 let signature = signDigest(ethers.utils.keccak256(unsignedTx));
-//                 assert.equal(ethers.utils.serializeTransaction(transaction, signature), test.signedTransaction,
-//                     'signs transaction (legacy)');
-//             })();
-//
-//
-//             // EIP155
-//
-//             // EIP-155 parsing unsigned transaction
-//             let parsedUnsignedTransactionChainId5 = ethers.utils.parseTransaction(test.unsignedTransactionChainId5);
-//             checkTransaction(parsedUnsignedTransactionChainId5, test);
-//             assert.equal(parsedUnsignedTransactionChainId5.chainId, 5, 'parses chainId (eip155)');
-//
-//             // EIP-155 fields
-//             let parsedTransactionChainId5 = ethers.utils.parseTransaction(test.signedTransactionChainId5);
-//
-//             type TxStringKey = 'data' | 'from' | 'nonce' | 'to';
-//             ['data', 'from', 'nonce', 'to'].forEach((key: TxStringKey) => {
-//                 assert.equal(parsedTransaction[key], parsedTransactionChainId5[key],
-//                     'parses ' + key + ' (eip155)');
-//             });
-//
-//             type TxNumberKey = 'gasLimit' | 'gasPrice' | 'value';
-//             ['gasLimit', 'gasPrice', 'value'].forEach((key: TxNumberKey) => {
-//                 assert.ok(parsedTransaction[key].eq(parsedTransactionChainId5[key]),
-//                     'parses ' + key + ' (eip155)');
-//             });
-//
-//             // EIP-155 chain ID
-//             assert.equal(parsedTransactionChainId5.chainId, 5,
-//                 'parses chainId (eip155)');
-//
-//             transaction.chainId = 5;
-//
-//             (function() {
-//                 // EIP-155 serialized unsigned transaction
-//                 let unsignedTx = ethers.utils.serializeTransaction(transaction);
-//                 assert.equal(unsignedTx, test.unsignedTransactionChainId5,
-//                     'serializes unsigned transaction (eip155) ');
-//
-//                 // EIP-155 signed serialized transaction
-//                 let signature = signDigest(ethers.utils.keccak256(unsignedTx));
-//                 assert.equal(ethers.utils.serializeTransaction(transaction, signature), test.signedTransactionChainId5,
-//                     'signs transaction (eip155)');
-//             })();
-//         });
-//     });
-//
-//     tests.forEach((test) => {
-//         it(('wallet signs transaction - ' + test.name), async function() {
-//             this.timeout(120000);
-//
-//             const wallet = new ethers.Wallet(test.privateKey);
-//             const transaction = {
-//                 to: test.to,
-//                 data: test.data,
-//                 gasLimit: test.gasLimit,
-//                 gasPrice: test.gasPrice,
-//                 value: test.value,
-//                 nonce: ((<any>(test.nonce)) === "0x") ? 0: test.nonce,
-//                 chainId: 5
-//             };
-//
-//             const signedTx = await wallet.signTransaction(transaction);
-//             assert.equal(signedTx, test.signedTransactionChainId5);
-//         });
-//     });
-// });
-=======
 describe('Test Transaction Signing and Parsing', function() {
     // FIXME
     // function checkTransaction(parsedTransaction: any, test: TestCase.SignedTransaction): any {
@@ -380,7 +238,6 @@
         });
     });
 });
->>>>>>> bd7bdf80
 
 describe('Test Signing Messages', function() {
     type TestCase = {
