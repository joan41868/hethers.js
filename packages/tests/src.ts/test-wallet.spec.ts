--- conflicted
+++ resolved
@@ -585,11 +585,7 @@
     let wallet: ethers.Wallet, newAccount: ethers.Wallet, newAccountPublicKey: BytesLike, provider: ethers.providers.BaseProvider;
     const timeout = 60000;
 
-<<<<<<< HEAD
     before( async function() {
-=======
-    before(async () => {
->>>>>>> be2064e3
         const account = {
             "operator": {
                 "accountId": "0.0.1065",
@@ -603,11 +599,7 @@
                 "35.247.109.135:50211": "0.0.6"
             }
         };
-<<<<<<< HEAD
-        this.timeout(60000);
-=======
         this.timeout(timeout);
->>>>>>> be2064e3
         provider = ethers.providers.getDefaultProvider('previewnet');
         wallet = await createWalletFromED25519(account, provider);
     });
@@ -617,26 +609,15 @@
         newAccountPublicKey = newAccount._signingKey().compressedPublicKey;
     });
 
-<<<<<<< HEAD
-    it("Should create an account", async function() {
-        this.timeout(60000);
-=======
     it("Should create an account", async function () {
->>>>>>> be2064e3
         const tx = await wallet.createAccount(newAccountPublicKey);
         assert.ok(tx, 'tx exists');
         assert.ok(tx.customData, 'tx.customData exists');
         assert.ok(tx.customData.accountId, 'accountId exists');
     }).timeout(timeout);
 
-<<<<<<< HEAD
-    it("Should add initial balance if provided", async function() {
-        this.timeout(60000);
-        const tx = await wallet.createAccount(newAccountPublicKey, BigInt(123) );
-=======
     it("Should add initial balance if provided", async function () {
         const tx = await wallet.createAccount(newAccountPublicKey, BigInt(123));
->>>>>>> be2064e3
         assert.ok(tx, 'tx exists');
         assert.ok(tx.customData, 'tx.customData exists');
         assert.ok(tx.customData.accountId, 'accountId exists');
