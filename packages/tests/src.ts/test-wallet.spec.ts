--- conflicted
+++ resolved
@@ -5,7 +5,6 @@
 import  {  ethers } from "ethers";
 import { loadTests, TestCase } from "@ethersproject/testcases";
 import * as utils from './utils';
-<<<<<<< HEAD
 import { arrayify, getAddressFromAccount } from "ethers/lib/utils";
 import {
     ContractCreateTransaction,
@@ -13,8 +12,6 @@
     FileAppendTransaction,
     FileCreateTransaction, PublicKey, Transaction
 } from "@hashgraph/sdk";
-=======
->>>>>>> a84348cb
 
 describe('Test JSON Wallets', function() {
 
@@ -100,12 +97,9 @@
 
 describe('Test Transaction Signing and Parsing', function() {
     // FIXME
-<<<<<<< HEAD
-=======
     //  unit tests for this functionality is present
     //  at branches `feat/signing-and-sending-transactions` and/or `contract-interaction`
 
->>>>>>> a84348cb
     // function checkTransaction(parsedTransaction: any, test: TestCase.SignedTransaction): any {
     //     let transaction: any = { };
     //
@@ -149,11 +143,7 @@
     // }
 
 
-<<<<<<< HEAD
-    // FIXME
-=======
     // FIXME - separate tests with `it`
->>>>>>> a84348cb
     let tests: Array<TestCase.SignedTransaction> = loadTests('transactions');
     tests.forEach((test) => {
         // it(('parses and signs transaction - ' + test.name), function() {
