'use strict';

import assert from "assert";

import { ethers } from "ethers";
import { loadTests, TestCase } from "@ethersproject/testcases";
import * as utils from './utils';
import { arrayify, getAddressFromAccount, Logger } from "ethers/lib/utils";
import {
    ContractCreateTransaction,
    ContractExecuteTransaction,
    FileAppendTransaction,
    FileCreateTransaction, PublicKey, Transaction
} from "@hashgraph/sdk";
import { readFileSync } from "fs";
import * as hethers from "ethers";

describe('Test JSON Wallets', function() {

    let tests: Array<TestCase.Wallet> = loadTests('wallets');
    tests.forEach(function(test) {

        it(('decrypts wallet - ' + test.name), async function() {
            this.timeout(1200000);

            const wallet = await ethers.Wallet.fromEncryptedJson(test.json, test.password);
            assert.strictEqual(wallet.privateKey, test.privateKey,
                'generated correct private key - ' + wallet.privateKey);
            if (test.hasAddress) {
                assert.ok((ethers.utils.getJsonWalletAddress(test.json) !== null),
                    'detect encrypted JSON wallet');
                assert.strictEqual(wallet.address.toLowerCase(), test.address,
                    'generate correct address - '  + wallet.address);
                const walletAddress = await wallet.getAddress();
                assert.strictEqual(walletAddress.toLowerCase(), test.address,
                    'generate correct address - '  + wallet.address);
            }

            // Test connect
            {
                const provider = ethers.providers.getDefaultProvider();
                const walletConnected = wallet.connect(provider);
                assert.strictEqual(walletConnected.provider, provider, "provider is connected");
                assert.ok((wallet.provider == null), "original wallet provider is null");
                if (test.hasAddress) {
                    assert.strictEqual(walletConnected.address.toLowerCase(), test.address,
                        "connected correct address - "  + wallet.address);
                }
            }

            // Make sure it can accept a SigningKey
            {
                const wallet2 = new ethers.Wallet(wallet._signingKey());
                assert.equal(wallet2.privateKey, test.privateKey,
                    'generated correct private key - ' + wallet2.privateKey);
            }

            // Test the sync decryption (this wallet is light, so it is safe)
            if (test.name === "life") {
                const wallet2 = ethers.Wallet.fromEncryptedJsonSync(test.json, test.password);
                assert.equal(wallet2.privateKey, test.privateKey,
                    'generated correct private key - ' + wallet2.privateKey);
            }

            if (test.mnemonic) {
                assert.equal(wallet.mnemonic.phrase, test.mnemonic,
                    'mnemonic enabled encrypted wallet has a mnemonic phrase');
            }
        });
    });

    // A few extra test cases to test encrypting/decrypting
    ['one', 'two', 'three'].forEach(function(i) {
        let password = 'foobar' + i;
        let wallet = ethers.Wallet.createRandom({ path: "m/56'/82", extraEntropy: utils.randomHexString('test-' + i, 32) });
        wallet = wallet.connectAccount("0.0.1001");

        it('encrypts and decrypts a random wallet - ' + i, function() {
            this.timeout(1200000);

            return wallet.encrypt(password).then((json: string) => {
                return ethers.Wallet.fromEncryptedJson(json, password).then((decryptedWallet) => {
                    assert.strictEqual(decryptedWallet.address, wallet.address,
                        'decrypted wallet - ' + wallet.privateKey);
                    assert.strictEqual(decryptedWallet.mnemonic.phrase, wallet.mnemonic.phrase,
                        "decrypted wallet mnemonic - " + wallet.privateKey);
                    assert.strictEqual(decryptedWallet.mnemonic.path, wallet.mnemonic.path,
                        "decrypted wallet path - " + wallet.privateKey);
                    return decryptedWallet.encrypt(password).then((encryptedWallet) => {
                        let parsedWallet = JSON.parse(encryptedWallet);
                        assert.strictEqual(decryptedWallet.address.toLowerCase().substring(2), parsedWallet.address,
                            're-encrypted wallet - ' + wallet.privateKey);
                    });
                });
           });
        });
    });
});

describe('Test Transaction Signing and Parsing', function() {
    // FIXME
    //  unit tests for this functionality is present
    //  at branches `feat/signing-and-sending-transactions` and/or `contract-interaction`

    // function checkTransaction(parsedTransaction: any, test: TestCase.SignedTransaction): any {
    //     let transaction: any = { };
    //
    //     ['nonce', 'gasLimit', 'gasPrice', 'to', 'value', 'data'].forEach((key: (keyof TestCase.SignedTransaction)) => {
    //         let expected = test[key];
    //
    //         let value = parsedTransaction[key];
    //
    //         if ([ "gasLimit", "gasPrice", "value"].indexOf(key) >= 0) {
    //             assert.ok((ethers.BigNumber.isBigNumber(value)),
    //                 'parsed into a big number - ' + key);
    //             value = value.toHexString();
    //
    //             if (!expected || expected === '0x') { expected = '0x00'; }
    //
    //         } else if (key === 'nonce') {
    //             assert.equal(typeof(value), 'number',
    //                 'parse into a number - nonce');
    //
    //             value = ethers.utils.hexlify(value);
    //
    //             if (!expected || expected === '0x') { expected = '0x00'; }
    //
    //         } else if (key === 'data') {
    //             if (!expected) { expected = '0x'; }
    //
    //         } else if (key === 'to') {
    //             if (value) {
    //                 // Make sure the address is valid
    //                 ethers.utils.getAddress(value);
    //                 value = value.toLowerCase();
    //             }
    //         }
    //
    //         assert.equal(value, expected, 'parses ' + key + ' (legacy)');
    //
    //         transaction[key] = test[key];
    //     });
    //
    //     return transaction;
    // }


    // FIXME - separate tests with `it`
    let tests: Array<TestCase.SignedTransaction> = loadTests('transactions');
    tests.forEach((test) => {
        // it(('parses and signs transaction - ' + test.name), function() {
        //     this.timeout(120000);
        //
        //     let signingKey = new ethers.utils.SigningKey(test.privateKey);
        //     let signDigest = signingKey.signDigest.bind(signingKey);
        //
        //     // Legacy parsing unsigned transaction
        //     checkTransaction(ethers.utils.parseTransaction(test.unsignedTransaction), test);
        //
        //     let parsedTransaction = ethers.utils.parseTransaction(test.signedTransaction);
        //     let transaction = checkTransaction(parsedTransaction, test);
        //
        //     // Legacy signed transaction ecrecover
        //     // assert.equal(parsedTransaction.from, ethers.utils.getAddress(test.accountAddress),
        //     //     'computed from');
        //
        //     // Legacy transaction chain ID
        //     // assert.equal(parsedTransaction.chainId, 0, 'parses chainId (legacy)');
        //
        //     // Legacy serializes unsigned transaction
        //     (function() {
        //         let unsignedTx = ethers.utils.serializeTransaction(transaction);
        //         assert.equal(unsignedTx, test.unsignedTransaction,
        //             'serializes unsigned transaction (legacy)');
        //
        //         // Legacy signed serialized transaction
        //         let signature = signDigest(ethers.utils.keccak256(unsignedTx));
        //         assert.equal(ethers.utils.serializeTransaction(transaction, signature), test.signedTransaction,
        //             'signs transaction (legacy)');
        //     })();
        //
        //
        //     // EIP155
        //
        //     // EIP-155 parsing unsigned transaction
        //     let parsedUnsignedTransactionChainId5 = ethers.utils.parseTransaction(test.unsignedTransactionChainId5);
        //     checkTransaction(parsedUnsignedTransactionChainId5, test);
        //     // assert.equal(parsedUnsignedTransactionChainId5.chainId, 5, 'parses chainId (eip155)');
        //
        //     // EIP-155 fields
        //     let parsedTransactionChainId5 = ethers.utils.parseTransaction(test.signedTransactionChainId5);
        //
        //     type TxStringKey = 'data' | 'from' | 'nonce' | 'to';
        //     ['data', 'from', 'nonce', 'to'].forEach((key: TxStringKey) => {
        //         assert.equal(parsedTransaction[key], parsedTransactionChainId5[key],
        //             'parses ' + key + ' (eip155)');
        //     });
        //
        //     type TxNumberKey = 'gasLimit' | 'gasPrice' | 'value';
        //     ['gasLimit', 'gasPrice', 'value'].forEach((key: TxNumberKey) => {
        //         assert.ok(parsedTransaction[key].eq(parsedTransactionChainId5[key]),
        //             'parses ' + key + ' (eip155)');
        //     });
        //
        //     // EIP-155 chain ID
        //     assert.equal(parsedTransactionChainId5.chainId, 5,
        //         'parses chainId (eip155)');
        //
        //     transaction.chainId = 5;
        //
        //     (function() {
        //         // EIP-155 serialized unsigned transaction
        //         let unsignedTx = ethers.utils.serializeTransaction(transaction);
        //         assert.equal(unsignedTx, test.unsignedTransactionChainId5,
        //             'serializes unsigned transaction (eip155) ');
        //
        //         // EIP-155 signed serialized transaction
        //         let signature = signDigest(ethers.utils.keccak256(unsignedTx));
        //         assert.equal(ethers.utils.serializeTransaction(transaction, signature), test.signedTransactionChainId5,
        //             'signs transaction (eip155)');
        //     })();
        // });
    });

    tests.forEach((test) => {
        it(('wallet signs transaction - ' + test.name), async function() {
            this.timeout(120000);

            // const wallet = new ethers.Wallet(test.privateKey);
            // const transaction = {
            //     to: test.to,
            //     data: test.data,
            //     gasLimit: test.gasLimit,
            //     gasPrice: test.gasPrice,
            //     value: test.value,
            //     nonce: ((<any>(test.nonce)) === "0x") ? 0: test.nonce,
            //     chainId: 5
            // };
            // @ts-ignore
            // const signedTx = await wallet.signTransaction(transaction);
            // assert.equal(signedTx, test.signedTransactionChainId5);
        });
    });
});

describe('Test Signing Messages', function() {
    type TestCase = {
        address: string;
        name: string;
        message: string | Uint8Array;
        messageHash: string;
        privateKey: string;
        signature: string;
    }

    let tests: Array<TestCase> = [
        // See: https://etherscan.io/verifySig/57
        {
            address: '0x14791697260E4c9A71f18484C9f997B308e59325',
            name: 'string("hello world")',
            message: 'hello world',
            messageHash: '0xd9eba16ed0ecae432b71fe008c98cc872bb4cc214d3220a36f365326cf807d68',
            privateKey: '0x0123456789012345678901234567890123456789012345678901234567890123',
            signature: '0xddd0a7290af9526056b4e35a077b9a11b513aa0028ec6c9880948544508f3c63265e99e47ad31bb2cab9646c504576b3abc6939a1710afc08cbf3034d73214b81c'
        },

        // See: https://github.com/ethers-io/ethers.js/issues/80
        {
            address: '0xD351c7c627ad5531Edb9587f4150CaF393c33E87',
            name: 'bytes(0x47173285...4cb01fad)',
            message: ethers.utils.arrayify('0x47173285a8d7341e5e972fc677286384f802f8ef42a5ec5f03bbfa254cb01fad'),
            messageHash: '0x93100cc9477ba6522a2d7d5e83d0e075b167224ed8aa0c5860cfd47fa9f22797',
            privateKey: '0x51d1d6047622bca92272d36b297799ecc152dc2ef91b229debf84fc41e8c73ee',
            signature: '0x546f0c996fa4cfbf2b68fd413bfb477f05e44e66545d7782d87d52305831cd055fc9943e513297d0f6755ad1590a5476bf7d1761d4f9dc07dfe473824bbdec751b'
        },

        // See: https://github.com/ethers-io/ethers.js/issues/85
        {
            address: '0xe7deA7e64B62d1Ca52f1716f29cd27d4FE28e3e1',
            name: 'zero-prefixed signature',
            message: ethers.utils.arrayify(ethers.utils.id('0x7f23b5eed5bc7e89f267f339561b2697faab234a2')),
            messageHash: '0x06c9d148d268f9a13d8f94f4ce351b0beff3b9ba69f23abbf171168202b2dd67',
            privateKey: '0x09a11afa58d6014843fd2c5fd4e21e7fadf96ca2d8ce9934af6b8e204314f25c',
            signature: '0x7222038446034a0425b6e3f0cc3594f0d979c656206408f937c37a8180bb1bea047d061e4ded4aeac77fa86eb02d42ba7250964ac3eb9da1337090258ce798491c'
        }
    ];

    tests.forEach(function(test) {
        it(('signs a message "' + test.name + '"'), function() {
            this.timeout(120000);
            let wallet = new ethers.Wallet(test.privateKey);
            return wallet.signMessage(test.message).then(function(signature: string) {
                assert.equal(signature, test.signature, 'computes message signature');
            });
        });
    });

    tests.forEach(function(test) {
        it(('verifies a message "' + test.name + '"'), function() {
            this.timeout(120000);
            let wallet = new ethers.Wallet(test.privateKey);
            const publicKey = ethers.utils.verifyMessage(test.message, test.signature);
            assert.strictEqual(wallet.publicKey, publicKey);
        });
    });

    tests.forEach(function(test) {
      it(('hashes a message "' + test.name + '"'), function() {
          this.timeout(120000);
          let hash = ethers.utils.hashMessage(test.message);
          assert.equal(hash, test.messageHash, 'calculates message hash');
      });
  });
});

describe("Serialize Transactions", function() {
    it("allows odd-length numeric values", function() {
        ethers.utils.serializeTransaction({
            gasLimit: "0x1",
            gasPrice: "0x1",
            value: "0x1"
        });
        //console.log(result);
    });
});

describe("Wallet Errors", function() {
    it("fails on privateKey/address mismatch", function() {
        assert.throws(() => {
            const wallet = new ethers.Wallet({
                privateKey: "0x6a73cd9b03647e83ef937888a5258a26e4c766dbf41ddd974f15e32d09cfe9c0",
                alias: "0.0.BLZ906RnM9t5+nzS4Cq8wkLA1uWU3tvKa+7wIqznr6zvkrdJYX+bwkUOdj/yfkp5gSrjxw/Jy7Hm7NsXWs0vRsg="
            });
            console.log(wallet);
        }, (error: any) => {
            return error.reason === "privateKey/alias mismatch";
        });
    });

    it("fails on mnemonic/address mismatch", function() {
        assert.throws(() => {
            const wallet = new ethers.Wallet(<any>{
                privateKey: "0x6a73cd9b03647e83ef937888a5258a26e4c766dbf41ddd974f15e32d09cfe9c0",
                mnemonic: {
                    phrase: "pact grief smile usage kind pledge river excess garbage mixed olive receive"
                }
            });
            console.log(wallet);
        }, (error: any) => {
            return error.reason === "mnemonic/privateKey mismatch";
        });
    });

    // it("fails on from mismatch", function() {
    //     const wallet = new ethers.Wallet("0x6a73cd9b03647e83ef937888a5258a26e4c766dbf41ddd974f15e32d09cfe9c0");
    //     return new Promise(async (resolve, reject) => {
    //         try {
    //             await wallet.signTransaction({
    //                 from: "0x3f4f037dfc910a3517b9a5b23cf036ffae01a5a7"
    //             });
    //         } catch (error) {
    //             if (error.code === ethers.utils.Logger.errors.INVALID_ARGUMENT && error.argument === "transaction.from") {
    //                 resolve(true);
    //                 return;
    //             }
    //         }
    //
    //         reject(new Error("assert failed; did not throw"));
    //     });
    // });
});

describe("Wallet tx signing", function () {

    const hederaEoa = {
        account: "0.0.1280", //  mock key, real key is hardcoded
        privateKey: "0x074cc0bd198d1bc91f668c59b46a1e74fd13215661e5a7bd42ad0d324476295d"
    };
    const provider = ethers.providers.getDefaultProvider('previewnet');
    // @ts-ignore
    const wallet = new ethers.Wallet(hederaEoa, provider);

    it("Should sign ContractCall", async function() {
        const data = Buffer.from(`"abi":{},"values":{}`).toString('hex');
        const tx = {
            to: getAddressFromAccount("0.0.98"),
            from: wallet.address,
            data: '0x'+data,
            gasLimit: 100000

        };
        const signed = await wallet.signTransaction(tx);
        assert.ok(signed !== "", "Unexpected nil signed tx");
        const fromBytes = Transaction.fromBytes(arrayify(signed));
        const cc = fromBytes as ContractExecuteTransaction;
        assert.ok(cc.gas.toNumber() === tx.gasLimit, "Gas mismatch");
    });

    it("Should sign ContractCreate", async function() {
        const tx = {
            from: wallet.address,
            gasLimit: 10000,
            customData: {
                bytecodeFileId: "0.0.122121"
            }
        };
        const signed = await wallet.signTransaction(tx);
        assert.ok(signed !== "", "Unexpected nil signed tx");
        const fromBytes = Transaction.fromBytes(arrayify(signed));
        const cc = fromBytes as ContractCreateTransaction;
        assert.ok(cc.gas.toNumber() === tx.gasLimit, "Gas mismatch");
    });

    it("Should sign FileCreate", async function() {
       const tx = {
           from: wallet.address,
           gasLimit: 10000,
           customData: {
               fileChunk: "Hello world! I will definitely break your smart contract experience",
               fileKey: PublicKey.fromString("302a300506032b65700321004aed2e9e0cb6cbcd12b58476a2c39875d27e2a856444173830cc1618d32ca2f0")
           }
       };
        const signed = await wallet.signTransaction(tx);
        assert.ok(signed !== "", "Unexpected nil signed tx");
        const fromBytes = Transaction.fromBytes(arrayify(signed));
        const fc = fromBytes as FileCreateTransaction;
        assert.ok(Buffer.from(fc.contents).toString() == tx.customData.fileChunk, "Contents mismatch");
    });

    it("Should sign FileAppend", async function() {
        const tx = {
            from: wallet.address,
            gasLimit: 10000,
            customData: {
                fileChunk: "Hello world! I will definitely break your smart contract experience",
                fileId: "0.0.12212"
            }
        };
        const signed = await wallet.signTransaction(tx);
        assert.ok(signed !== "", "Unexpected nil signed tx");
        const fromBytes = Transaction.fromBytes(arrayify(signed));
        const fa = fromBytes as FileAppendTransaction;
        assert.ok(Buffer.from(fa.contents).toString() == tx.customData.fileChunk, "Contents mismatch");
        assert.ok(fa.fileId.toString() == tx.customData.fileId, "FileId mismatch");
    });
});

<<<<<<< HEAD

describe("Wallet local calls", async function () {
    const hederaEoa = {
        account: '0.0.29511337',
        privateKey: '0x409836c5c296fe800fcac721093c68c78c4c03a1f88cb10bbdf01ecc49247132'
    };
    const provider = ethers.providers.getDefaultProvider('testnet');
    // @ts-ignore
    const wallet = new ethers.Wallet(hederaEoa, provider);
    const contractAddr = '0000000000000000000000000000000001b34cbb';
    const abi = JSON.parse(readFileSync('examples/assets/abi/GLDToken_abi.json').toString());
    const contract = hethers.ContractFactory.getContract(contractAddr, abi, wallet);
    const balanceOfParams = contract.interface.encodeFunctionData('balanceOf', [
        await wallet.getAddress()
    ]);
    // skipped - no balance in account
    xit("Should be able to perform local call", async function () {
        const balanceOfTx = {
            to: contractAddr,
            gasLimit: 30000,
            data: arrayify(balanceOfParams),
        };
        const response = await wallet.call(balanceOfTx);
        assert.notStrictEqual(response, null);
    });

    // skipped - no balance in account
    xit('should fail on contract revert', async function () {
        this.timeout(60000);
        const balanceOfTx = {
            to: contractAddr,
            gasLimit: 50000,
            data: "0x",
            nodeId: "0.0.3"
        };
        try {
            await wallet.call(balanceOfTx);
        } catch (err) {
            assert.strictEqual(err.code, Logger.errors.UNPREDICTABLE_GAS_LIMIT)
        }
    });

    it('should fail on insufficient gas', async function() {
        this.timeout(60000);
        const balanceOfTx = {
            to: contractAddr,
            gasLimit: 100,
            data: arrayify(balanceOfParams),
            nodeId: "0.0.3"
        };
        try {
            await wallet.call(balanceOfTx);
        } catch (err) {
            assert.strictEqual(err.code, Logger.errors.INSUFFICIENT_FUNDS)
        }
    });

    it('should fail on invalid contract', async function() {
        this.timeout(60000);
        const balanceOfTx = {
            // incorrect addr
            to: 'z000000000000000000000000000000001b34cbb',
            gasLimit: 30000,
            data: arrayify(balanceOfParams),
            nodeId: "0.0.3"
        };
        try {
            await wallet.call(balanceOfTx);
        } catch (err) {
            assert.strictEqual(err.code, Logger.errors.INVALID_ARGUMENT)
        }
=======
describe("Wallet getters", function () {
    it("Should get proper mainnet chainId", async function () {
        const provider = ethers.providers.getDefaultProvider("mainnet");
        const wallet = ethers.Wallet.createRandom().connect(provider);
        const chainId = await wallet.getChainId();
        assert.strictEqual(chainId, 290);
    });
    it("Should get proper testnet chainId", async function () {
        const provider = ethers.providers.getDefaultProvider("testnet");
        const wallet = ethers.Wallet.createRandom().connect(provider);
        const chainId = await wallet.getChainId();
        assert.strictEqual(chainId, 291)
    });

    it("Should get proper previewnet chainId", async function () {
        const provider = ethers.providers.getDefaultProvider("previewnet");
        const wallet = ethers.Wallet.createRandom().connect(provider);
        const chainId = await wallet.getChainId();
        assert.strictEqual(chainId, 292);
>>>>>>> 63b816e1
    });
});<|MERGE_RESOLUTION|>--- conflicted
+++ resolved
@@ -445,7 +445,27 @@
     });
 });
 
-<<<<<<< HEAD
+describe("Wallet getters", function () {
+    it("Should get proper mainnet chainId", async function () {
+        const provider = ethers.providers.getDefaultProvider("mainnet");
+        const wallet = ethers.Wallet.createRandom().connect(provider);
+        const chainId = await wallet.getChainId();
+        assert.strictEqual(chainId, 290);
+    });
+    it("Should get proper testnet chainId", async function () {
+        const provider = ethers.providers.getDefaultProvider("testnet");
+        const wallet = ethers.Wallet.createRandom().connect(provider);
+        const chainId = await wallet.getChainId();
+        assert.strictEqual(chainId, 291)
+    });
+
+    it("Should get proper previewnet chainId", async function () {
+        const provider = ethers.providers.getDefaultProvider("previewnet");
+        const wallet = ethers.Wallet.createRandom().connect(provider);
+        const chainId = await wallet.getChainId();
+        assert.strictEqual(chainId, 292);
+    });
+});
 
 describe("Wallet local calls", async function () {
     const hederaEoa = {
@@ -517,26 +537,5 @@
         } catch (err) {
             assert.strictEqual(err.code, Logger.errors.INVALID_ARGUMENT)
         }
-=======
-describe("Wallet getters", function () {
-    it("Should get proper mainnet chainId", async function () {
-        const provider = ethers.providers.getDefaultProvider("mainnet");
-        const wallet = ethers.Wallet.createRandom().connect(provider);
-        const chainId = await wallet.getChainId();
-        assert.strictEqual(chainId, 290);
-    });
-    it("Should get proper testnet chainId", async function () {
-        const provider = ethers.providers.getDefaultProvider("testnet");
-        const wallet = ethers.Wallet.createRandom().connect(provider);
-        const chainId = await wallet.getChainId();
-        assert.strictEqual(chainId, 291)
-    });
-
-    it("Should get proper previewnet chainId", async function () {
-        const provider = ethers.providers.getDefaultProvider("previewnet");
-        const wallet = ethers.Wallet.createRandom().connect(provider);
-        const chainId = await wallet.getChainId();
-        assert.strictEqual(chainId, 292);
->>>>>>> 63b816e1
     });
 });