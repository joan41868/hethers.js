'use strict';

import assert from "assert";

import { ethers } from "ethers";
import { loadTests, TestCase } from "@ethersproject/testcases";
import { BytesLike } from "@ethersproject/bytes";
import * as utils from './utils';
import { arrayify, getAddressFromAccount, Logger } from "ethers/lib/utils";
import {
    ContractCreateTransaction,
    ContractExecuteTransaction,
    FileAppendTransaction,
    FileCreateTransaction,
    PublicKey,
    Transaction
} from "@hashgraph/sdk";
import { readFileSync } from "fs";

describe('Test JSON Wallets', function() {

    let tests: Array<TestCase.Wallet> = loadTests('wallets');
    tests.forEach(function(test) {

        it(('decrypts wallet - ' + test.name), async function() {
            this.timeout(1200000);

            const wallet = await ethers.Wallet.fromEncryptedJson(test.json, test.password);
            assert.strictEqual(wallet.privateKey, test.privateKey,
                'generated correct private key - ' + wallet.privateKey);
            if (test.hasAddress) {
                assert.ok((ethers.utils.getJsonWalletAddress(test.json) !== null),
                    'detect encrypted JSON wallet');
                assert.strictEqual(wallet.address.toLowerCase(), test.address,
                    'generate correct address - '  + wallet.address);
                const walletAddress = await wallet.getAddress();
                assert.strictEqual(walletAddress.toLowerCase(), test.address,
                    'generate correct address - '  + wallet.address);
            }

            // Test connect
            {
                const provider = ethers.providers.getDefaultProvider();
                const walletConnected = wallet.connect(provider);
                assert.strictEqual(walletConnected.provider, provider, "provider is connected");
                assert.ok((wallet.provider == null), "original wallet provider is null");
                if (test.hasAddress) {
                    assert.strictEqual(walletConnected.address.toLowerCase(), test.address,
                        "connected correct address - "  + wallet.address);
                }
            }

            // Make sure it can accept a SigningKey
            {
                const wallet2 = new ethers.Wallet(wallet._signingKey());
                assert.equal(wallet2.privateKey, test.privateKey,
                    'generated correct private key - ' + wallet2.privateKey);
            }

            // Test the sync decryption (this wallet is light, so it is safe)
            if (test.name === "life") {
                const wallet2 = ethers.Wallet.fromEncryptedJsonSync(test.json, test.password);
                assert.equal(wallet2.privateKey, test.privateKey,
                    'generated correct private key - ' + wallet2.privateKey);
            }

            if (test.mnemonic) {
                assert.equal(wallet.mnemonic.phrase, test.mnemonic,
                    'mnemonic enabled encrypted wallet has a mnemonic phrase');
            }
        });
    });

    // A few extra test cases to test encrypting/decrypting
    ['one', 'two', 'three'].forEach(function(i) {
        let password = 'foobar' + i;
        let wallet = ethers.Wallet.createRandom({ path: "m/56'/82", extraEntropy: utils.randomHexString('test-' + i, 32) });
        wallet = wallet.connectAccount("0.0.1001");

        it('encrypts and decrypts a random wallet - ' + i, function() {
            this.timeout(1200000);

            return wallet.encrypt(password).then((json: string) => {
                return ethers.Wallet.fromEncryptedJson(json, password).then((decryptedWallet) => {
                    assert.strictEqual(decryptedWallet.address, wallet.address,
                        'decrypted wallet - ' + wallet.privateKey);
                    assert.strictEqual(decryptedWallet.mnemonic.phrase, wallet.mnemonic.phrase,
                        "decrypted wallet mnemonic - " + wallet.privateKey);
                    assert.strictEqual(decryptedWallet.mnemonic.path, wallet.mnemonic.path,
                        "decrypted wallet path - " + wallet.privateKey);
                    return decryptedWallet.encrypt(password).then((encryptedWallet) => {
                        let parsedWallet = JSON.parse(encryptedWallet);
                        assert.strictEqual(decryptedWallet.address.toLowerCase().substring(2), parsedWallet.address,
                            're-encrypted wallet - ' + wallet.privateKey);
                    });
                });
           });
        });
    });
});

describe('Test Transaction Signing and Parsing', function() {
    // FIXME
    //  unit tests for this functionality is present
    //  at branches `feat/signing-and-sending-transactions` and/or `contract-interaction`

    // function checkTransaction(parsedTransaction: any, test: TestCase.SignedTransaction): any {
    //     let transaction: any = { };
    //
    //     ['nonce', 'gasLimit', 'gasPrice', 'to', 'value', 'data'].forEach((key: (keyof TestCase.SignedTransaction)) => {
    //         let expected = test[key];
    //
    //         let value = parsedTransaction[key];
    //
    //         if ([ "gasLimit", "gasPrice", "value"].indexOf(key) >= 0) {
    //             assert.ok((ethers.BigNumber.isBigNumber(value)),
    //                 'parsed into a big number - ' + key);
    //             value = value.toHexString();
    //
    //             if (!expected || expected === '0x') { expected = '0x00'; }
    //
    //         } else if (key === 'nonce') {
    //             assert.equal(typeof(value), 'number',
    //                 'parse into a number - nonce');
    //
    //             value = ethers.utils.hexlify(value);
    //
    //             if (!expected || expected === '0x') { expected = '0x00'; }
    //
    //         } else if (key === 'data') {
    //             if (!expected) { expected = '0x'; }
    //
    //         } else if (key === 'to') {
    //             if (value) {
    //                 // Make sure the address is valid
    //                 ethers.utils.getAddress(value);
    //                 value = value.toLowerCase();
    //             }
    //         }
    //
    //         assert.equal(value, expected, 'parses ' + key + ' (legacy)');
    //
    //         transaction[key] = test[key];
    //     });
    //
    //     return transaction;
    // }


    // FIXME - separate tests with `it`
    let tests: Array<TestCase.SignedTransaction> = loadTests('transactions');
    tests.forEach((test) => {
        // it(('parses and signs transaction - ' + test.name), function() {
        //     this.timeout(120000);
        //
        //     let signingKey = new ethers.utils.SigningKey(test.privateKey);
        //     let signDigest = signingKey.signDigest.bind(signingKey);
        //
        //     // Legacy parsing unsigned transaction
        //     checkTransaction(ethers.utils.parseTransaction(test.unsignedTransaction), test);
        //
        //     let parsedTransaction = ethers.utils.parseTransaction(test.signedTransaction);
        //     let transaction = checkTransaction(parsedTransaction, test);
        //
        //     // Legacy signed transaction ecrecover
        //     // assert.equal(parsedTransaction.from, ethers.utils.getAddress(test.accountAddress),
        //     //     'computed from');
        //
        //     // Legacy transaction chain ID
        //     // assert.equal(parsedTransaction.chainId, 0, 'parses chainId (legacy)');
        //
        //     // Legacy serializes unsigned transaction
        //     (function() {
        //         let unsignedTx = ethers.utils.serializeTransaction(transaction);
        //         assert.equal(unsignedTx, test.unsignedTransaction,
        //             'serializes unsigned transaction (legacy)');
        //
        //         // Legacy signed serialized transaction
        //         let signature = signDigest(ethers.utils.keccak256(unsignedTx));
        //         assert.equal(ethers.utils.serializeTransaction(transaction, signature), test.signedTransaction,
        //             'signs transaction (legacy)');
        //     })();
        //
        //
        //     // EIP155
        //
        //     // EIP-155 parsing unsigned transaction
        //     let parsedUnsignedTransactionChainId5 = ethers.utils.parseTransaction(test.unsignedTransactionChainId5);
        //     checkTransaction(parsedUnsignedTransactionChainId5, test);
        //     // assert.equal(parsedUnsignedTransactionChainId5.chainId, 5, 'parses chainId (eip155)');
        //
        //     // EIP-155 fields
        //     let parsedTransactionChainId5 = ethers.utils.parseTransaction(test.signedTransactionChainId5);
        //
        //     type TxStringKey = 'data' | 'from' | 'nonce' | 'to';
        //     ['data', 'from', 'nonce', 'to'].forEach((key: TxStringKey) => {
        //         assert.equal(parsedTransaction[key], parsedTransactionChainId5[key],
        //             'parses ' + key + ' (eip155)');
        //     });
        //
        //     type TxNumberKey = 'gasLimit' | 'gasPrice' | 'value';
        //     ['gasLimit', 'gasPrice', 'value'].forEach((key: TxNumberKey) => {
        //         assert.ok(parsedTransaction[key].eq(parsedTransactionChainId5[key]),
        //             'parses ' + key + ' (eip155)');
        //     });
        //
        //     // EIP-155 chain ID
        //     assert.equal(parsedTransactionChainId5.chainId, 5,
        //         'parses chainId (eip155)');
        //
        //     transaction.chainId = 5;
        //
        //     (function() {
        //         // EIP-155 serialized unsigned transaction
        //         let unsignedTx = ethers.utils.serializeTransaction(transaction);
        //         assert.equal(unsignedTx, test.unsignedTransactionChainId5,
        //             'serializes unsigned transaction (eip155) ');
        //
        //         // EIP-155 signed serialized transaction
        //         let signature = signDigest(ethers.utils.keccak256(unsignedTx));
        //         assert.equal(ethers.utils.serializeTransaction(transaction, signature), test.signedTransactionChainId5,
        //             'signs transaction (eip155)');
        //     })();
        // });
    });

    tests.forEach((test) => {
        it(('wallet signs transaction - ' + test.name), async function() {
            this.timeout(120000);

            // const wallet = new ethers.Wallet(test.privateKey);
            // const transaction = {
            //     to: test.to,
            //     data: test.data,
            //     gasLimit: test.gasLimit,
            //     gasPrice: test.gasPrice,
            //     value: test.value,
            //     nonce: ((<any>(test.nonce)) === "0x") ? 0: test.nonce,
            //     chainId: 5
            // };
            // @ts-ignore
            // const signedTx = await wallet.signTransaction(transaction);
            // assert.equal(signedTx, test.signedTransactionChainId5);
        });
    });
});

describe('Test Signing Messages', function() {
    type TestCase = {
        address: string;
        name: string;
        message: string | Uint8Array;
        messageHash: string;
        privateKey: string;
        signature: string;
    }

    let tests: Array<TestCase> = [
        // See: https://etherscan.io/verifySig/57
        {
            address: '0x14791697260E4c9A71f18484C9f997B308e59325',
            name: 'string("hello world")',
            message: 'hello world',
            messageHash: '0xd9eba16ed0ecae432b71fe008c98cc872bb4cc214d3220a36f365326cf807d68',
            privateKey: '0x0123456789012345678901234567890123456789012345678901234567890123',
            signature: '0xddd0a7290af9526056b4e35a077b9a11b513aa0028ec6c9880948544508f3c63265e99e47ad31bb2cab9646c504576b3abc6939a1710afc08cbf3034d73214b81c'
        },

        // See: https://github.com/ethers-io/ethers.js/issues/80
        {
            address: '0xD351c7c627ad5531Edb9587f4150CaF393c33E87',
            name: 'bytes(0x47173285...4cb01fad)',
            message: ethers.utils.arrayify('0x47173285a8d7341e5e972fc677286384f802f8ef42a5ec5f03bbfa254cb01fad'),
            messageHash: '0x93100cc9477ba6522a2d7d5e83d0e075b167224ed8aa0c5860cfd47fa9f22797',
            privateKey: '0x51d1d6047622bca92272d36b297799ecc152dc2ef91b229debf84fc41e8c73ee',
            signature: '0x546f0c996fa4cfbf2b68fd413bfb477f05e44e66545d7782d87d52305831cd055fc9943e513297d0f6755ad1590a5476bf7d1761d4f9dc07dfe473824bbdec751b'
        },

        // See: https://github.com/ethers-io/ethers.js/issues/85
        {
            address: '0xe7deA7e64B62d1Ca52f1716f29cd27d4FE28e3e1',
            name: 'zero-prefixed signature',
            message: ethers.utils.arrayify(ethers.utils.id('0x7f23b5eed5bc7e89f267f339561b2697faab234a2')),
            messageHash: '0x06c9d148d268f9a13d8f94f4ce351b0beff3b9ba69f23abbf171168202b2dd67',
            privateKey: '0x09a11afa58d6014843fd2c5fd4e21e7fadf96ca2d8ce9934af6b8e204314f25c',
            signature: '0x7222038446034a0425b6e3f0cc3594f0d979c656206408f937c37a8180bb1bea047d061e4ded4aeac77fa86eb02d42ba7250964ac3eb9da1337090258ce798491c'
        }
    ];

    tests.forEach(function(test) {
        it(('signs a message "' + test.name + '"'), function() {
            this.timeout(120000);
            let wallet = new ethers.Wallet(test.privateKey);
            return wallet.signMessage(test.message).then(function(signature: string) {
                assert.equal(signature, test.signature, 'computes message signature');
            });
        });
    });

    tests.forEach(function(test) {
        it(('verifies a message "' + test.name + '"'), function() {
            this.timeout(120000);
            let wallet = new ethers.Wallet(test.privateKey);
            const publicKey = ethers.utils.verifyMessage(test.message, test.signature);
            assert.strictEqual(wallet.publicKey, publicKey);
        });
    });

    tests.forEach(function(test) {
      it(('hashes a message "' + test.name + '"'), function() {
          this.timeout(120000);
          let hash = ethers.utils.hashMessage(test.message);
          assert.equal(hash, test.messageHash, 'calculates message hash');
      });
  });
});

describe("Serialize Transactions", function() {
    it("allows odd-length numeric values", function() {
        ethers.utils.serializeTransaction({
            gasLimit: "0x1",
            gasPrice: "0x1",
            value: "0x1"
        });
        //console.log(result);
    });
});

describe("Wallet Errors", function() {
    it("fails on privateKey/address mismatch", function() {
        assert.throws(() => {
            const wallet = new ethers.Wallet({
                privateKey: "0x6a73cd9b03647e83ef937888a5258a26e4c766dbf41ddd974f15e32d09cfe9c0",
                alias: "0.0.BLZ906RnM9t5+nzS4Cq8wkLA1uWU3tvKa+7wIqznr6zvkrdJYX+bwkUOdj/yfkp5gSrjxw/Jy7Hm7NsXWs0vRsg="
            });
            console.log(wallet);
        }, (error: any) => {
            return error.reason === "privateKey/alias mismatch";
        });
    });

    it("fails on mnemonic/address mismatch", function() {
        assert.throws(() => {
            const wallet = new ethers.Wallet(<any>{
                privateKey: "0x6a73cd9b03647e83ef937888a5258a26e4c766dbf41ddd974f15e32d09cfe9c0",
                mnemonic: {
                    phrase: "pact grief smile usage kind pledge river excess garbage mixed olive receive"
                }
            });
            console.log(wallet);
        }, (error: any) => {
            return error.reason === "mnemonic/privateKey mismatch";
        });
    });

    // it("fails on from mismatch", function() {
    //     const wallet = new ethers.Wallet("0x6a73cd9b03647e83ef937888a5258a26e4c766dbf41ddd974f15e32d09cfe9c0");
    //     return new Promise(async (resolve, reject) => {
    //         try {
    //             await wallet.signTransaction({
    //                 from: "0x3f4f037dfc910a3517b9a5b23cf036ffae01a5a7"
    //             });
    //         } catch (error) {
    //             if (error.code === ethers.utils.Logger.errors.INVALID_ARGUMENT && error.argument === "transaction.from") {
    //                 resolve(true);
    //                 return;
    //             }
    //         }
    //
    //         reject(new Error("assert failed; did not throw"));
    //     });
    // });
});

describe("Wallet tx signing", function () {

    const hederaEoa = {
        account: "0.0.1280", //  mock key, real key is hardcoded
        privateKey: "0x074cc0bd198d1bc91f668c59b46a1e74fd13215661e5a7bd42ad0d324476295d"
    };
    const provider = ethers.providers.getDefaultProvider('previewnet');
    // @ts-ignore
    const wallet = new ethers.Wallet(hederaEoa, provider);

    it("Should sign ContractCall", async function() {
        const data = Buffer.from(`"abi":{},"values":{}`).toString('hex');
        const tx = {
            to: getAddressFromAccount("0.0.98"),
            from: wallet.address,
            data: '0x'+data,
            gasLimit: 100000

        };
        const signed = await wallet.signTransaction(tx);
        assert.ok(signed !== "", "Unexpected nil signed tx");
        const fromBytes = Transaction.fromBytes(arrayify(signed));
        const cc = fromBytes as ContractExecuteTransaction;
        assert.ok(cc.gas.toNumber() === tx.gasLimit, "Gas mismatch");
    });

    it("Should sign ContractCreate", async function() {
        const tx = {
            from: wallet.address,
            gasLimit: 10000,
            customData: {
                bytecodeFileId: "0.0.122121"
            }
        };
        const signed = await wallet.signTransaction(tx);
        assert.ok(signed !== "", "Unexpected nil signed tx");
        const fromBytes = Transaction.fromBytes(arrayify(signed));
        const cc = fromBytes as ContractCreateTransaction;
        assert.ok(cc.gas.toNumber() === tx.gasLimit, "Gas mismatch");
    });

    it("Should sign FileCreate", async function() {
       const tx = {
           from: wallet.address,
           gasLimit: 10000,
           customData: {
               fileChunk: "Hello world! I will definitely break your smart contract experience",
               fileKey: PublicKey.fromString("302a300506032b65700321004aed2e9e0cb6cbcd12b58476a2c39875d27e2a856444173830cc1618d32ca2f0")
           }
       };
        const signed = await wallet.signTransaction(tx);
        assert.ok(signed !== "", "Unexpected nil signed tx");
        const fromBytes = Transaction.fromBytes(arrayify(signed));
        const fc = fromBytes as FileCreateTransaction;
        assert.ok(Buffer.from(fc.contents).toString() == tx.customData.fileChunk, "Contents mismatch");
    });

    it("Should sign FileAppend", async function() {
        const tx = {
            from: wallet.address,
            gasLimit: 10000,
            customData: {
                fileChunk: "Hello world! I will definitely break your smart contract experience",
                fileId: "0.0.12212"
            }
        };
        const signed = await wallet.signTransaction(tx);
        assert.ok(signed !== "", "Unexpected nil signed tx");
        const fromBytes = Transaction.fromBytes(arrayify(signed));
        const fa = fromBytes as FileAppendTransaction;
        assert.ok(Buffer.from(fa.contents).toString() == tx.customData.fileChunk, "Contents mismatch");
        assert.ok(fa.fileId.toString() == tx.customData.fileId, "FileId mismatch");
    });
});

describe("Wallet getters", function () {
    it("Should get proper mainnet chainId", async function () {
        const provider = ethers.providers.getDefaultProvider("mainnet");
        const wallet = ethers.Wallet.createRandom().connect(provider);
        const chainId = await wallet.getChainId();
        assert.strictEqual(chainId, 290);
    });
    it("Should get proper testnet chainId", async function () {
        const provider = ethers.providers.getDefaultProvider("testnet");
        const wallet = ethers.Wallet.createRandom().connect(provider);
        const chainId = await wallet.getChainId();
        assert.strictEqual(chainId, 291)
    });

    it("Should get proper previewnet chainId", async function () {
        const provider = ethers.providers.getDefaultProvider("previewnet");
        const wallet = ethers.Wallet.createRandom().connect(provider);
        const chainId = await wallet.getChainId();
        assert.strictEqual(chainId, 292);
    });
});

describe("Wallet local calls", async function () {
    const hederaEoa = {
        account: '0.0.29511337',
        privateKey: '0x409836c5c296fe800fcac721093c68c78c4c03a1f88cb10bbdf01ecc49247132'
    };
    const provider = ethers.providers.getDefaultProvider('testnet');
    // @ts-ignore
    const wallet = new ethers.Wallet(hederaEoa, provider);
    const contractAddr = '0000000000000000000000000000000001b34cbb';
    const abi = JSON.parse(readFileSync('examples/assets/abi/GLDToken_abi.json').toString());
    const contract = ethers.ContractFactory.getContract(contractAddr, abi, wallet);
    const balanceOfParams = contract.interface.encodeFunctionData('balanceOf', [
        await wallet.getAddress()
    ]);
    // skipped - no balance in account
    xit("Should be able to perform local call", async function () {
        const balanceOfTx = {
            to: contractAddr,
            gasLimit: 30000,
            data: arrayify(balanceOfParams),
        };
        const response = await wallet.call(balanceOfTx);
        assert.notStrictEqual(response, null);
    });

    // skipped - no balance in account
    xit('should fail on contract revert', async function () {
        this.timeout(60000);
        const balanceOfTx = {
            to: contractAddr,
            gasLimit: 50000,
            data: "0x",
            nodeId: "0.0.3"
        };
        try {
            await wallet.call(balanceOfTx);
        } catch (err) {
            assert.strictEqual(err.code, Logger.errors.UNPREDICTABLE_GAS_LIMIT)
        }
    });

    it('should fail on insufficient gas', async function() {
        this.timeout(60000);
        const balanceOfTx = {
            to: contractAddr,
            gasLimit: 100,
            data: arrayify(balanceOfParams),
            nodeId: "0.0.3"
        };
        try {
            await wallet.call(balanceOfTx);
        } catch (err) {
            assert.strictEqual(err.code, Logger.errors.INSUFFICIENT_FUNDS)
        }
    });

    it('should fail on invalid contract', async function() {
        this.timeout(60000);
        const balanceOfTx = {
            // incorrect addr
            to: 'z000000000000000000000000000000001b34cbb',
            gasLimit: 30000,
            data: arrayify(balanceOfParams),
            nodeId: "0.0.3"
        };
        try {
            await wallet.call(balanceOfTx);
        } catch (err) {
            assert.strictEqual(err.code, Logger.errors.INVALID_ARGUMENT)
        }
    });
});

describe("Wallet createAccount", function () {

    let wallet: ethers.Wallet, newAccount: ethers.Wallet, newAccountPublicKey: BytesLike, provider: ethers.providers.BaseProvider;
    const timeout = 60000;

    before( async function() {
<<<<<<< HEAD
        this.timeout(timeout);
        provider = ethers.providers.getDefaultProvider('testnet');
        wallet = await utils.createWalletFromED25519(provider);
=======
        const account = {
            "operator": {
                "accountId": "0.0.19041642",
                "publicKey": "302a300506032b6570032100049d07fb89aa8f5e54eccd7b92846d9839404e8c0af8489a9a511422be958b2f",
                "privateKey": "302e020100300506032b6570042204207ef3437273a5146e4e504a6e22c5caedf07cb0821f01bc05d18e8e716f77f66c"
            },
            "network": {
                "0.testnet.hedera.com:50211": "0.0.3",
                "1.testnet.hedera.com:50211": "0.0.4",
                "2.testnet.hedera.com:50211": "0.0.5",
                "3.testnet.hedera.com:50211": "0.0.6"
            }
        };
        this.timeout(timeout);
        provider = ethers.providers.getDefaultProvider('testnet');
        wallet = await createWalletFromED25519(account, provider);
>>>>>>> 30e15c6d
    });

    beforeEach(async () => {
        newAccount = ethers.Wallet.createRandom();
        newAccountPublicKey = newAccount._signingKey().compressedPublicKey;
    });

    it("Should create an account", async function () {
        const tx = await wallet.createAccount(newAccountPublicKey);
        assert.ok(tx, 'tx exists');
        assert.ok(tx.customData, 'tx.customData exists');
        assert.ok(tx.customData.accountId, 'accountId exists');
    }).timeout(timeout);

    it("Should add initial balance if provided", async function () {
        const tx = await wallet.createAccount(newAccountPublicKey, BigInt(123));
        assert.ok(tx, 'tx exists');
        assert.ok(tx.customData, 'tx.customData exists');
        assert.ok(tx.customData.accountId, 'accountId exists');

        const newAccountAddress = getAddressFromAccount(tx.customData.accountId.toString());
        const newAccBalance = await provider.getBalance(newAccountAddress);
        assert.strictEqual(BigInt(123).toString(), newAccBalance.toString(), 'The initial balance is correct');
    }).timeout(timeout);
});<|MERGE_RESOLUTION|>--- conflicted
+++ resolved
@@ -8,14 +8,52 @@
 import * as utils from './utils';
 import { arrayify, getAddressFromAccount, Logger } from "ethers/lib/utils";
 import {
+    AccountCreateTransaction, AccountId,
+    Client,
     ContractCreateTransaction,
     ContractExecuteTransaction,
     FileAppendTransaction,
-    FileCreateTransaction,
-    PublicKey,
-    Transaction
+    FileCreateTransaction, Hbar, PrivateKey, PublicKey, Transaction, TransactionId,
+    Key as HederaKey
 } from "@hashgraph/sdk";
 import { readFileSync } from "fs";
+import { Key } from "@hashgraph/proto";
+
+/**
+ * Helper function that returns a Wallet instance from the provided ED25519 credentials,
+ * provided from portal.hedera.com
+ * @param account
+ * @param provider
+ */
+const createWalletFromED25519 = async (account: any, provider: ethers.providers.BaseProvider) => {
+    const edPrivateKey = PrivateKey.fromString(account.operator.privateKey);
+    const client = Client.forNetwork(account.network);
+    const randomWallet = ethers.Wallet.createRandom();
+    const protoKey = Key.create({
+        ECDSASecp256k1: arrayify(randomWallet._signingKey().compressedPublicKey)
+    });
+
+    const newAccountKey = HederaKey._fromProtobufKey(protoKey);
+    const accountCreate = await (await new AccountCreateTransaction()
+        .setKey(newAccountKey)
+        .setTransactionId(TransactionId.generate(account.operator.accountId))
+        .setInitialBalance(new Hbar(10))
+        .setNodeAccountIds([new AccountId(0,0,3)])
+        .freeze()
+        .sign(edPrivateKey))
+        .execute(client);
+    const receipt = await accountCreate.getReceipt(client);
+    // @ts-ignore
+    const newAccountId = receipt.accountId.toString();
+
+    const hederaEoa = {
+        account: newAccountId,
+        privateKey: randomWallet.privateKey
+    };
+
+    // @ts-ignore
+    return new ethers.Wallet(hederaEoa, provider);
+}
 
 describe('Test JSON Wallets', function() {
 
@@ -548,11 +586,6 @@
     const timeout = 60000;
 
     before( async function() {
-<<<<<<< HEAD
-        this.timeout(timeout);
-        provider = ethers.providers.getDefaultProvider('testnet');
-        wallet = await utils.createWalletFromED25519(provider);
-=======
         const account = {
             "operator": {
                 "accountId": "0.0.19041642",
@@ -569,7 +602,6 @@
         this.timeout(timeout);
         provider = ethers.providers.getDefaultProvider('testnet');
         wallet = await createWalletFromED25519(account, provider);
->>>>>>> 30e15c6d
     });
 
     beforeEach(async () => {
