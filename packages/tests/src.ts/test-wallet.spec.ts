'use strict';

import assert from "assert";

import { ethers } from "ethers";
import { loadTests, TestCase } from "@ethersproject/testcases";
import * as utils from './utils';

describe('Test JSON Wallets', function() {

    let tests: Array<TestCase.Wallet> = loadTests('wallets');
    tests.forEach(function(test) {

        it(('decrypts wallet - ' + test.name), async function() {
            this.timeout(1200000);

            const wallet = await ethers.Wallet.fromEncryptedJson(test.json, test.password);
            assert.strictEqual(wallet.privateKey, test.privateKey,
                'generated correct private key - ' + wallet.privateKey);
            if (test.hasAddress) {
                assert.ok((ethers.utils.getJsonWalletAddress(test.json) !== null),
                    'detect encrypted JSON wallet');
                assert.strictEqual(wallet.address.toLowerCase(), test.address,
                    'generate correct address - '  + wallet.address);
                const walletAddress = await wallet.getAddress();
                assert.strictEqual(walletAddress.toLowerCase(), test.address,
                    'generate correct address - '  + wallet.address);
            }

            // Test connect
            {
                const provider = ethers.providers.getDefaultProvider();
                const walletConnected = wallet.connect(provider);
                assert.strictEqual(walletConnected.provider, provider, "provider is connected");
                assert.ok((wallet.provider == null), "original wallet provider is null");
                if (test.hasAddress) {
                    assert.strictEqual(walletConnected.address.toLowerCase(), test.address,
                        "connected correct address - "  + wallet.address);
                }
            }

            // Make sure it can accept a SigningKey
            {
                const wallet2 = new ethers.Wallet(wallet._signingKey());
                assert.equal(wallet2.privateKey, test.privateKey,
                    'generated correct private key - ' + wallet2.privateKey);
            }

            // Test the sync decryption (this wallet is light, so it is safe)
            if (test.name === "life") {
                const wallet2 = ethers.Wallet.fromEncryptedJsonSync(test.json, test.password);
                assert.equal(wallet2.privateKey, test.privateKey,
                    'generated correct private key - ' + wallet2.privateKey);
            }

            if (test.mnemonic) {
                assert.equal(wallet.mnemonic.phrase, test.mnemonic,
                    'mnemonic enabled encrypted wallet has a mnemonic phrase');
            }
        });
    });

    // A few extra test cases to test encrypting/decrypting
    ['one', 'two', 'three'].forEach(function(i) {
        let password = 'foobar' + i;
        let wallet = ethers.Wallet.createRandom({ path: "m/56'/82", extraEntropy: utils.randomHexString('test-' + i, 32) });
        wallet = wallet.connectAccount("0.0.1001");

        it('encrypts and decrypts a random wallet - ' + i, function() {
            this.timeout(1200000);

            return wallet.encrypt(password).then((json: string) => {
                return ethers.Wallet.fromEncryptedJson(json, password).then((decryptedWallet) => {
                    assert.strictEqual(decryptedWallet.address, wallet.address,
                        'decrypted wallet - ' + wallet.privateKey);
                    assert.strictEqual(decryptedWallet.mnemonic.phrase, wallet.mnemonic.phrase,
                        "decrypted wallet mnemonic - " + wallet.privateKey);
                    assert.strictEqual(decryptedWallet.mnemonic.path, wallet.mnemonic.path,
                        "decrypted wallet path - " + wallet.privateKey);
                    return decryptedWallet.encrypt(password).then((encryptedWallet) => {
                        let parsedWallet = JSON.parse(encryptedWallet);
                        assert.strictEqual(decryptedWallet.address.toLowerCase().substring(2), parsedWallet.address,
                            're-encrypted wallet - ' + wallet.privateKey);
                    });
                });
           });
        });
    });
});

describe('Test Transaction Signing and Parsing', function() {
    // FIXME
<<<<<<< HEAD
=======
    //  unit tests for this functionality is present
    //  at branches `feat/signing-and-sending-transactions` and/or `contract-interaction`

>>>>>>> a84348cb
    // function checkTransaction(parsedTransaction: any, test: TestCase.SignedTransaction): any {
    //     let transaction: any = { };
    //
    //     ['nonce', 'gasLimit', 'gasPrice', 'to', 'value', 'data'].forEach((key: (keyof TestCase.SignedTransaction)) => {
    //         let expected = test[key];
    //
    //         let value = parsedTransaction[key];
    //
    //         if ([ "gasLimit", "gasPrice", "value"].indexOf(key) >= 0) {
    //             assert.ok((ethers.BigNumber.isBigNumber(value)),
    //                 'parsed into a big number - ' + key);
    //             value = value.toHexString();
    //
    //             if (!expected || expected === '0x') { expected = '0x00'; }
    //
    //         } else if (key === 'nonce') {
    //             assert.equal(typeof(value), 'number',
    //                 'parse into a number - nonce');
    //
    //             value = ethers.utils.hexlify(value);
    //
    //             if (!expected || expected === '0x') { expected = '0x00'; }
    //
    //         } else if (key === 'data') {
    //             if (!expected) { expected = '0x'; }
    //
    //         } else if (key === 'to') {
    //             if (value) {
    //                 // Make sure the address is valid
    //                 ethers.utils.getAddress(value);
    //                 value = value.toLowerCase();
    //             }
    //         }
    //
    //         assert.equal(value, expected, 'parses ' + key + ' (legacy)');
    //
    //         transaction[key] = test[key];
    //     });
    //
    //     return transaction;
    // }


<<<<<<< HEAD
    // FIXME
=======
    // FIXME - separate tests with `it`
>>>>>>> a84348cb
    let tests: Array<TestCase.SignedTransaction> = loadTests('transactions');
    tests.forEach((test) => {
        // it(('parses and signs transaction - ' + test.name), function() {
        //     this.timeout(120000);
        //
        //     let signingKey = new ethers.utils.SigningKey(test.privateKey);
        //     let signDigest = signingKey.signDigest.bind(signingKey);
        //
        //     // Legacy parsing unsigned transaction
        //     checkTransaction(ethers.utils.parseTransaction(test.unsignedTransaction), test);
        //
        //     let parsedTransaction = ethers.utils.parseTransaction(test.signedTransaction);
        //     let transaction = checkTransaction(parsedTransaction, test);
        //
        //     // Legacy signed transaction ecrecover
        //     // assert.equal(parsedTransaction.from, ethers.utils.getAddress(test.accountAddress),
        //     //     'computed from');
        //
        //     // Legacy transaction chain ID
        //     // assert.equal(parsedTransaction.chainId, 0, 'parses chainId (legacy)');
        //
        //     // Legacy serializes unsigned transaction
        //     (function() {
        //         let unsignedTx = ethers.utils.serializeTransaction(transaction);
        //         assert.equal(unsignedTx, test.unsignedTransaction,
        //             'serializes unsigned transaction (legacy)');
        //
        //         // Legacy signed serialized transaction
        //         let signature = signDigest(ethers.utils.keccak256(unsignedTx));
        //         assert.equal(ethers.utils.serializeTransaction(transaction, signature), test.signedTransaction,
        //             'signs transaction (legacy)');
        //     })();
        //
        //
        //     // EIP155
        //
        //     // EIP-155 parsing unsigned transaction
        //     let parsedUnsignedTransactionChainId5 = ethers.utils.parseTransaction(test.unsignedTransactionChainId5);
        //     checkTransaction(parsedUnsignedTransactionChainId5, test);
        //     // assert.equal(parsedUnsignedTransactionChainId5.chainId, 5, 'parses chainId (eip155)');
        //
        //     // EIP-155 fields
        //     let parsedTransactionChainId5 = ethers.utils.parseTransaction(test.signedTransactionChainId5);
        //
        //     type TxStringKey = 'data' | 'from' | 'nonce' | 'to';
        //     ['data', 'from', 'nonce', 'to'].forEach((key: TxStringKey) => {
        //         assert.equal(parsedTransaction[key], parsedTransactionChainId5[key],
        //             'parses ' + key + ' (eip155)');
        //     });
        //
        //     type TxNumberKey = 'gasLimit' | 'gasPrice' | 'value';
        //     ['gasLimit', 'gasPrice', 'value'].forEach((key: TxNumberKey) => {
        //         assert.ok(parsedTransaction[key].eq(parsedTransactionChainId5[key]),
        //             'parses ' + key + ' (eip155)');
        //     });
        //
        //     // EIP-155 chain ID
        //     assert.equal(parsedTransactionChainId5.chainId, 5,
        //         'parses chainId (eip155)');
        //
        //     transaction.chainId = 5;
        //
        //     (function() {
        //         // EIP-155 serialized unsigned transaction
        //         let unsignedTx = ethers.utils.serializeTransaction(transaction);
        //         assert.equal(unsignedTx, test.unsignedTransactionChainId5,
        //             'serializes unsigned transaction (eip155) ');
        //
        //         // EIP-155 signed serialized transaction
        //         let signature = signDigest(ethers.utils.keccak256(unsignedTx));
        //         assert.equal(ethers.utils.serializeTransaction(transaction, signature), test.signedTransactionChainId5,
        //             'signs transaction (eip155)');
        //     })();
        // });
    });

    tests.forEach((test) => {
        it(('wallet signs transaction - ' + test.name), async function() {
            this.timeout(120000);

            const wallet = new ethers.Wallet(test.privateKey);
            const transaction = {
                to: test.to,
                data: test.data,
                gasLimit: test.gasLimit,
                gasPrice: test.gasPrice,
                value: test.value,
                nonce: ((<any>(test.nonce)) === "0x") ? 0: test.nonce,
                chainId: 5
            };

            const signedTx = await wallet.signTransaction(transaction);
            assert.equal(signedTx, test.signedTransactionChainId5);
        });
    });
});

describe('Test Signing Messages', function() {
    type TestCase = {
        address: string;
        name: string;
        message: string | Uint8Array;
        messageHash: string;
        privateKey: string;
        signature: string;
    }

    let tests: Array<TestCase> = [
        // See: https://etherscan.io/verifySig/57
        {
            address: '0x14791697260E4c9A71f18484C9f997B308e59325',
            name: 'string("hello world")',
            message: 'hello world',
            messageHash: '0xd9eba16ed0ecae432b71fe008c98cc872bb4cc214d3220a36f365326cf807d68',
            privateKey: '0x0123456789012345678901234567890123456789012345678901234567890123',
            signature: '0xddd0a7290af9526056b4e35a077b9a11b513aa0028ec6c9880948544508f3c63265e99e47ad31bb2cab9646c504576b3abc6939a1710afc08cbf3034d73214b81c'
        },

        // See: https://github.com/ethers-io/ethers.js/issues/80
        {
            address: '0xD351c7c627ad5531Edb9587f4150CaF393c33E87',
            name: 'bytes(0x47173285...4cb01fad)',
            message: ethers.utils.arrayify('0x47173285a8d7341e5e972fc677286384f802f8ef42a5ec5f03bbfa254cb01fad'),
            messageHash: '0x93100cc9477ba6522a2d7d5e83d0e075b167224ed8aa0c5860cfd47fa9f22797',
            privateKey: '0x51d1d6047622bca92272d36b297799ecc152dc2ef91b229debf84fc41e8c73ee',
            signature: '0x546f0c996fa4cfbf2b68fd413bfb477f05e44e66545d7782d87d52305831cd055fc9943e513297d0f6755ad1590a5476bf7d1761d4f9dc07dfe473824bbdec751b'
        },

        // See: https://github.com/ethers-io/ethers.js/issues/85
        {
            address: '0xe7deA7e64B62d1Ca52f1716f29cd27d4FE28e3e1',
            name: 'zero-prefixed signature',
            message: ethers.utils.arrayify(ethers.utils.id('0x7f23b5eed5bc7e89f267f339561b2697faab234a2')),
            messageHash: '0x06c9d148d268f9a13d8f94f4ce351b0beff3b9ba69f23abbf171168202b2dd67',
            privateKey: '0x09a11afa58d6014843fd2c5fd4e21e7fadf96ca2d8ce9934af6b8e204314f25c',
            signature: '0x7222038446034a0425b6e3f0cc3594f0d979c656206408f937c37a8180bb1bea047d061e4ded4aeac77fa86eb02d42ba7250964ac3eb9da1337090258ce798491c'
        }
    ];

    tests.forEach(function(test) {
        it(('signs a message "' + test.name + '"'), function() {
            this.timeout(120000);
            let wallet = new ethers.Wallet(test.privateKey);
            return wallet.signMessage(test.message).then(function(signature: string) {
                assert.equal(signature, test.signature, 'computes message signature');
            });
        });
    });

    tests.forEach(function(test) {
        it(('verifies a message "' + test.name + '"'), function() {
            this.timeout(120000);
            let address = ethers.utils.verifyMessage(test.message, test.signature);
            assert.equal(address, test.address, 'verifies message signature');
        });
    });

    tests.forEach(function(test) {
      it(('hashes a message "' + test.name + '"'), function() {
          this.timeout(120000);
          let hash = ethers.utils.hashMessage(test.message);
          assert.equal(hash, test.messageHash, 'calculates message hash');
      });
  });
});

describe("Serialize Transactions", function() {
    it("allows odd-length numeric values", function() {
        ethers.utils.serializeTransaction({
            gasLimit: "0x1",
            gasPrice: "0x1",
            value: "0x1"
        });
        //console.log(result);
    });
});

describe("Wallet Errors", function() {
    it("fails on privateKey/address mismatch", function() {
        assert.throws(() => {
            const wallet = new ethers.Wallet({
                privateKey: "0x6a73cd9b03647e83ef937888a5258a26e4c766dbf41ddd974f15e32d09cfe9c0",
                alias: "0.0.BLZ906RnM9t5+nzS4Cq8wkLA1uWU3tvKa+7wIqznr6zvkrdJYX+bwkUOdj/yfkp5gSrjxw/Jy7Hm7NsXWs0vRsg="
            });
            console.log(wallet);
        }, (error: any) => {
            return error.reason === "privateKey/alias mismatch";
        });
    });

    it("fails on mnemonic/address mismatch", function() {
        assert.throws(() => {
            const wallet = new ethers.Wallet(<any>{
                privateKey: "0x6a73cd9b03647e83ef937888a5258a26e4c766dbf41ddd974f15e32d09cfe9c0",
                mnemonic: {
                    phrase: "pact grief smile usage kind pledge river excess garbage mixed olive receive"
                }
            });
            console.log(wallet);
        }, (error: any) => {
            return error.reason === "mnemonic/privateKey mismatch";
        });
    });

    it("fails on from mismatch", function() {
        const wallet = new ethers.Wallet("0x6a73cd9b03647e83ef937888a5258a26e4c766dbf41ddd974f15e32d09cfe9c0");
        return new Promise(async (resolve, reject) => {
            try {
                await wallet.signTransaction({
                    from: "0x3f4f037dfc910a3517b9a5b23cf036ffae01a5a7"
                });
            } catch (error) {
                if (error.code === ethers.utils.Logger.errors.INVALID_ARGUMENT && error.argument === "transaction.from") {
                    resolve(true);
                    return;
                }
            }

            reject(new Error("assert failed; did not throw"));
        });
    });
});<|MERGE_RESOLUTION|>--- conflicted
+++ resolved
@@ -90,12 +90,9 @@
 
 describe('Test Transaction Signing and Parsing', function() {
     // FIXME
-<<<<<<< HEAD
-=======
     //  unit tests for this functionality is present
     //  at branches `feat/signing-and-sending-transactions` and/or `contract-interaction`
 
->>>>>>> a84348cb
     // function checkTransaction(parsedTransaction: any, test: TestCase.SignedTransaction): any {
     //     let transaction: any = { };
     //
@@ -139,11 +136,7 @@
     // }
 
 
-<<<<<<< HEAD
-    // FIXME
-=======
     // FIXME - separate tests with `it`
->>>>>>> a84348cb
     let tests: Array<TestCase.SignedTransaction> = loadTests('transactions');
     tests.forEach((test) => {
         // it(('parses and signs transaction - ' + test.name), function() {
