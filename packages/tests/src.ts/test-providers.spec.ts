--- conflicted
+++ resolved
@@ -1318,7 +1318,6 @@
         assert.notStrictEqual(record2, null, "Record is null")
     }).timeout(timeout*4);
 
-<<<<<<< HEAD
     it("provider.getTransaction should be able to work with CRYPTOCREATEACCOUNT transactions", async function() {
         let defaultProvider = ethers.providers.getDefaultProvider(HederaNetworks.TESTNET);
         const mintedTransaction = await defaultProvider.getTransaction("0.0.29562746-1643299484-861748482");
@@ -1346,7 +1345,7 @@
         assert.strictEqual(mintedTransaction.timestamp, '1643299496.863374000', "timestamp is correct");
 
     });
-=======
+
     it("Should get bytecode of contract", async function() {
         const contractAccountConfig = { shard : BigInt(0), realm: BigInt(0), num: BigInt(16645669)};
         const contractAddress = getAddressFromAccount(contractAccountConfig);
@@ -1376,7 +1375,6 @@
             }
         );
     }).timeout(timeout * 4);
->>>>>>> 30e15c6d
 });
 
 describe("Test Hedera Provider Formatters", function () {
