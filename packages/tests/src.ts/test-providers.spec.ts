"use strict";

import assert from "assert";

// import Web3HttpProvider from "web3-providers-http";

import { ethers } from "ethers";
import { DefaultHederaProvider } from "@ethersproject/providers";
import { getAddressFromAccount } from "ethers/lib/utils";
import { HederaNetworks } from "@ethersproject/providers/lib/default-hedera-provider";
import {
    AccountId,
    ContractCreateTransaction, ContractFunctionParameters,
    PrivateKey,
    TransactionId,
} from "@hashgraph/sdk";

const bnify = ethers.BigNumber.from;

type TestCases = {
    addresses: Array<any>;
    blocks: Array<any>;
    transactions: Array<any>;
    transactionReceipts: Array<any>;
};

const hederaPreviewnetOperableAccount = {
    "operator": {
        "accountId": "0.0.1340",
        "privateKey": "302e020100300506032b65700422042072874996deabc69bde7287a496295295b8129551903a79b895a9fd5ed025ece8"
    },
};

const blockchainData: { [ network: string ]: TestCases } = {
    homestead: {
        addresses: [
            {
                address: "0xAC1639CF97a3A46D431e6d1216f576622894cBB5",
                balance: bnify("4813414100000000"),
                code: "0x"
            },
            // Splitter contract
            {
                address: "0x3474627D4F63A678266BC17171D87f8570936622",
                code: "0x606060405260e060020a60003504630b3ed5368114602e57806337b0574a14605257806356fa47f0146062575b005b602c6004356000546101009004600160a060020a03908116339091161460bb575b50565b60005460ff166060908152602090f35b602c60043560005460ff1615609657600160a060020a038116600034606082818181858883f193505050501515604f576002565b33600160a060020a0316600034606082818181858883f193505050501515604f576002565b600080546101009004600160a060020a03169082606082818181858883f193505050501515604f57600256",
                storage: {
                    "0": "0x0000000000000000000000b2682160c482eb985ec9f3e364eec0a904c44c2300"
                }
            },
            {
                address: "0x8ba1f109551bD432803012645Ac136ddd64DBA72",
                name: "ricmoo.firefly.eth"
            },
        ],
        blocks: [
            {
                hash: "0x3d6122660cc824376f11ee842f83addc3525e2dd6756b9bcf0affa6aa88cf741",
                parentHash: "0xb495a1d7e6663152ae92708da4843337b958146015a2802f4193a410044698c9",
                number: 3,
                timestamp: 1438270048,
                nonce: "0x2e9344e0cbde83ce",
                difficulty: 17154715646,
                gasLimit: bnify("0x1388"),
                gasUsed: bnify("0"),
                miner: "0x5088D623ba0fcf0131E0897a91734A4D83596AA0",
                extraData: "0x476574682f76312e302e302d66633739643332642f6c696e75782f676f312e34",
                transactions: []
            }
        ],
        transactions: [
            {
                hash: "0xccc90ab97a74c952fb3376c4a3efb566a58a10df62eb4d44a61e106fcf10ec61",
                blockHash: "0x9653f180a5720f3634816eb945a6d722adee52cc47526f6357ac10adaf368135",
                blockNumber: 4097745,
                transactionIndex: 18,
                type: 0,
                from: "0x32DEF047DeFd076DB21A2D759aff2A591c972248",
                gasPrice: bnify("0x4a817c800"),
                gasLimit: bnify("0x3d090"),
                to: "0x6fC21092DA55B392b045eD78F4732bff3C580e2c",
                value: bnify("0x186cc6acd4b0000"),
                nonce: 0,
                data: "0xf2c298be000000000000000000000000000000000000000000000000000000000000002000000000000000000000000000000000000000000000000000000000000000067269636d6f6f0000000000000000000000000000000000000000000000000000",
                r: "0x1e5605197a03e3f0a168f14749168dfeefc44c9228312dacbffdcbbb13263265",
                s: "0x269c3e5b3558267ad91b0a887d51f9f10098771c67b82ea6cb74f29638754f54",
                v: 38,
                creates: null,
                //raw: "0xf8d2808504a817c8008303d090946fc21092da55b392b045ed78f4732bff3c580e2c880186cc6acd4b0000b864f2c298be000000000000000000000000000000000000000000000000000000000000002000000000000000000000000000000000000000000000000000000000000000067269636d6f6f000000000000000000000000000000000000000000000000000026a01e5605197a03e3f0a168f14749168dfeefc44c9228312dacbffdcbbb13263265a0269c3e5b3558267ad91b0a887d51f9f10098771c67b82ea6cb74f29638754f54",
                chainId: 1
            }
        ],
        transactionReceipts: [
            {
                blockHash: "0x36b4af7f0538559e581c8588f16477df0f676439ea67fe8d7a2ae4abb20e2566",
                blockNumber: 0x3c92b5,
                type: 0,
                contractAddress: null,
                cumulativeGasUsed: 0x1cca2e,
                from: "0x18C6045651826824FEBBD39d8560584078d1b247",
                gasUsed:0x14bb7,
                logs: [
                    {
                        address: "0x314159265dD8dbb310642f98f50C066173C1259b",
                        blockHash: "0x36b4af7f0538559e581c8588f16477df0f676439ea67fe8d7a2ae4abb20e2566",
                        blockNumber: 0x3c92b5,
                        data: "0x00000000000000000000000018c6045651826824febbd39d8560584078d1b247",
                        logIndex: 0x1a,
                        topics: [
                            "0xce0457fe73731f824cc272376169235128c118b49d344817417c6d108d155e82",
                            "0x93cdeb708b7545dc668eb9280176169d1c33cfd8ed6f04690a0bcc88a93fc4ae",
                            "0xf0106919d12469348e14ad6a051d0656227e1aba2fefed41737fdf78421b20e1"
                        ],
                        transactionHash: "0xc6fcb7d00d536e659a4559d2de29afa9e364094438fef3e72ba80728ce1cb616",
                        transactionIndex: 0x39,
                    },
                    {
                        address: "0x6090A6e47849629b7245Dfa1Ca21D94cd15878Ef",
                        blockHash: "0x36b4af7f0538559e581c8588f16477df0f676439ea67fe8d7a2ae4abb20e2566",
                        blockNumber: 0x3c92b5,
                        data: "0x000000000000000000000000000000000000000000000000002386f26fc1000000000000000000000000000000000000000000000000000000000000595a32ce",
                        logIndex: 0x1b,
                        topics: [
                            "0x0f0c27adfd84b60b6f456b0e87cdccb1e5fb9603991588d87fa99f5b6b61e670",
                            "0xf0106919d12469348e14ad6a051d0656227e1aba2fefed41737fdf78421b20e1",
                            "0x00000000000000000000000018c6045651826824febbd39d8560584078d1b247"
                        ],
                        transactionHash: "0xc6fcb7d00d536e659a4559d2de29afa9e364094438fef3e72ba80728ce1cb616",
                        transactionIndex: 0x39,
                    }
                ],
                logsBloom: "0x00000000000000040000000000100000010000000000000040000000000000000000000000000000000000000000000000000000000010000000000000000000000000000000000000000000000000000200000010000000004000000000000000000000000000000000002000000000000000000000000400000000020000000000000000000000000000000000000004000000000000000000000000000000000000000000000000801000000000000000000000020000000000040000000040000000000000000002000000004000000000000000000000000000000000000000000000010000000000000000000000000000000000200000000000000000",
                root: "0x9b550a9a640ce50331b64504ef87aaa7e2aaf97344acb6ff111f879b319d2590",
                status: null,
                to: "0x6090A6e47849629b7245Dfa1Ca21D94cd15878Ef",
                transactionHash: "0xc6fcb7d00d536e659a4559d2de29afa9e364094438fef3e72ba80728ce1cb616",
                transactionIndex: 0x39
            },
            // Byzantium block
            {
                byzantium: true,
                blockHash: "0x34e5a6cfbdbb84f7625df1de69d218ade4da72f4a2558064a156674e72e976c9",
                blockNumber: 0x444f76,
                type: 0,
                contractAddress: null,
                cumulativeGasUsed: 0x15bfe7,
                from: "0x18C6045651826824FEBBD39d8560584078d1b247",
                gasUsed: 0x1b968,
                logs: [
                    {
                        address: "0xb90E64082D00437e65A76d4c8187596BC213480a",
                        blockHash: "0x34e5a6cfbdbb84f7625df1de69d218ade4da72f4a2558064a156674e72e976c9",
                        blockNumber: 0x444f76,
                        data: "0x",
                        logIndex: 0x10,
                        topics: [
                            "0x748d071d1992ee1bfe7a39058114d0a50d5798fe8eb3a9bfb4687f024629a2ce",
                            "0x5574aa58f7191ccab6de6cf75fe2ea0484f010b852fdd8c6b7ae151d6c2f4b83"
                        ],
                        transactionHash: "0x7f1c6a58dc880438236d0b0a4ae166e9e9a038dbea8ec074149bd8b176332cac",
                        transactionIndex: 0x1e,
                    }
                ],
                logsBloom: "0x00000000000000000000000000000000000000000000000000008000000000000000000000000000000000000000000000000000000000000000000000000000000000000000000000000000000000000000000000000000000000000000000000000000000001000000000000000200000000000000008000000000000000000000000000000000000000000000000000000000000000010000000000000000000800000000000000000000000000000000000000000000000000000000000000000000000000000020000000000000000000000000000000000000000000000000000800000000000000000800000000000000000000000000000000000000",
                status:1,
                to: "0xb90E64082D00437e65A76d4c8187596BC213480a",
                transactionHash: "0x7f1c6a58dc880438236d0b0a4ae166e9e9a038dbea8ec074149bd8b176332cac",
                transactionIndex: 0x1e
            }
        ]
    },
    kovan: {
        addresses: [
            {
                address: "0x09c967A0385eE3B3717779738cA0B9D116e0EcE7",
                balance: bnify("997787946734641021"),
                code: "0x"
            },
        ],
        blocks: [
            {
                hash: "0xf0ec9bf41b99a6bd1f6cd29f91302f71a1a82d14634d2e207edea4b7962f3676",
                parentHash: "0xf110ecd84454f116e2222378e7bca81ac3e59be0dac96d7ec56d5ef1c3bc1d64",
                number: 3,
                timestamp: 1488459452,
                difficulty: 131072,
                gasLimit: bnify("0x5b48ec"),
                gasUsed: bnify("0"),
                miner: "0x00A0A24b9f0E5EC7Aa4c7389b8302fd0123194dE",
                extraData: "0xd5830105048650617269747986312e31352e31826c69",
                transactions: []
            },
            // Kovan Test Case with difficulty > 53-bits; See #711
            {
                hash: "0xd92891a6eeaed4892289edf9bd5ebff261da5c6a51f7131cc1a481c6f4d1aa75",
                parentHash: "0xcc769a02513be1df80eee7d3a5cb87f14f37baee03c13f3e3ad1e7bdcaf7dac3",
                number: 16265864,
                timestamp: 1579621004,
                difficulty: null,
                gasLimit: bnify("0x989680"),
                gasUsed: bnify("0x0705bf"),
                miner: "0x596e8221A30bFe6e7eFF67Fee664A01C73BA3C56",
                extraData: "0xde830206088f5061726974792d457468657265756d86312e34302e30826c69",
                transactions: [
                    "0x20e6760fa1297fb06c8c20e6ed99581e0ba964d51167ea3c8ff580bfcb10bfc3",
                    "0x0ce7eba48b1bbdee05823b79ae24e741f3f290d0abfef8ae9adf32db108b7dd6",
                    "0x1fa2baafa844bf4853e4abbbf49532bf570210d589dc626dbf7ebc4832bdfa5d",
                    "0xdb5d1fa54d30a4b6aee0b242a2c68ea52d3dd28703f69e6e30871827850aa2fa",
                    "0xcc898db85d7d2493d4778faf640be32a4a3b7f5f987257bdc0009ce75a18eeaa"
                ]
            },
        ],
        transactions: [
        ],
        transactionReceipts: [
        ]
    },
    rinkeby: {
        addresses: [
            {
                address: "0xd09a624630a656a7dbb122cb05e41c12c7cd8c0e",
                balance: bnify("3000000000000000000"),
                code: "0x"
            },
        ],
        blocks: [
            {
                hash: "0x9eb9db9c3ec72918c7db73ae44e520139e95319c421ed6f9fc11fa8dd0cddc56",
                parentHash: "0x9b095b36c15eaf13044373aef8ee0bd3a382a5abb92e402afa44b8249c3a90e9",
                number: 3,
                timestamp: 1492010489,
                nonce: "0x0000000000000000",
                difficulty: 2,
                gasLimit: bnify("0x47e7c4"),
                gasUsed: bnify(0),
//                miner: "0x42EB768f2244C8811C63729A21A3569731535f06",
                extraData: "0xd783010600846765746887676f312e372e33856c696e757800000000000000004e10f96536e45ceca7e34cc1bdda71db3f3bb029eb69afd28b57eb0202c0ec0859d383a99f63503c4df9ab6c1dc63bf6b9db77be952f47d86d2d7b208e77397301",
                transactions: []
            },
        ],
        transactions: [
        ],
        transactionReceipts: [
        ]
    },
    ropsten: {
        addresses: [
            {
                address: "0x03a6F7a5ce5866d9A0CCC1D4C980b8d523f80480",
                balance: bnify("15861113897828552666"),
                code: "0x"
            },
        ],
        blocks: [
            {
                hash: "0xaf2f2d55e6514389bcc388ccaf40c6ebf7b3814a199a214f1203fb674076e6df",
                parentHash: "0x88e8bc1dd383672e96d77ee247e7524622ff3b15c337bd33ef602f15ba82d920",
                number: 3,
                timestamp: 1479642588,
                nonce: "0x04668f72247a130c",
                difficulty: 996427,
                gasLimit: bnify("0xff4033"),
                gasUsed: bnify("0"),
                miner: "0xD1aEb42885A43b72B518182Ef893125814811048",
                extraData: "0xd883010503846765746887676f312e372e318664617277696e",
                transactions: []
            },
        ],
        transactions: [
            // Berlin tests (EIP-2930)
            {
                hash: "0x48bff7b0e603200118a672f7c622ab7d555a28f98938edb8318803eed7ea7395",
                type: 1,
                accessList: [
                    {
                        address: "0x0000000000000000000000000000000000000000",
                        storageKeys: []
                    }
                ],
                blockHash: "0x378e24bcd568bd24cf1f54d38f13f038ee28d89e82af4f2a0d79c1f88dcd8aac",
                blockNumber: 9812343,
                from: "0x32162F3581E88a5f62e8A61892B42C46E2c18f7b",
                gasPrice: bnify("0x65cf89a0"),
                gasLimit: bnify("0x5b68"),
                to: "0x32162F3581E88a5f62e8A61892B42C46E2c18f7b",
                value: bnify("0"),
                nonce: 13,
                data: "0x",
                r: "0x9659cba42376dbea1433cd6afc9c8ffa38dbeff5408ffdca0ebde6207281a3ec",
                s: "0x27efbab3e6ed30b088ce0a50533364778e101c9e52acf318daec131da64e7758",
                v: 0,
                creates: null,
                chainId: 3
            },
            {
                hash: "0x1675a417e728fd3562d628d06955ef35b913573d9e417eb4e6a209998499c9d3",
                type: 1,
                accessList: [
                    {
                        address: "0x0000000000000000000000000000000000000000",
                        storageKeys: [
                            "0xdeadbeefdeadbeefdeadbeefdeadbeefdeadbeefdeadbeefdeadbeefdeadbeef",
                            "0x0000000000111111111122222222223333333333444444444455555555556666",
                            "0xdeadbeefdeadbeefdeadbeefdeadbeefdeadbeefdeadbeefdeadbeefdeadbeef"
                        ]
                    }
                ],
                blockHash: "0x7565688256f5801768237993b47ca0608796b3ace0c4b8b6e623c6092bef14b8",
                blockNumber: 9812365,
                from: "0x32162F3581E88a5f62e8A61892B42C46E2c18f7b",
                gasPrice: bnify("0x65cf89a0"),
                gasLimit: bnify("0x71ac"),
                to: "0x32162F3581E88a5f62e8A61892B42C46E2c18f7b",
                value: bnify("0"),
                nonce: 14,
                data: "0x",
                r: "0xb0646756f89817d70cdb40aa2ae8b5f43ef65d0926dcf71a7dca5280c93763df",
                s: "0x4d32dbd9a44a2c5639b8434b823938202f75b0a8459f3fcd9f37b2495b7a66a6",
                v: 0,
                creates: null,
                chainId: 3
            },
            // London Tests (EIP-1559)
            {
                hash: '0xb8c7871d9d8597ee8a50395d8b39dafa280c90337dc501d0db1321806c6ea98c',
                blockHash: '0xfd824501af65b1d0f21ea9eb7ec83f45108fcd6fd1bca5d6414ba5923ad87b49',
                blockNumber: 10512507,
                transactionIndex: 5,
                type: 2,
                creates: null,
                from: '0xad252DD6C011E613610A36368f04aC84D5185b7c',
                //gasPrice: bnify("0x0268ab0ed6"),
                maxPriorityFeePerGas: bnify("0x0268ab0ed6"),
                maxFeePerGas: bnify("0x0268ab0ed6"),
                gasLimit: bnify("0x5208"),
                to: '0x8210357f377E901f18E45294e86a2A32215Cc3C9',
                value: bnify("0x7b"),
                nonce: 0,
                data: '0x',
                r: '0x7426c348119eed4e9e0525b52aa77edbbf1107610702b4642fa9d2688dce6fa7',
                s: '0x03f606ad1f12af5876280a34601a4eb3919b797cf3878161e2d24b61d2609846',
                v: 1,
                accessList: [],
                chainId: 3,
          },
        ],
        transactionReceipts: [
            {
                blockHash: "0xc9235b8253fce455942147aa8b450d23081b867ffbb2a1e4dec934827cd80f8f",
                blockNumber: 0x1564d8,
                type: 0,
                contractAddress: null,
                cumulativeGasUsed: bnify("0x80b9"),
                from: "0xb346D5019EeafC028CfC01A5f789399C2314ae8D",
                gasUsed: bnify("0x80b9"),
                logs: [
                    {
                        address: "0x6fC21092DA55B392b045eD78F4732bff3C580e2c",
                        blockHash: "0xc9235b8253fce455942147aa8b450d23081b867ffbb2a1e4dec934827cd80f8f",
                        blockNumber: 0x1564d8,
                        data: "0x00000000000000000000000006b5955a67d827cdf91823e3bb8f069e6c89c1d6000000000000000000000000000000000000000000000000016345785d8a0000",
                        logIndex: 0x0,
                        topics: [
                            "0xac375770417e1cb46c89436efcf586a74d0298fee9838f66a38d40c65959ffda"
                        ],
                        transactionHash: "0x55c477790b105e69e98afadf0505cbda606414b0187356137132bf24945016ce",
                        transactionIndex: 0x0,
                    }
                ],
                logsBloom: "0x00000000000000800000000000000000000000000000000000000000000000000000000000000000000000000000000000000000000000000000000000000000000000000000000000000000000000000000000000000000000000000000000000000000000000000000000000000000000000400000000000000000000000000000000000000000000000000000000000008000000000000000000000000000000000000000000000000000000000000000000000000000000000001000000000000000000000010000000000000100000000000000000000000000000000000000000000000000000000000000000000000000000000000000000000000000",
                root: "0xf1c3506ab619ac1b5e8f1ca355b16d6b9a1b7436b2960b0e9ec9a91f4238b5cc",
                to: "0x6fC21092DA55B392b045eD78F4732bff3C580e2c",
                transactionHash: "0x55c477790b105e69e98afadf0505cbda606414b0187356137132bf24945016ce",
                transactionIndex: 0x0
            },
            // Byzantium Receipt
            {
                byzantium: true,
                blockHash: "0x61d343e0e081b60ac53bab381e07bdd5d0815b204091a576fd05106b814e7e1e",
                blockNumber: 0x1e1e3b,
                contractAddress: null,
                cumulativeGasUsed: bnify("0x4142f"),
                from: "0xdc8F20170C0946ACCF9627b3EB1513CFD1c0499f",
                gasUsed: bnify("0x1eb6d"),
                logs: [
                    {
                        address: "0xCBf1735Aad8C4B337903cD44b419eFE6538aaB40",
                        blockHash: "0x61d343e0e081b60ac53bab381e07bdd5d0815b204091a576fd05106b814e7e1e",
                        blockNumber: 0x1e1e3b,
                        data: "0x000000000000000000000000b70560a43a9abf6ea2016f40a3e84b8821e134c5f6c95607c490f4f379c0160ef5c8898770f8a52959abf0e9de914647b377fa290000000000000000000000000000000000000000000000000000000000001c20000000000000000000000000000000000000000000000000000000000000010000000000000000000000000000000000000000000000000000000000000001400000000000000000000000000000000000000000000000000000000000030d4000000000000000000000000000000000000000000000000000000000000000000000000000000000000000000000000000000000000000000000000000000000000000000000000000000000000000000000000000000000000000000000000355524c0000000000000000000000000000000000000000000000000000000000000000000000000000000000000000000000000000000000000000000000004c6a736f6e2868747470733a2f2f6170692e6b72616b656e2e636f6d2f302f7075626c69632f5469636b65723f706169723d455448555344292e726573756c742e584554485a5553442e632e300000000000000000000000000000000000000000",
                        logIndex: 0x1,
                        topics: [ "0xb76d0edd90c6a07aa3ff7a222d7f5933e29c6acc660c059c97837f05c4ca1a84" ],
                        transactionHash: "0xf724f1d6813f13fb523c5f6af6261d06d41138dd094fff723e09fb0f893f03e6",
                        transactionIndex: 0x2,
                    }
                ],
                logsBloom: "0x00000000000000000000000000000000000000000000000000000000000000000000000000000000000000000000000000000000000000000000000000000000000000000000000000000000000000000000000000000000000000000000000000000000000000000000000000000000000000000000000000000000000000800000000000000000000000000000000000000000000000000000000000000000000000000000000000000000000000000000000000000000000000000000000000000000000000000008000000000000000000000000000000000000000000000000000000000000000000008000000000000000000000080000000202000000",
                status: 1,
                to: "0xB70560a43A9aBf6ea2016F40a3e84B8821E134c5",
                transactionHash: "0xf724f1d6813f13fb523c5f6af6261d06d41138dd094fff723e09fb0f893f03e6",
                transactionIndex: 0x2
            },
            // London Tests (EIP-1559)
            {
                blockNumber: 10512507,
                blockHash: '0xfd824501af65b1d0f21ea9eb7ec83f45108fcd6fd1bca5d6414ba5923ad87b49',
                transactionHash: '0xb8c7871d9d8597ee8a50395d8b39dafa280c90337dc501d0db1321806c6ea98c',
                transactionIndex: 5,
                byzantium: true,
                type: 2,
                to: '0x8210357f377E901f18E45294e86a2A32215Cc3C9',
                from: '0xad252DD6C011E613610A36368f04aC84D5185b7c',
                contractAddress: null,
                gasUsed: bnify("0x5208"),
                logsBloom: '0x00000000000000000000000000000000000000000000000000000000000000000000000000000000000000000000000000000000000000000000000000000000000000000000000000000000000000000000000000000000000000000000000000000000000000000000000000000000000000000000000000000000000000000000000000000000000000000000000000000000000000000000000000000000000000000000000000000000000000000000000000000000000000000000000000000000000000000000000000000000000000000000000000000000000000000000000000000000000000000000000000000000000000000000000000000000',
                logs: [],
                cumulativeGasUsed: bnify("0x038f3e"),
                effectiveGasPrice: bnify("0x268ab0ed6"),
                status: 1,
            }
        ],
    },
    goerli: {
        addresses: [
            {
                address: "0x06B5955A67D827CDF91823E3bB8F069e6c89c1D6",
                balance: bnify("314159000000000000"),
                code: "0x"
            },
        ],
        blocks: [
            {
                hash: "0xd5daa825732729bb0d2fd187a1b888e6bfc890f1fc5333984740d9052afb2920",
                parentHash: "0xe675f1362d82cdd1ec260b16fb046c17f61d8a84808150f5d715ccce775f575e",
                number: 3,
                timestamp: 1548947483,
                difficulty: 2,
                gasLimit: bnify("10455073"),
                gasUsed: bnify("0"),
//                miner: "0xe0a2Bd4258D2768837BAa26A28fE71Dc079f84c7",
                extraData: "0x506172697479205465636820417574686f7269747900000000000000000000002822e1b202411c38084d96c84302b8361ec4840a51cd2fad9cb4bd9921cad7e64bc2e5dc7b41f3f75b33358be3aec718cf4d4317ace940e01b3581a95c9259ac01",
                transactions: []
            },
            // Blockhash with leading zero; see #629
            {
                hash: "0x0f305466552efa183a0de26b6fda26d55a872dbc02aca8b5852cc2a361ce9ee4",
                parentHash: "0x6723e880e01c15c5ac894abcae0f5b55ea809a31eaf5618998928f7d9cbc5118",
                number: 1479831,
                timestamp: 1571216171,
                difficulty: 2,
                gasLimit: bnify(0x7a1200),
                gasUsed: bnify("0x0d0ef5"),
//                miner: "0x22eA9f6b28DB76A7162054c05ed812dEb2f519Cd",
                extraData: "0x0000000000000000000000000000000000000000000000000000000000000000f4e6fc1fbd88adf57a272d98f725487f872ef0495a54c2b873a58d14e010bf517cc5650417f18cfd4ad2396272c564a7da1265ae27c397609293f488ec57d68e01",
                transactions: [
                     "0xea29f0764f03c5c67ac53a866a28ce23a4a032c2de4327e452b39f482920761a",
                     "0x0eef23ffb59ac41762fdfa55d9e47e82fa7f0b70b1e8ec486d72fe1fee15f6de",
                     "0xba1eeb67ac6e8d1aa900ff6fbd84ac46869c9e100b33f787acfb234cd9c93f9f",
                     "0x4f412ab735b29ddc8b1ff7abe4bfece7ad4684aa20e260fbc42aed75a0d387ea",
                     "0x2f1fddcc7a2c4b2b7d83c5cadec4e7b71c34cec65da99b1114bd2b044ae0636c"
                 ]
            }
        ],
        transactions: [
        ],
        transactionReceipts: [
            {
                blockHash: "0x2384e8e8bdcf6eb87ec7c138fa503ac34adb32cac817e4b35f14d4339eaa1993",
                blockNumber: 47464,
                byzantium: true,
                type: 0,
                contractAddress: null,
                cumulativeGasUsed: bnify(21000),
                from: "0x8c1e1e5b47980D214965f3bd8ea34C413E120ae4",
                gasUsed: bnify(21000),
                logsBloom: "0x00000000000000000000000000000000000000000000000000000000000000000000000000000000000000000000000000000000000000000000000000000000000000000000000000000000000000000000000000000000000000000000000000000000000000000000000000000000000000000000000000000000000000000000000000000000000000000000000000000000000000000000000000000000000000000000000000000000000000000000000000000000000000000000000000000000000000000000000000000000000000000000000000000000000000000000000000000000000000000000000000000000000000000000000000000000",
                to: "0x58Bb4221245461E1d4cf886f18a01E3Df40Bd359",
                transactionHash: "0xec8b1ac5d787f36c738cc7793fec606283b41f1efa69df4ae6b2a014dcd12797",
                transactionIndex: 0,
                logs: [],
                status: 1
            }
        ],
    }
}

blockchainData["default"] = blockchainData.homestead;

function equals(name: string, actual: any, expected: any): void {
    if (expected && expected.eq) {
        if (actual == null) { assert.ok(false, name + " - actual big number null"); }
        expected = ethers.BigNumber.from(expected);
        actual = ethers.BigNumber.from(actual);
        assert.ok(expected.eq(actual), name + " matches");

    } else if (Array.isArray(expected)) {
        if (actual == null) { assert.ok(false, name + " - actual array null"); }
        assert.equal(actual.length, expected.length, name + " array lengths match");
        for (let i = 0; i < expected.length; i++) {
            equals("(" + name + " - item " + i + ")", actual[i], expected[i]);
        }

    } else if (typeof(expected) === "object") {
        if (actual == null) {
           if (expected === actual) { return; }
           assert.ok(false, name + " - actual object null");
        }

        let keys: { [ key: string ]: boolean } = {};
        Object.keys(expected).forEach((key) => { keys[key] = true; });
        Object.keys(actual).forEach((key) => { keys[key] = true; });

        Object.keys(keys).forEach((key) => {
            equals("(" + name + " - key + " + key + ")", actual[key], expected[key]);
        });

    } else {
        if (actual == null) { assert.ok(false, name + " - actual null"); }
        assert.equal(actual, expected, name + " matches");
    }
}

function waiter(duration: number): Promise<void> {
    return new Promise((resolve) => {
        const timer = setTimeout(resolve, duration);
        if (timer.unref) { timer.unref(); }
    });
}


type ProviderDescription = {
    name: string;
    networks: Array<string>;
    create: (network: string) => ethers.providers.Provider;
};

type CheckSkipFunc = (provider: string, network: string, test: TestDescription) => boolean;

type TestDescription = {
    name: string;
    networks: Array<string>;
    execute: (provider: ethers.providers.Provider) => Promise<void>;

    attempts?: number;
    timeout?: number;
    extras?: Array<"nowait" | "funding">;
    checkSkip?: CheckSkipFunc;
};


const allNetworks = [ "default", "homestead", "ropsten", "rinkeby", "kovan", "goerli" ];

// We use separate API keys because otherwise the testcases sometimes
// fail during CI because our default keys are pretty heavily used
const _ApiKeys: Record<string, string> = {
    alchemy: "YrPw6SWb20vJDRFkhWq8aKnTQ8JRNRHM",
    etherscan: "FPFGK6JSW2UHJJ2666FG93KP7WC999MNW7",
    infura: "49a0efa3aaee4fd99797bfa94d8ce2f1",
};

const _ApiKeysPocket: Record<string, string> = {
    homestead: "6004bcd10040261633ade990",
    ropsten: "6004bd4d0040261633ade991",
    rinkeby: "6004bda20040261633ade994",
    goerli: "6004bd860040261633ade992",
};

type ApiKeySet = {
    alchemy: string;
    etherscan: string;
    infura: string;
    pocket: string;
};

function getApiKeys(network: string): ApiKeySet {
    if (network === "default" || network == null) { network = "homestead"; }
    const apiKeys = ethers.utils.shallowCopy(_ApiKeys);
    apiKeys.pocket = _ApiKeysPocket[network];
    return <ApiKeySet>apiKeys;
}

// @ts-ignore
const providerFunctions: Array<ProviderDescription> = [
    {
        name: "getDefaultProvider",
        networks: allNetworks,
        create: (network: string) => {
            if (network == "default") {
                return ethers.getDefaultProvider("homestead", getApiKeys(network));
            }
            return ethers.getDefaultProvider(network, getApiKeys(network));
        }
    },
];

// This wallet can be funded and used for various test cases
const fundWallet = ethers.Wallet.createRandom();


const testFunctions: Array<TestDescription> = [ ];

Object.keys(blockchainData).forEach((network) => {
    function addSimpleTest(name: string, func: (provider: ethers.providers.Provider) => Promise<any>, expected: any) {
        testFunctions.push({
            name: name,
            networks: [ network ],
            execute: async (provider: ethers.providers.Provider) => {
                const value = await func(provider);
                equals(name, expected, value);
            }
        });
    }

    function addObjectTest(name: string, func: (provider: ethers.providers.Provider) => Promise<any>, expected: any, checkSkip?: CheckSkipFunc) {
        testFunctions.push({
            name,
            networks: [ network ],
            checkSkip,
            execute: async (provider: ethers.providers.Provider) => {
                const value = await func(provider);
                Object.keys(expected).forEach((key) => {
                    equals(`${ name }.${ key }`, value[key], expected[key]);
                });
            }
        });
    }

    const tests: TestCases = blockchainData[network];

    // And address test case can have any of the following:
    // - balance
    // - code
    // - storage
    // - ENS name
    tests.addresses.forEach((test) => {
        if (test.balance) {
            addSimpleTest(`fetches account balance: ${ test.address }`, (provider: ethers.providers.Provider) => {
                return provider.getBalance(test.address);
            }, test.balance);
        }

        if (test.code) {
            addSimpleTest(`fetches account code: ${ test.address }`, (provider: ethers.providers.Provider) => {
                return provider.getCode(test.address);
            }, test.code);
        }

        if (test.name) {
            addSimpleTest(`fetches ENS name: ${ test.address }`, (provider: ethers.providers.Provider) => {
                return provider.resolveName(test.name);
            }, test.address);
        }
    });

    tests.transactions.forEach((test) => {
        const hash = test.hash;
        addObjectTest(`fetches transaction ${ hash }`, async (provider: ethers.providers.Provider) => {
            const tx = await provider.getTransaction(hash);

            // This changes with every block
            assert.equal(typeof(tx.confirmations), "number", "confirmations is a number");
            delete tx.confirmations;

            assert.equal(typeof(tx.wait), "function", "wait is a function");
            delete tx.wait

            return tx;
        }, test, (provider: string, network: string, test: TestDescription) => {
            // Temporary; pocket is being broken again for old transactions
            return provider === "PocketProvider";
            //return false;
        });
    });

    tests.transactionReceipts.forEach((test) => {
        const hash = test.transactionHash;
        addObjectTest(`fetches transaction receipt ${ hash }`, async (provider: ethers.providers.Provider) => {
            const receipt = await provider.getTransactionReceipt(hash);

            if (test.status === null) {
                assert.ok(receipt.status === undefined, "no status");
                receipt.status = null;
            }

            // This changes with every block; so just make sure it is a number
            assert.equal(typeof(receipt.confirmations), "number", "confirmations is a number");
            delete receipt.confirmations;

            return receipt;
        }, test, (provider: string, network: string, test: TestDescription) => {
            // Temporary; pocket is being broken again for old transactions
            return provider === "PocketProvider";
            //return false;
        });
    });
});

(function() {
    function addErrorTest(code: string, func: (provider: ethers.providers.Provider) => Promise<any>) {
        testFunctions.push({
            name: `throws correct ${ code } error`,
            networks: [ "ropsten" ],
            checkSkip: (provider: string, network: string, test: TestDescription) => {
                return false;
            },
            execute: async (provider: ethers.providers.Provider) => {
                try {
                    const value = await func(provider);
                    console.log(value);
                    assert.ok(false, "did not throw");
                } catch (error) {
                    assert.equal(error.code, code, "incorrect error thrown");
                }
            }
        });
    }

    /*
    @TODO: Use this for testing pre-EIP-155 transactions on specific networks
    addErrorTest(ethers.utils.Logger.errors.NONCE_EXPIRED, async (provider: ethers.providers.Provider) => {
        return provider.sendTransaction("0xf86480850218711a0082520894000000000000000000000000000000000000000002801ba038aaddcaaae7d3fa066dfd6f196c8348e1bb210f2c121d36cb2c24ef20cea1fba008ae378075d3cd75aae99ab75a70da82161dffb2c8263dabc5d8adecfa9447fa");
    });
    */

    // Wallet(id("foobar1234"))
    addErrorTest(ethers.utils.Logger.errors.NONCE_EXPIRED, async (provider: ethers.providers.Provider) => {
        return provider.sendTransaction("0xf86480850218711a00825208940000000000000000000000000000000000000000038029a04320fd28c8e6c95da9229d960d14ffa3de81f83abe3ad9c189642c83d7d951f3a009aac89e04a8bafdcf618e21fed5e7b1144ca1083a301fd5fde28b0419eb63ce");
    });

    addErrorTest(ethers.utils.Logger.errors.INSUFFICIENT_FUNDS, async (provider: ethers.providers.Provider) => {

        const txProps = {
            to: "0x8ba1f109551bD432803012645Ac136ddd64DBA72",
            gasPrice: 9000000000,
            gasLimit: 21000,
            chainId: 3,
            value: 1,
        };

        const wallet = ethers.Wallet.createRandom();
        const tx = await wallet.signTransaction(txProps);
        return provider.sendTransaction(tx);
    });

    addErrorTest(ethers.utils.Logger.errors.INSUFFICIENT_FUNDS, async (provider: ethers.providers.Provider) => {
        const txProps = {
            to: "0x8ba1f109551bD432803012645Ac136ddd64DBA72",
            gasPrice: 9000000000,
            gasLimit: 21000,
            value: 1,

            // @TODO: Remove this once all providers are eip-1559 savvy
            type: 0,
        };

        const wallet = ethers.Wallet.createRandom().connect(provider);
        return wallet.sendTransaction(txProps);
    });

    addErrorTest(ethers.utils.Logger.errors.UNPREDICTABLE_GAS_LIMIT, async (provider: ethers.providers.Provider) => {
        return provider.estimateGas({
            to: "0x00000000000C2E074eC69A0dFb2997BA6C7d2e1e" // ENS contract
        });
    });
})();

testFunctions.push({
    // TODO: when the logic underneath is ready, this test should be rewritten
    name: "sends a legacy transaction",
    extras: [ "funding" ],         // We need funding to the fundWallet
    timeout: 900,                  // 15 minutes
    networks: [ "ropsten" ],       // Only test on Ropsten
    checkSkip: (provider: string, network: string, test: TestDescription) => {
        return false;
    },
    execute: async (provider: ethers.providers.Provider) => {
        // const gasPrice = (await provider.getGasPrice()).mul(10);
        //
        // const wallet = fundWallet.connect(provider);
        //
        // const addr = "0x8210357f377E901f18E45294e86a2A32215Cc3C9";
        //
        // await waiter(3000);
        //
        // const b0 = await provider.getBalance(wallet.address);
        // assert.ok(b0.gt(ethers.constants.Zero), "balance is non-zero");
        //
        // const tx = await wallet.sendTransaction({
        //     type: 0,
        //     to: addr,
        //     value: 123,
        //     gasPrice: gasPrice
        // });
        //
        // await tx.wait();
        //
        // await waiter(3000);
        //
        // const b1 = await provider.getBalance(wallet.address);
        // assert.ok(b0.gt(b1), "balance is decreased");
    }
});

testFunctions.push({
    name: "sends an EIP-2930 transaction",
    extras: [ "funding" ],         // We need funding to the funWallet
    timeout: 900,                  // 15 minutes
    networks: [ "ropsten" ],       // Only test on Ropsten
    checkSkip: (provider: string, network: string, test: TestDescription) => {
        return false;
    },
    execute: async (provider: ethers.providers.Provider) => {
        // const gasPrice = (await provider.getGasPrice()).mul(10);
        //
        // const wallet = fundWallet.connect(provider);
        //
        // const addr = "0x8210357f377E901f18E45294e86a2A32215Cc3C9";
        //
        // await waiter(3000);
        //
        // const b0 = await provider.getBalance(wallet.address);
        // assert.ok(b0.gt(ethers.constants.Zero), "balance is non-zero");
        //
        // const tx = await wallet.sendTransaction({
        //     type: 1,
        //     accessList: {
        //         "0x8ba1f109551bD432803012645Ac136ddd64DBA72": [
        //             "0x0000000000000000000000000000000000000000000000000000000000000000",
        //             "0x0000000000000000000000000000000000000000000000000000000000000042",
        //         ]
        //     },
        //     to: addr,
        //     value: 123,
        //     gasPrice: gasPrice
        // });
        //
        // await tx.wait();
        //
        // await waiter(3000);
        //
        // const b1 = await provider.getBalance(wallet.address);
        // assert.ok(b0.gt(b1), "balance is decreased");
    }
});

testFunctions.push({
    name: "sends an EIP-1559 transaction",
    extras: [ "funding" ],         // We need funding to the funWallet
    timeout: 900,                  // 15 minutes
    networks: [ "ropsten" ],       // Only test on Ropsten
    checkSkip: (provider: string, network: string, test: TestDescription) => {
        // These don't support EIP-1559 yet for sending
        return (provider === "AlchemyProvider");
    },
    execute: async (provider: ethers.providers.Provider) => {
        const wallet = fundWallet.connect(provider);

        const addr = "0x8210357f377E901f18E45294e86a2A32215Cc3C9";

        await waiter(3000);

        const b0 = await provider.getBalance(wallet.address);
        assert.ok(b0.gt(ethers.constants.Zero), "balance is non-zero");

        const tx = await wallet.sendTransaction({
            type: 2,
            accessList: {
                "0x8ba1f109551bD432803012645Ac136ddd64DBA72": [
                    "0x0000000000000000000000000000000000000000000000000000000000000000",
                    "0x0000000000000000000000000000000000000000000000000000000000000042",
                ]
            },
            to: addr,
            value: 123,
        });

        await tx.wait();

        await waiter(3000);

        const b1 = await provider.getBalance(wallet.address);
        assert.ok(b0.gt(b1), "balance is decreased");
    }
});

describe("Extra tests", function() {
    xit("etherscan long-request #1093", async function() {
        this.timeout(60000);
        await waiter(2000);
        const provider = ethers.providers.getDefaultProvider();
        // const provider = new ethers.providers.EtherscanProvider(null, getApiKeys(null).etherscan);
        const value = await provider.call({
            to: "0xbf320b8336b131e0270295c15478d91741f9fc11",
            data: "0x3ad206cc000000000000000000000000f6e914d07d12636759868a61e52973d17ed7111b0000000000000000000000000000000000000000000000000000000000000040000000000000000000000000000000000000000000000000000000000000006400000000000000000000000022b3faaa8df978f6bafe18aade18dc2e3dfa0e0c000000000000000000000000998b3b82bc9dba173990be7afb772788b5acb8bd000000000000000000000000ba11d00c5f74255f56a5e366f4f77f5a186d7f55000000000000000000000000c7579bb99af590ec71c316e1ac4436c5350395940000000000000000000000002a05d22db079bc40c2f77a1d1ff703a56e631cc10000000000000000000000000d8775f648430679a709e98d2b0cb6250d2887ef0000000000000000000000009a0242b7a33dacbe40edb927834f96eb39f8fbcb000000000000000000000000c78593c17482ea5de44fdd84896ffd903972878e000000000000000000000000e7d3e4413e29ae35b0893140f4500965c74365e500000000000000000000000037d40510a2f5bc98aa7a0f7bf4b3453bcfb90ac10000000000000000000000004a6058666cf1057eac3cd3a5a614620547559fc900000000000000000000000035a69642857083ba2f30bfab735dacc7f0bac96900000000000000000000000084f7c44b6fed1080f647e354d552595be2cc602f0000000000000000000000001500205f50bf3fd976466d0662905c9ff254fc9c000000000000000000000000660b612ec57754d949ac1a09d0c2937a010dee05000000000000000000000000acfa209fb73bf3dd5bbfb1101b9bc999c49062a5000000000000000000000000865d176351f287fe1b0010805b110d08699c200a000000000000000000000000633a8f8e557702039463f9f2eb20b7936fff8c050000000000000000000000001961b3331969ed52770751fc718ef530838b6dee0000000000000000000000002fb12bccf6f5dd338b76be784a93ade0724256900000000000000000000000004d8fc1453a0f359e99c9675954e656d80d996fbf0000000000000000000000006aeb95f06cda84ca345c2de0f3b7f96923a44f4c0000000000000000000000008aa33a7899fcc8ea5fbe6a608a109c3893a1b8b200000000000000000000000014c926f2290044b647e1bf2072e67b495eff1905000000000000000000000000763186eb8d4856d536ed4478302971214febc6a90000000000000000000000008a1e3930fde1f151471c368fdbb39f3f63a65b55000000000000000000000000a8daa52ded91f7c82b4bb02b4b87c6a841db1fd500000000000000000000000033803edf44a71b9579f54cd429b53b06c0eeab83000000000000000000000000026e62dded1a6ad07d93d39f96b9eabd59665e0d00000000000000000000000047da42696a866cdc61a4c809a515500a242909c100000000000000000000000008b4c866ae9d1be56a06e0c302054b4ffe067b43000000000000000000000000420335d3deef2d5b87524ff9d0fb441f71ea621f000000000000000000000000983f7cc12d0b5d512b0f91f51a4aa478ac4def46000000000000000000000000b2bfeb70b903f1baac7f2ba2c62934c7e5b974c40000000000000000000000009b11b1b271a224a271619f3419b1b080fdec5b4a0000000000000000000000007b1309c1522afd4e66c31e1e6d0ec1319e1eba5e000000000000000000000000959529102cfde07b1196bd27adedc196d75f84f6000000000000000000000000107c4504cd79c5d2696ea0030a8dd4e92601b82e000000000000000000000000539efe69bcdd21a83efd9122571a64cc25e0282b000000000000000000000000e5a7c12972f3bbfe70ed29521c8949b8af6a0970000000000000000000000000f8ad7dfe656188a23e89da09506adf7ad9290d5d0000000000000000000000005732046a883704404f284ce41ffadd5b007fd668000000000000000000000000df6ef343350780bf8c3410bf062e0c015b1dd671000000000000000000000000f028adee51533b1b47beaa890feb54a457f51e89000000000000000000000000dd6bf56ca2ada24c683fac50e37783e55b57af9f000000000000000000000000ef51c9377feb29856e61625caf9390bd0b67ea18000000000000000000000000c80c5e40220172b36adee2c951f26f2a577810c50000000000000000000000001f573d6fb3f13d689ff844b4ce37794d79a7ff1c000000000000000000000000d2d6158683aee4cc838067727209a0aaf4359de30000000000000000000000007cdec53fe4770729dac314756c10e2f37b8d2b2f000000000000000000000000cc34366e3842ca1bd36c1f324d15257960fcc8010000000000000000000000006b01c3170ae1efebee1a3159172cb3f7a5ecf9e5000000000000000000000000139d9397274bb9e2c29a9aa8aa0b5874d30d62e300000000000000000000000063f584fa56e60e4d0fe8802b27c7e6e3b33e007f000000000000000000000000780116d91e5592e58a3b3c76a351571b39abcec60000000000000000000000000e511aa1a137aad267dfe3a6bfca0b856c1a3682000000000000000000000000327682779bab2bf4d1337e8974ab9de8275a7ca80000000000000000000000001b80eeeadcc590f305945bcc258cfa770bbe18900000000000000000000000005af2be193a6abca9c8817001f45744777db307560000000000000000000000009e77d5a1251b6f7d456722a6eac6d2d5980bd891000000000000000000000000e25f0974fea47682f6a7386e4217da70512ec997000000000000000000000000558ec3152e2eb2174905cd19aea4e34a23de9ad6000000000000000000000000b736ba66aad83adb2322d1f199bfa32b3962f13c000000000000000000000000509a38b7a1cc0dcd83aa9d06214663d9ec7c7f4a0000000000000000000000000327112423f3a68efdf1fcf402f6c5cb9f7c33fd0000000000000000000000005acd19b9c91e596b1f062f18e3d02da7ed8d1e5000000000000000000000000003df4c372a29376d2c8df33a1b5f001cd8d68b0e0000000000000000000000006aac8cb9861e42bf8259f5abdc6ae3ae89909e11000000000000000000000000d96b9fd7586d9ea24c950d24399be4fb65372fdd00000000000000000000000073dd069c299a5d691e9836243bcaec9c8c1d87340000000000000000000000005ecd84482176db90bb741ddc8c2f9ccc290e29ce000000000000000000000000fa456cf55250a839088b27ee32a424d7dacb54ff000000000000000000000000b683d83a532e2cb7dfa5275eed3698436371cc9f000000000000000000000000ccbf21ba6ef00802ab06637896b799f7101f54a20000000000000000000000007b123f53421b1bf8533339bfbdc7c98aa94163db0000000000000000000000006ecccf7ebc3497a9334f4fe957a7d5fa933c5bcc0000000000000000000000004fabb145d64652a948d72533023f6e7a623c7c53000000000000000000000000e1aee98495365fc179699c1bb3e761fa716bee6200000000000000000000000056d811088235f11c8920698a204a5010a788f4b300000000000000000000000026e75307fc0c021472feb8f727839531f112f3170000000000000000000000007d4b8cce0591c9044a22ee543533b72e976e36c30000000000000000000000003c6a7ab47b5f058be0e7c7fe1a4b7925b8aca40e0000000000000000000000001d462414fe14cf489c7a21cac78509f4bf8cd7c000000000000000000000000043044f861ec040db59a7e324c40507addb67314200000000000000000000000004f2e7221fdb1b52a68169b25793e51478ff0329000000000000000000000000954b890704693af242613edef1b603825afcd708000000000000000000000000a8f93faee440644f89059a2c88bdc9bf3be5e2ea0000000000000000000000001234567461d3f8db7496581774bd869c83d51c9300000000000000000000000056ba2ee7890461f463f7be02aac3099f6d5811a80000000000000000000000006c8c6b02e7b2be14d4fa6022dfd6d75921d90e4e000000000000000000000000f444cd92e09cc8b2a23cd2eecb3c1e4cc8da6958000000000000000000000000cf8f9555d55ce45a3a33a81d6ef99a2a2e71dee2000000000000000000000000076c97e1c869072ee22f8c91978c99b4bcb0259100000000000000000000000017b26400621695c2d8c2d8869f6259e82d7544c4000000000000000000000000679badc551626e01b23ceecefbc9b877ea18fc46000000000000000000000000336f646f87d9f6bc6ed42dd46e8b3fd9dbd15c220000000000000000000000005d3a536e4d6dbd6114cc1ead35777bab948e3643000000000000000000000000f5dce57282a584d2746faf1593d3121fcac444dc0000000000000000000000001d9e20e581a5468644fe74ccb6a46278ef377f9e000000000000000000000000177d39ac676ed1c67a2b268ad7f1e58826e5b0af"
        });
        assert.ok(!!value);
    });
});

describe("Test Basic Authentication", function() {
    //this.retries(3);

    // https://stackoverflow.com/questions/6509278/authentication-test-servers#16756383

    type TestCase = {
        url: string;
        user: string;
        password: string;
        allowInsecureAuthentication?: boolean;
    };

    function test(name: string, url: TestCase): void {
        it("tests " + name, function() {
            this.timeout(60000);
            return ethers.utils.fetchJson(url).then((data) => {
                assert.equal(data.authenticated, true, "authenticates user");
            });
        });
    }

    let secure: TestCase = {
        url: "https://httpbin.org/basic-auth/user/passwd",
        user: "user",
        password: "passwd"
    };

    let insecure: TestCase = {
        url: "http://httpbin.org/basic-auth/user/passwd",
        user: "user",
        password: "passwd"
    };

    let insecureForced: TestCase = {
        url: "http://httpbin.org/basic-auth/user/passwd",
        user: "user",
        password: "passwd",
        allowInsecureAuthentication: true
    };

    test("secure url", secure);
    test("insecure url", insecureForced);

    it("tests insecure connections fail", function() {
        this.timeout(60000);
        assert.throws(() => {
            return ethers.utils.fetchJson(insecure);
        }, (error: Error) => {
            return ((<any>error).reason === "basic authentication requires a secure https url");
        }, "throws an exception for insecure connections");
    })
});

// describe("Test API Key Formatting", function() {
//     xit("Infura API Key", function() {
//         const projectId = "someProjectId";
//         const projectSecret = "someSecretKey";
//
//         // Test simple projectId
//         const apiKeyString = ethers.providers.InfuraProvider.getApiKey(projectId);
//         assert.equal(apiKeyString.apiKey, projectId);
//         assert.equal(apiKeyString.projectId, projectId);
//         assert.ok(apiKeyString.secretKey == null);
//
//         // Test complex API key with projectId
//         const apiKeyObject = ethers.providers.InfuraProvider.getApiKey({
//             projectId
//         });
//         assert.equal(apiKeyObject.apiKey, projectId);
//         assert.equal(apiKeyObject.projectId, projectId);
//         assert.ok(apiKeyObject.projectSecret == null);
//
//         // Test complex API key with projectId and projectSecret
//         const apiKeyObject2 = ethers.providers.InfuraProvider.getApiKey({
//             projectId: projectId,
//             projectSecret: projectSecret
//         });
//         assert.equal(apiKeyObject2.apiKey, projectId);
//         assert.equal(apiKeyObject2.projectId, projectId);
//         assert.equal(apiKeyObject2.projectSecret, projectSecret);
//
//         // Fails on invalid projectId type
//         assert.throws(() => {
//             const apiKey = ethers.providers.InfuraProvider.getApiKey({
//                 projectId: 1234,
//                 projectSecret: projectSecret
//             });
//             console.log(apiKey);
//         }, (error: any) => {
//             return (error.argument === "projectId" && error.reason === "projectSecret requires a projectId");
//         });
//
//         // Fails on invalid projectSecret type
//         assert.throws(() => {
//             const apiKey = ethers.providers.InfuraProvider.getApiKey({
//                 projectId: projectId,
//                 projectSecret: 1234
//             });
//             console.log(apiKey);
//         }, (error: any) => {
//             return (error.argument === "projectSecret" && error.reason === "invalid projectSecret");
//         });
//
//         {
//             const provider = new ethers.providers.InfuraProvider("homestead", {
//                 projectId: projectId,
//                 projectSecret: projectSecret
//             });
//             assert.equal(provider.network.name, "homestead");
//             assert.equal(provider.apiKey, projectId);
//             assert.equal(provider.projectId, projectId);
//             assert.equal(provider.projectSecret, projectSecret);
//         }
//
//         // Attempt an unsupported network
//         assert.throws(() => {
//             const provider = new ethers.providers.InfuraProvider("imaginary");
//             console.log(provider);
//         }, (error: any) => {
//             return (error.argument === "network" && error.reason === "unsupported network");
//         });
//
//     });
// });

// describe("Test Events", function() {
//     this.retries(3);
//
//     async function testBlockEvent(provider: ethers.providers.Provider) {
//         return new Promise((resolve, reject) => {
//             let firstBlockNumber: number = null;
//             const handler = (blockNumber: number) => {
//                 if (firstBlockNumber == null) {
//                     firstBlockNumber = blockNumber;
//                     return;
//                 }
//                 provider.removeListener("block", handler);
//                 if (firstBlockNumber + 1 === blockNumber) {
//                     resolve(true);
//                 } else {
//                     reject(new Error("blockNumber fail"));
//                 }
//             };
//             provider.on("block", handler);
//         });
//     }
//
//     it("InfuraProvider", async function() {
//         this.timeout(60000);
//         const provider = new ethers.providers.InfuraProvider("rinkeby");
//         await testBlockEvent(provider);
//     });
// });

describe("Test Hedera Provider", function () {
    const provider = new DefaultHederaProvider(HederaNetworks.TESTNET);
    const accountConfig = { shard : BigInt(0), realm: BigInt(0), num: BigInt(98)};
    const solAddr = getAddressFromAccount(accountConfig);
    const timeout = 15000;

    it('Gets the balance', async function () {
        const balance = await provider.getBalance(solAddr);
        // the balance of 0.0.98 cannot be negative
        assert.strictEqual(true, balance.gte(0));
    }).timeout(timeout);

    it("Gets txn record", async function (){
        /* the test contains ignores as of the not yet refactored BaseProvider */
        const record = await provider.getTransaction(`0.0.15680048-1638189529-145876922`);
        // @ts-ignore
        assert.strictEqual(record.transaction_id, `0.0.15680048-1638189529-145876922`);
        // @ts-ignore
        assert.strictEqual(record.transfers.length, 3);
        // @ts-ignore
        assert.strictEqual(record.valid_duration_seconds, '120');
    }).timeout(timeout);

    it("Is able to get hedera provider as default", async function() {
        let defaultProvider = ethers.providers.getDefaultProvider(HederaNetworks.TESTNET);
        assert.notStrictEqual(defaultProvider, null);

        const chainIDDerivedProvider = ethers.providers.getDefaultProvider(291);
        assert.notStrictEqual(chainIDDerivedProvider, null);

        // ensure providers are usable
        let balance = await defaultProvider.getBalance(solAddr);
        assert.strictEqual(true, balance.gte(0));

        balance = await chainIDDerivedProvider.getBalance(solAddr);
        assert.strictEqual(true, balance.gte(0));
    }).timeout(timeout * 4);

    it("Defaults the provider to hedera mainnet", async function() {
        let defaultMainnetProvider = ethers.providers.getDefaultProvider();
        assert.notStrictEqual(defaultMainnetProvider, null);
        const balance = await defaultMainnetProvider.getBalance(solAddr);
        assert.strictEqual(true, balance.gte(0));
    }).timeout(timeout * 4);

    it('should submit signed transaction', async function() {
<<<<<<< HEAD
        // 1. Sign TX -> `sign-transaction.ts`

        // const tx = await new TransferTransaction()
        //     .addHbarTransfer("0.0.98", Hbar.fromTinybars(1))
        //     .addHbarTransfer(operatorId, Hbar.fromTinybars(-1))
        //     .setTransactionId(TransactionId.generate(operatorId))
        //     .setNodeAccountIds([AccountId.fromString("0.0.3")])
        //     .freeze()
        //     .sign(privateKey);
        // const txBytes = tx.toBytes();
        // const signedTx = hethers.utils.hexlify(txBytes);
        // console.log(signedTx);

        // 2. Instance of Testnet provider
        // 3. provider.submitTransaction
=======
        const privateKey = PrivateKey.fromString(hederaPreviewnetOperableAccount.operator.privateKey);
        // 1. Sign TX -> `sign-transaction.ts`
        const tx = await new ContractCreateTransaction()
            .setContractMemo("memo")
            .setGas(1000)
            .setInitialBalance(1000)
            .setBytecodeFileId("0.0.111111")
            .setNodeAccountIds([new AccountId(0,0,3)])
            .setConstructorParameters(new ContractFunctionParameters().addUint256(100))
            .setTransactionId(TransactionId.generate(hederaPreviewnetOperableAccount.operator.accountId))
            .freeze()
            .sign(privateKey);
        const txBytes = tx.toBytes();
        const signedTx = ethers.utils.hexlify(txBytes);
        const provider = ethers.providers.getDefaultProvider('previewnet');
        const txResponse = await provider.sendTransaction(signedTx);
        assert.strictEqual(txResponse.gasLimit.toNumber(), 1000);
        assert.strictEqual(txResponse.from, getAddressFromAccount(hederaPreviewnetOperableAccount.operator.accountId));
        assert.strictEqual(txResponse.to, undefined); // contract create TX should not be addressed to anything
        assert.strictEqual(txResponse.value.toNumber(), 100000000000);
>>>>>>> a84348cb
    });
});<|MERGE_RESOLUTION|>--- conflicted
+++ resolved
@@ -1096,23 +1096,6 @@
     }).timeout(timeout * 4);
 
     it('should submit signed transaction', async function() {
-<<<<<<< HEAD
-        // 1. Sign TX -> `sign-transaction.ts`
-
-        // const tx = await new TransferTransaction()
-        //     .addHbarTransfer("0.0.98", Hbar.fromTinybars(1))
-        //     .addHbarTransfer(operatorId, Hbar.fromTinybars(-1))
-        //     .setTransactionId(TransactionId.generate(operatorId))
-        //     .setNodeAccountIds([AccountId.fromString("0.0.3")])
-        //     .freeze()
-        //     .sign(privateKey);
-        // const txBytes = tx.toBytes();
-        // const signedTx = hethers.utils.hexlify(txBytes);
-        // console.log(signedTx);
-
-        // 2. Instance of Testnet provider
-        // 3. provider.submitTransaction
-=======
         const privateKey = PrivateKey.fromString(hederaPreviewnetOperableAccount.operator.privateKey);
         // 1. Sign TX -> `sign-transaction.ts`
         const tx = await new ContractCreateTransaction()
@@ -1133,6 +1116,5 @@
         assert.strictEqual(txResponse.from, getAddressFromAccount(hederaPreviewnetOperableAccount.operator.accountId));
         assert.strictEqual(txResponse.to, undefined); // contract create TX should not be addressed to anything
         assert.strictEqual(txResponse.value.toNumber(), 100000000000);
->>>>>>> a84348cb
     });
 });