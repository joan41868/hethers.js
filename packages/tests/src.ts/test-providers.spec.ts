"use strict";

import assert from "assert";

// import Web3HttpProvider from "web3-providers-http";

import { ethers } from "ethers";
import { DefaultHederaProvider } from "@ethersproject/providers";
import { getAddressFromAccount } from "ethers/lib/utils";
import { HederaNetworks } from "@ethersproject/providers/lib/default-hedera-provider";
import {
    AccountId,
    ContractCreateTransaction, ContractFunctionParameters,
    PrivateKey,
    TransactionId,
} from "@hashgraph/sdk";

const bnify = ethers.BigNumber.from;

type TestCases = {
    addresses: Array<any>;
    blocks: Array<any>;
    transactions: Array<any>;
    transactionReceipts: Array<any>;
};

const hederaPreviewnetOperableAccount = {
    "operator": {
        "accountId": "0.0.1340",
        "privateKey": "302e020100300506032b65700422042072874996deabc69bde7287a496295295b8129551903a79b895a9fd5ed025ece8"
    },
};

const blockchainData: { [ network: string ]: TestCases } = {
    homestead: {
        addresses: [
            {
                address: "0xAC1639CF97a3A46D431e6d1216f576622894cBB5",
                balance: bnify("4813414100000000"),
                code: "0x"
            },
            // Splitter contract
            {
                address: "0x3474627D4F63A678266BC17171D87f8570936622",
                code: "0x606060405260e060020a60003504630b3ed5368114602e57806337b0574a14605257806356fa47f0146062575b005b602c6004356000546101009004600160a060020a03908116339091161460bb575b50565b60005460ff166060908152602090f35b602c60043560005460ff1615609657600160a060020a038116600034606082818181858883f193505050501515604f576002565b33600160a060020a0316600034606082818181858883f193505050501515604f576002565b600080546101009004600160a060020a03169082606082818181858883f193505050501515604f57600256",
                storage: {
                    "0": "0x0000000000000000000000b2682160c482eb985ec9f3e364eec0a904c44c2300"
                }
            },
            {
                address: "0x8ba1f109551bD432803012645Ac136ddd64DBA72",
                name: "ricmoo.firefly.eth"
            },
        ],
        blocks: [
            {
                hash: "0x3d6122660cc824376f11ee842f83addc3525e2dd6756b9bcf0affa6aa88cf741",
                parentHash: "0xb495a1d7e6663152ae92708da4843337b958146015a2802f4193a410044698c9",
                number: 3,
                timestamp: 1438270048,
                nonce: "0x2e9344e0cbde83ce",
                difficulty: 17154715646,
                gasLimit: bnify("0x1388"),
                gasUsed: bnify("0"),
                miner: "0x5088D623ba0fcf0131E0897a91734A4D83596AA0",
                extraData: "0x476574682f76312e302e302d66633739643332642f6c696e75782f676f312e34",
                transactions: []
            }
        ],
        transactions: [
            {
                hash: "0xccc90ab97a74c952fb3376c4a3efb566a58a10df62eb4d44a61e106fcf10ec61",
                blockHash: "0x9653f180a5720f3634816eb945a6d722adee52cc47526f6357ac10adaf368135",
                blockNumber: 4097745,
                transactionIndex: 18,
                type: 0,
                from: "0x32DEF047DeFd076DB21A2D759aff2A591c972248",
                gasPrice: bnify("0x4a817c800"),
                gasLimit: bnify("0x3d090"),
                to: "0x6fC21092DA55B392b045eD78F4732bff3C580e2c",
                value: bnify("0x186cc6acd4b0000"),
                nonce: 0,
                data: "0xf2c298be000000000000000000000000000000000000000000000000000000000000002000000000000000000000000000000000000000000000000000000000000000067269636d6f6f0000000000000000000000000000000000000000000000000000",
                r: "0x1e5605197a03e3f0a168f14749168dfeefc44c9228312dacbffdcbbb13263265",
                s: "0x269c3e5b3558267ad91b0a887d51f9f10098771c67b82ea6cb74f29638754f54",
                v: 38,
                creates: null,
                //raw: "0xf8d2808504a817c8008303d090946fc21092da55b392b045ed78f4732bff3c580e2c880186cc6acd4b0000b864f2c298be000000000000000000000000000000000000000000000000000000000000002000000000000000000000000000000000000000000000000000000000000000067269636d6f6f000000000000000000000000000000000000000000000000000026a01e5605197a03e3f0a168f14749168dfeefc44c9228312dacbffdcbbb13263265a0269c3e5b3558267ad91b0a887d51f9f10098771c67b82ea6cb74f29638754f54",
                chainId: 1
            }
        ],
        transactionReceipts: [
            {
                blockHash: "0x36b4af7f0538559e581c8588f16477df0f676439ea67fe8d7a2ae4abb20e2566",
                blockNumber: 0x3c92b5,
                type: 0,
                contractAddress: null,
                cumulativeGasUsed: 0x1cca2e,
                from: "0x18C6045651826824FEBBD39d8560584078d1b247",
                gasUsed:0x14bb7,
                logs: [
                    {
                        address: "0x314159265dD8dbb310642f98f50C066173C1259b",
                        blockHash: "0x36b4af7f0538559e581c8588f16477df0f676439ea67fe8d7a2ae4abb20e2566",
                        blockNumber: 0x3c92b5,
                        data: "0x00000000000000000000000018c6045651826824febbd39d8560584078d1b247",
                        logIndex: 0x1a,
                        topics: [
                            "0xce0457fe73731f824cc272376169235128c118b49d344817417c6d108d155e82",
                            "0x93cdeb708b7545dc668eb9280176169d1c33cfd8ed6f04690a0bcc88a93fc4ae",
                            "0xf0106919d12469348e14ad6a051d0656227e1aba2fefed41737fdf78421b20e1"
                        ],
                        transactionHash: "0xc6fcb7d00d536e659a4559d2de29afa9e364094438fef3e72ba80728ce1cb616",
                        transactionIndex: 0x39,
                    },
                    {
                        address: "0x6090A6e47849629b7245Dfa1Ca21D94cd15878Ef",
                        blockHash: "0x36b4af7f0538559e581c8588f16477df0f676439ea67fe8d7a2ae4abb20e2566",
                        blockNumber: 0x3c92b5,
                        data: "0x000000000000000000000000000000000000000000000000002386f26fc1000000000000000000000000000000000000000000000000000000000000595a32ce",
                        logIndex: 0x1b,
                        topics: [
                            "0x0f0c27adfd84b60b6f456b0e87cdccb1e5fb9603991588d87fa99f5b6b61e670",
                            "0xf0106919d12469348e14ad6a051d0656227e1aba2fefed41737fdf78421b20e1",
                            "0x00000000000000000000000018c6045651826824febbd39d8560584078d1b247"
                        ],
                        transactionHash: "0xc6fcb7d00d536e659a4559d2de29afa9e364094438fef3e72ba80728ce1cb616",
                        transactionIndex: 0x39,
                    }
                ],
                logsBloom: "0x00000000000000040000000000100000010000000000000040000000000000000000000000000000000000000000000000000000000010000000000000000000000000000000000000000000000000000200000010000000004000000000000000000000000000000000002000000000000000000000000400000000020000000000000000000000000000000000000004000000000000000000000000000000000000000000000000801000000000000000000000020000000000040000000040000000000000000002000000004000000000000000000000000000000000000000000000010000000000000000000000000000000000200000000000000000",
                root: "0x9b550a9a640ce50331b64504ef87aaa7e2aaf97344acb6ff111f879b319d2590",
                status: null,
                to: "0x6090A6e47849629b7245Dfa1Ca21D94cd15878Ef",
                transactionHash: "0xc6fcb7d00d536e659a4559d2de29afa9e364094438fef3e72ba80728ce1cb616",
                transactionIndex: 0x39
            },
            // Byzantium block
            {
                byzantium: true,
                blockHash: "0x34e5a6cfbdbb84f7625df1de69d218ade4da72f4a2558064a156674e72e976c9",
                blockNumber: 0x444f76,
                type: 0,
                contractAddress: null,
                cumulativeGasUsed: 0x15bfe7,
                from: "0x18C6045651826824FEBBD39d8560584078d1b247",
                gasUsed: 0x1b968,
                logs: [
                    {
                        address: "0xb90E64082D00437e65A76d4c8187596BC213480a",
                        blockHash: "0x34e5a6cfbdbb84f7625df1de69d218ade4da72f4a2558064a156674e72e976c9",
                        blockNumber: 0x444f76,
                        data: "0x",
                        logIndex: 0x10,
                        topics: [
                            "0x748d071d1992ee1bfe7a39058114d0a50d5798fe8eb3a9bfb4687f024629a2ce",
                            "0x5574aa58f7191ccab6de6cf75fe2ea0484f010b852fdd8c6b7ae151d6c2f4b83"
                        ],
                        transactionHash: "0x7f1c6a58dc880438236d0b0a4ae166e9e9a038dbea8ec074149bd8b176332cac",
                        transactionIndex: 0x1e,
                    }
                ],
                logsBloom: "0x00000000000000000000000000000000000000000000000000008000000000000000000000000000000000000000000000000000000000000000000000000000000000000000000000000000000000000000000000000000000000000000000000000000000001000000000000000200000000000000008000000000000000000000000000000000000000000000000000000000000000010000000000000000000800000000000000000000000000000000000000000000000000000000000000000000000000000020000000000000000000000000000000000000000000000000000800000000000000000800000000000000000000000000000000000000",
                status:1,
                to: "0xb90E64082D00437e65A76d4c8187596BC213480a",
                transactionHash: "0x7f1c6a58dc880438236d0b0a4ae166e9e9a038dbea8ec074149bd8b176332cac",
                transactionIndex: 0x1e
            }
        ]
    },
    kovan: {
        addresses: [
            {
                address: "0x09c967A0385eE3B3717779738cA0B9D116e0EcE7",
                balance: bnify("997787946734641021"),
                code: "0x"
            },
        ],
        blocks: [
            {
                hash: "0xf0ec9bf41b99a6bd1f6cd29f91302f71a1a82d14634d2e207edea4b7962f3676",
                parentHash: "0xf110ecd84454f116e2222378e7bca81ac3e59be0dac96d7ec56d5ef1c3bc1d64",
                number: 3,
                timestamp: 1488459452,
                difficulty: 131072,
                gasLimit: bnify("0x5b48ec"),
                gasUsed: bnify("0"),
                miner: "0x00A0A24b9f0E5EC7Aa4c7389b8302fd0123194dE",
                extraData: "0xd5830105048650617269747986312e31352e31826c69",
                transactions: []
            },
            // Kovan Test Case with difficulty > 53-bits; See #711
            {
                hash: "0xd92891a6eeaed4892289edf9bd5ebff261da5c6a51f7131cc1a481c6f4d1aa75",
                parentHash: "0xcc769a02513be1df80eee7d3a5cb87f14f37baee03c13f3e3ad1e7bdcaf7dac3",
                number: 16265864,
                timestamp: 1579621004,
                difficulty: null,
                gasLimit: bnify("0x989680"),
                gasUsed: bnify("0x0705bf"),
                miner: "0x596e8221A30bFe6e7eFF67Fee664A01C73BA3C56",
                extraData: "0xde830206088f5061726974792d457468657265756d86312e34302e30826c69",
                transactions: [
                    "0x20e6760fa1297fb06c8c20e6ed99581e0ba964d51167ea3c8ff580bfcb10bfc3",
                    "0x0ce7eba48b1bbdee05823b79ae24e741f3f290d0abfef8ae9adf32db108b7dd6",
                    "0x1fa2baafa844bf4853e4abbbf49532bf570210d589dc626dbf7ebc4832bdfa5d",
                    "0xdb5d1fa54d30a4b6aee0b242a2c68ea52d3dd28703f69e6e30871827850aa2fa",
                    "0xcc898db85d7d2493d4778faf640be32a4a3b7f5f987257bdc0009ce75a18eeaa"
                ]
            },
        ],
        transactions: [
        ],
        transactionReceipts: [
        ]
    },
    rinkeby: {
        addresses: [
            {
                address: "0xd09a624630a656a7dbb122cb05e41c12c7cd8c0e",
                balance: bnify("3000000000000000000"),
                code: "0x"
            },
        ],
        blocks: [
            {
                hash: "0x9eb9db9c3ec72918c7db73ae44e520139e95319c421ed6f9fc11fa8dd0cddc56",
                parentHash: "0x9b095b36c15eaf13044373aef8ee0bd3a382a5abb92e402afa44b8249c3a90e9",
                number: 3,
                timestamp: 1492010489,
                nonce: "0x0000000000000000",
                difficulty: 2,
                gasLimit: bnify("0x47e7c4"),
                gasUsed: bnify(0),
//                miner: "0x42EB768f2244C8811C63729A21A3569731535f06",
                extraData: "0xd783010600846765746887676f312e372e33856c696e757800000000000000004e10f96536e45ceca7e34cc1bdda71db3f3bb029eb69afd28b57eb0202c0ec0859d383a99f63503c4df9ab6c1dc63bf6b9db77be952f47d86d2d7b208e77397301",
                transactions: []
            },
        ],
        transactions: [
        ],
        transactionReceipts: [
        ]
    },
    ropsten: {
        addresses: [
            {
                address: "0x03a6F7a5ce5866d9A0CCC1D4C980b8d523f80480",
                balance: bnify("15861113897828552666"),
                code: "0x"
            },
        ],
        blocks: [
            {
                hash: "0xaf2f2d55e6514389bcc388ccaf40c6ebf7b3814a199a214f1203fb674076e6df",
                parentHash: "0x88e8bc1dd383672e96d77ee247e7524622ff3b15c337bd33ef602f15ba82d920",
                number: 3,
                timestamp: 1479642588,
                nonce: "0x04668f72247a130c",
                difficulty: 996427,
                gasLimit: bnify("0xff4033"),
                gasUsed: bnify("0"),
                miner: "0xD1aEb42885A43b72B518182Ef893125814811048",
                extraData: "0xd883010503846765746887676f312e372e318664617277696e",
                transactions: []
            },
        ],
        transactions: [
            // Berlin tests (EIP-2930)
            {
                hash: "0x48bff7b0e603200118a672f7c622ab7d555a28f98938edb8318803eed7ea7395",
                type: 1,
                accessList: [
                    {
                        address: "0x0000000000000000000000000000000000000000",
                        storageKeys: []
                    }
                ],
                blockHash: "0x378e24bcd568bd24cf1f54d38f13f038ee28d89e82af4f2a0d79c1f88dcd8aac",
                blockNumber: 9812343,
                from: "0x32162F3581E88a5f62e8A61892B42C46E2c18f7b",
                gasPrice: bnify("0x65cf89a0"),
                gasLimit: bnify("0x5b68"),
                to: "0x32162F3581E88a5f62e8A61892B42C46E2c18f7b",
                value: bnify("0"),
                nonce: 13,
                data: "0x",
                r: "0x9659cba42376dbea1433cd6afc9c8ffa38dbeff5408ffdca0ebde6207281a3ec",
                s: "0x27efbab3e6ed30b088ce0a50533364778e101c9e52acf318daec131da64e7758",
                v: 0,
                creates: null,
                chainId: 3
            },
            {
                hash: "0x1675a417e728fd3562d628d06955ef35b913573d9e417eb4e6a209998499c9d3",
                type: 1,
                accessList: [
                    {
                        address: "0x0000000000000000000000000000000000000000",
                        storageKeys: [
                            "0xdeadbeefdeadbeefdeadbeefdeadbeefdeadbeefdeadbeefdeadbeefdeadbeef",
                            "0x0000000000111111111122222222223333333333444444444455555555556666",
                            "0xdeadbeefdeadbeefdeadbeefdeadbeefdeadbeefdeadbeefdeadbeefdeadbeef"
                        ]
                    }
                ],
                blockHash: "0x7565688256f5801768237993b47ca0608796b3ace0c4b8b6e623c6092bef14b8",
                blockNumber: 9812365,
                from: "0x32162F3581E88a5f62e8A61892B42C46E2c18f7b",
                gasPrice: bnify("0x65cf89a0"),
                gasLimit: bnify("0x71ac"),
                to: "0x32162F3581E88a5f62e8A61892B42C46E2c18f7b",
                value: bnify("0"),
                nonce: 14,
                data: "0x",
                r: "0xb0646756f89817d70cdb40aa2ae8b5f43ef65d0926dcf71a7dca5280c93763df",
                s: "0x4d32dbd9a44a2c5639b8434b823938202f75b0a8459f3fcd9f37b2495b7a66a6",
                v: 0,
                creates: null,
                chainId: 3
            },
            // London Tests (EIP-1559)
            {
                hash: '0xb8c7871d9d8597ee8a50395d8b39dafa280c90337dc501d0db1321806c6ea98c',
                blockHash: '0xfd824501af65b1d0f21ea9eb7ec83f45108fcd6fd1bca5d6414ba5923ad87b49',
                blockNumber: 10512507,
                transactionIndex: 5,
                type: 2,
                creates: null,
                from: '0xad252DD6C011E613610A36368f04aC84D5185b7c',
                //gasPrice: bnify("0x0268ab0ed6"),
                maxPriorityFeePerGas: bnify("0x0268ab0ed6"),
                maxFeePerGas: bnify("0x0268ab0ed6"),
                gasLimit: bnify("0x5208"),
                to: '0x8210357f377E901f18E45294e86a2A32215Cc3C9',
                value: bnify("0x7b"),
                nonce: 0,
                data: '0x',
                r: '0x7426c348119eed4e9e0525b52aa77edbbf1107610702b4642fa9d2688dce6fa7',
                s: '0x03f606ad1f12af5876280a34601a4eb3919b797cf3878161e2d24b61d2609846',
                v: 1,
                accessList: [],
                chainId: 3,
          },
        ],
        transactionReceipts: [
            {
                blockHash: "0xc9235b8253fce455942147aa8b450d23081b867ffbb2a1e4dec934827cd80f8f",
                blockNumber: 0x1564d8,
                type: 0,
                contractAddress: null,
                cumulativeGasUsed: bnify("0x80b9"),
                from: "0xb346D5019EeafC028CfC01A5f789399C2314ae8D",
                gasUsed: bnify("0x80b9"),
                logs: [
                    {
                        address: "0x6fC21092DA55B392b045eD78F4732bff3C580e2c",
                        blockHash: "0xc9235b8253fce455942147aa8b450d23081b867ffbb2a1e4dec934827cd80f8f",
                        blockNumber: 0x1564d8,
                        data: "0x00000000000000000000000006b5955a67d827cdf91823e3bb8f069e6c89c1d6000000000000000000000000000000000000000000000000016345785d8a0000",
                        logIndex: 0x0,
                        topics: [
                            "0xac375770417e1cb46c89436efcf586a74d0298fee9838f66a38d40c65959ffda"
                        ],
                        transactionHash: "0x55c477790b105e69e98afadf0505cbda606414b0187356137132bf24945016ce",
                        transactionIndex: 0x0,
                    }
                ],
                logsBloom: "0x00000000000000800000000000000000000000000000000000000000000000000000000000000000000000000000000000000000000000000000000000000000000000000000000000000000000000000000000000000000000000000000000000000000000000000000000000000000000000400000000000000000000000000000000000000000000000000000000000008000000000000000000000000000000000000000000000000000000000000000000000000000000000001000000000000000000000010000000000000100000000000000000000000000000000000000000000000000000000000000000000000000000000000000000000000000",
                root: "0xf1c3506ab619ac1b5e8f1ca355b16d6b9a1b7436b2960b0e9ec9a91f4238b5cc",
                to: "0x6fC21092DA55B392b045eD78F4732bff3C580e2c",
                transactionHash: "0x55c477790b105e69e98afadf0505cbda606414b0187356137132bf24945016ce",
                transactionIndex: 0x0
            },
            // Byzantium Receipt
            {
                byzantium: true,
                blockHash: "0x61d343e0e081b60ac53bab381e07bdd5d0815b204091a576fd05106b814e7e1e",
                blockNumber: 0x1e1e3b,
                contractAddress: null,
                cumulativeGasUsed: bnify("0x4142f"),
                from: "0xdc8F20170C0946ACCF9627b3EB1513CFD1c0499f",
                gasUsed: bnify("0x1eb6d"),
                logs: [
                    {
                        address: "0xCBf1735Aad8C4B337903cD44b419eFE6538aaB40",
                        blockHash: "0x61d343e0e081b60ac53bab381e07bdd5d0815b204091a576fd05106b814e7e1e",
                        blockNumber: 0x1e1e3b,
                        data: "0x000000000000000000000000b70560a43a9abf6ea2016f40a3e84b8821e134c5f6c95607c490f4f379c0160ef5c8898770f8a52959abf0e9de914647b377fa290000000000000000000000000000000000000000000000000000000000001c20000000000000000000000000000000000000000000000000000000000000010000000000000000000000000000000000000000000000000000000000000001400000000000000000000000000000000000000000000000000000000000030d4000000000000000000000000000000000000000000000000000000000000000000000000000000000000000000000000000000000000000000000000000000000000000000000000000000000000000000000000000000000000000000000000355524c0000000000000000000000000000000000000000000000000000000000000000000000000000000000000000000000000000000000000000000000004c6a736f6e2868747470733a2f2f6170692e6b72616b656e2e636f6d2f302f7075626c69632f5469636b65723f706169723d455448555344292e726573756c742e584554485a5553442e632e300000000000000000000000000000000000000000",
                        logIndex: 0x1,
                        topics: [ "0xb76d0edd90c6a07aa3ff7a222d7f5933e29c6acc660c059c97837f05c4ca1a84" ],
                        transactionHash: "0xf724f1d6813f13fb523c5f6af6261d06d41138dd094fff723e09fb0f893f03e6",
                        transactionIndex: 0x2,
                    }
                ],
                logsBloom: "0x00000000000000000000000000000000000000000000000000000000000000000000000000000000000000000000000000000000000000000000000000000000000000000000000000000000000000000000000000000000000000000000000000000000000000000000000000000000000000000000000000000000000000800000000000000000000000000000000000000000000000000000000000000000000000000000000000000000000000000000000000000000000000000000000000000000000000000008000000000000000000000000000000000000000000000000000000000000000000008000000000000000000000080000000202000000",
                status: 1,
                to: "0xB70560a43A9aBf6ea2016F40a3e84B8821E134c5",
                transactionHash: "0xf724f1d6813f13fb523c5f6af6261d06d41138dd094fff723e09fb0f893f03e6",
                transactionIndex: 0x2
            },
            // London Tests (EIP-1559)
            {
                blockNumber: 10512507,
                blockHash: '0xfd824501af65b1d0f21ea9eb7ec83f45108fcd6fd1bca5d6414ba5923ad87b49',
                transactionHash: '0xb8c7871d9d8597ee8a50395d8b39dafa280c90337dc501d0db1321806c6ea98c',
                transactionIndex: 5,
                byzantium: true,
                type: 2,
                to: '0x8210357f377E901f18E45294e86a2A32215Cc3C9',
                from: '0xad252DD6C011E613610A36368f04aC84D5185b7c',
                contractAddress: null,
                gasUsed: bnify("0x5208"),
                logsBloom: '0x00000000000000000000000000000000000000000000000000000000000000000000000000000000000000000000000000000000000000000000000000000000000000000000000000000000000000000000000000000000000000000000000000000000000000000000000000000000000000000000000000000000000000000000000000000000000000000000000000000000000000000000000000000000000000000000000000000000000000000000000000000000000000000000000000000000000000000000000000000000000000000000000000000000000000000000000000000000000000000000000000000000000000000000000000000000',
                logs: [],
                cumulativeGasUsed: bnify("0x038f3e"),
                effectiveGasPrice: bnify("0x268ab0ed6"),
                status: 1,
            }
        ],
    },
    goerli: {
        addresses: [
            {
                address: "0x06B5955A67D827CDF91823E3bB8F069e6c89c1D6",
                balance: bnify("314159000000000000"),
                code: "0x"
            },
        ],
        blocks: [
            {
                hash: "0xd5daa825732729bb0d2fd187a1b888e6bfc890f1fc5333984740d9052afb2920",
                parentHash: "0xe675f1362d82cdd1ec260b16fb046c17f61d8a84808150f5d715ccce775f575e",
                number: 3,
                timestamp: 1548947483,
                difficulty: 2,
                gasLimit: bnify("10455073"),
                gasUsed: bnify("0"),
//                miner: "0xe0a2Bd4258D2768837BAa26A28fE71Dc079f84c7",
                extraData: "0x506172697479205465636820417574686f7269747900000000000000000000002822e1b202411c38084d96c84302b8361ec4840a51cd2fad9cb4bd9921cad7e64bc2e5dc7b41f3f75b33358be3aec718cf4d4317ace940e01b3581a95c9259ac01",
                transactions: []
            },
            // Blockhash with leading zero; see #629
            {
                hash: "0x0f305466552efa183a0de26b6fda26d55a872dbc02aca8b5852cc2a361ce9ee4",
                parentHash: "0x6723e880e01c15c5ac894abcae0f5b55ea809a31eaf5618998928f7d9cbc5118",
                number: 1479831,
                timestamp: 1571216171,
                difficulty: 2,
                gasLimit: bnify(0x7a1200),
                gasUsed: bnify("0x0d0ef5"),
//                miner: "0x22eA9f6b28DB76A7162054c05ed812dEb2f519Cd",
                extraData: "0x0000000000000000000000000000000000000000000000000000000000000000f4e6fc1fbd88adf57a272d98f725487f872ef0495a54c2b873a58d14e010bf517cc5650417f18cfd4ad2396272c564a7da1265ae27c397609293f488ec57d68e01",
                transactions: [
                     "0xea29f0764f03c5c67ac53a866a28ce23a4a032c2de4327e452b39f482920761a",
                     "0x0eef23ffb59ac41762fdfa55d9e47e82fa7f0b70b1e8ec486d72fe1fee15f6de",
                     "0xba1eeb67ac6e8d1aa900ff6fbd84ac46869c9e100b33f787acfb234cd9c93f9f",
                     "0x4f412ab735b29ddc8b1ff7abe4bfece7ad4684aa20e260fbc42aed75a0d387ea",
                     "0x2f1fddcc7a2c4b2b7d83c5cadec4e7b71c34cec65da99b1114bd2b044ae0636c"
                 ]
            }
        ],
        transactions: [
        ],
        transactionReceipts: [
            {
                blockHash: "0x2384e8e8bdcf6eb87ec7c138fa503ac34adb32cac817e4b35f14d4339eaa1993",
                blockNumber: 47464,
                byzantium: true,
                type: 0,
                contractAddress: null,
                cumulativeGasUsed: bnify(21000),
                from: "0x8c1e1e5b47980D214965f3bd8ea34C413E120ae4",
                gasUsed: bnify(21000),
                logsBloom: "0x00000000000000000000000000000000000000000000000000000000000000000000000000000000000000000000000000000000000000000000000000000000000000000000000000000000000000000000000000000000000000000000000000000000000000000000000000000000000000000000000000000000000000000000000000000000000000000000000000000000000000000000000000000000000000000000000000000000000000000000000000000000000000000000000000000000000000000000000000000000000000000000000000000000000000000000000000000000000000000000000000000000000000000000000000000000",
                to: "0x58Bb4221245461E1d4cf886f18a01E3Df40Bd359",
                transactionHash: "0xec8b1ac5d787f36c738cc7793fec606283b41f1efa69df4ae6b2a014dcd12797",
                transactionIndex: 0,
                logs: [],
                status: 1
            }
        ],
    }
}

blockchainData["default"] = blockchainData.homestead;

function equals(name: string, actual: any, expected: any): void {
    if (expected && expected.eq) {
        if (actual == null) { assert.ok(false, name + " - actual big number null"); }
        expected = ethers.BigNumber.from(expected);
        actual = ethers.BigNumber.from(actual);
        assert.ok(expected.eq(actual), name + " matches");

    } else if (Array.isArray(expected)) {
        if (actual == null) { assert.ok(false, name + " - actual array null"); }
        assert.equal(actual.length, expected.length, name + " array lengths match");
        for (let i = 0; i < expected.length; i++) {
            equals("(" + name + " - item " + i + ")", actual[i], expected[i]);
        }

    } else if (typeof(expected) === "object") {
        if (actual == null) {
           if (expected === actual) { return; }
           assert.ok(false, name + " - actual object null");
        }

        let keys: { [ key: string ]: boolean } = {};
        Object.keys(expected).forEach((key) => { keys[key] = true; });
        Object.keys(actual).forEach((key) => { keys[key] = true; });

        Object.keys(keys).forEach((key) => {
            equals("(" + name + " - key + " + key + ")", actual[key], expected[key]);
        });

    } else {
        if (actual == null) { assert.ok(false, name + " - actual null"); }
        assert.equal(actual, expected, name + " matches");
    }
}

function waiter(duration: number): Promise<void> {
    return new Promise((resolve) => {
        const timer = setTimeout(resolve, duration);
        if (timer.unref) { timer.unref(); }
    });
}


type ProviderDescription = {
    name: string;
    networks: Array<string>;
    create: (network: string) => ethers.providers.Provider;
};

type CheckSkipFunc = (provider: string, network: string, test: TestDescription) => boolean;

type TestDescription = {
    name: string;
    networks: Array<string>;
    execute: (provider: ethers.providers.Provider) => Promise<void>;

    attempts?: number;
    timeout?: number;
    extras?: Array<"nowait" | "funding">;
    checkSkip?: CheckSkipFunc;
};


const allNetworks = [ "default", "homestead", "ropsten", "rinkeby", "kovan", "goerli" ];

// We use separate API keys because otherwise the testcases sometimes
// fail during CI because our default keys are pretty heavily used
const _ApiKeys: Record<string, string> = {
    alchemy: "YrPw6SWb20vJDRFkhWq8aKnTQ8JRNRHM",
    etherscan: "FPFGK6JSW2UHJJ2666FG93KP7WC999MNW7",
    infura: "49a0efa3aaee4fd99797bfa94d8ce2f1",
};

const _ApiKeysPocket: Record<string, string> = {
    homestead: "6004bcd10040261633ade990",
    ropsten: "6004bd4d0040261633ade991",
    rinkeby: "6004bda20040261633ade994",
    goerli: "6004bd860040261633ade992",
};

type ApiKeySet = {
    alchemy: string;
    etherscan: string;
    infura: string;
    pocket: string;
};

function getApiKeys(network: string): ApiKeySet {
    if (network === "default" || network == null) { network = "homestead"; }
    const apiKeys = ethers.utils.shallowCopy(_ApiKeys);
    apiKeys.pocket = _ApiKeysPocket[network];
    return <ApiKeySet>apiKeys;
}

// @ts-ignore
const providerFunctions: Array<ProviderDescription> = [
    {
        name: "getDefaultProvider",
        networks: allNetworks,
        create: (network: string) => {
            if (network == "default") {
                return ethers.getDefaultProvider("homestead", getApiKeys(network));
            }
            return ethers.getDefaultProvider(network, getApiKeys(network));
        }
    },
];

// This wallet can be funded and used for various test cases
const fundWallet = ethers.Wallet.createRandom();


const testFunctions: Array<TestDescription> = [ ];

Object.keys(blockchainData).forEach((network) => {
    function addSimpleTest(name: string, func: (provider: ethers.providers.Provider) => Promise<any>, expected: any) {
        testFunctions.push({
            name: name,
            networks: [ network ],
            execute: async (provider: ethers.providers.Provider) => {
                const value = await func(provider);
                equals(name, expected, value);
            }
        });
    }

    function addObjectTest(name: string, func: (provider: ethers.providers.Provider) => Promise<any>, expected: any, checkSkip?: CheckSkipFunc) {
        testFunctions.push({
            name,
            networks: [ network ],
            checkSkip,
            execute: async (provider: ethers.providers.Provider) => {
                const value = await func(provider);
                Object.keys(expected).forEach((key) => {
                    equals(`${ name }.${ key }`, value[key], expected[key]);
                });
            }
        });
    }

    const tests: TestCases = blockchainData[network];

    // And address test case can have any of the following:
    // - balance
    // - code
    // - storage
    // - ENS name
    tests.addresses.forEach((test) => {
        if (test.balance) {
            addSimpleTest(`fetches account balance: ${ test.address }`, (provider: ethers.providers.Provider) => {
                return provider.getBalance(test.address);
            }, test.balance);
        }

        if (test.code) {
            addSimpleTest(`fetches account code: ${ test.address }`, (provider: ethers.providers.Provider) => {
                return provider.getCode(test.address);
            }, test.code);
        }

        if (test.name) {
            addSimpleTest(`fetches ENS name: ${ test.address }`, (provider: ethers.providers.Provider) => {
                return provider.resolveName(test.name);
            }, test.address);
        }
    });

    tests.transactions.forEach((test) => {
        const hash = test.hash;
        addObjectTest(`fetches transaction ${ hash }`, async (provider: ethers.providers.Provider) => {
            const tx = await provider.getTransaction(hash);

            // This changes with every block
            assert.equal(typeof(tx.confirmations), "number", "confirmations is a number");
            delete tx.confirmations;

            assert.equal(typeof(tx.wait), "function", "wait is a function");
            delete tx.wait

            return tx;
        }, test, (provider: string, network: string, test: TestDescription) => {
            // Temporary; pocket is being broken again for old transactions
            return provider === "PocketProvider";
            //return false;
        });
    });

    tests.transactionReceipts.forEach((test) => {
        const hash = test.transactionHash;
        addObjectTest(`fetches transaction receipt ${ hash }`, async (provider: ethers.providers.Provider) => {
            const receipt = await provider.getTransactionReceipt(hash);

            if (test.status === null) {
                assert.ok(receipt.status === undefined, "no status");
                receipt.status = null;
            }

            // This changes with every block; so just make sure it is a number
            assert.equal(typeof(receipt.confirmations), "number", "confirmations is a number");
            delete receipt.confirmations;

            return receipt;
        }, test, (provider: string, network: string, test: TestDescription) => {
            // Temporary; pocket is being broken again for old transactions
            return provider === "PocketProvider";
            //return false;
        });
    });
});

(function() {
    function addErrorTest(code: string, func: (provider: ethers.providers.Provider) => Promise<any>) {
        testFunctions.push({
            name: `throws correct ${ code } error`,
            networks: [ "ropsten" ],
            checkSkip: (provider: string, network: string, test: TestDescription) => {
                return false;
            },
            execute: async (provider: ethers.providers.Provider) => {
                try {
                    const value = await func(provider);
                    console.log(value);
                    assert.ok(false, "did not throw");
                } catch (error) {
                    assert.equal(error.code, code, "incorrect error thrown");
                }
            }
        });
    }

    /*
    @TODO: Use this for testing pre-EIP-155 transactions on specific networks
    addErrorTest(ethers.utils.Logger.errors.NONCE_EXPIRED, async (provider: ethers.providers.Provider) => {
        return provider.sendTransaction("0xf86480850218711a0082520894000000000000000000000000000000000000000002801ba038aaddcaaae7d3fa066dfd6f196c8348e1bb210f2c121d36cb2c24ef20cea1fba008ae378075d3cd75aae99ab75a70da82161dffb2c8263dabc5d8adecfa9447fa");
    });
    */

    // Wallet(id("foobar1234"))
    addErrorTest(ethers.utils.Logger.errors.NONCE_EXPIRED, async (provider: ethers.providers.Provider) => {
        return provider.sendTransaction("0xf86480850218711a00825208940000000000000000000000000000000000000000038029a04320fd28c8e6c95da9229d960d14ffa3de81f83abe3ad9c189642c83d7d951f3a009aac89e04a8bafdcf618e21fed5e7b1144ca1083a301fd5fde28b0419eb63ce");
    });

    addErrorTest(ethers.utils.Logger.errors.INSUFFICIENT_FUNDS, async (provider: ethers.providers.Provider) => {

        const txProps = {
            to: "0x8ba1f109551bD432803012645Ac136ddd64DBA72",
            gasPrice: 9000000000,
            gasLimit: 21000,
            chainId: 3,
            value: 1,
        };

        const wallet = ethers.Wallet.createRandom();
        const tx = await wallet.signTransaction(txProps);
        return provider.sendTransaction(tx);
    });

    addErrorTest(ethers.utils.Logger.errors.INSUFFICIENT_FUNDS, async (provider: ethers.providers.Provider) => {
        const txProps = {
            to: "0x8ba1f109551bD432803012645Ac136ddd64DBA72",
            gasPrice: 9000000000,
            gasLimit: 21000,
            value: 1,

            // @TODO: Remove this once all providers are eip-1559 savvy
            type: 0,
        };

        const wallet = ethers.Wallet.createRandom().connect(provider);
        return wallet.sendTransaction(txProps);
    });

    addErrorTest(ethers.utils.Logger.errors.UNPREDICTABLE_GAS_LIMIT, async (provider: ethers.providers.Provider) => {
        return provider.estimateGas({
            to: "0x00000000000C2E074eC69A0dFb2997BA6C7d2e1e" // ENS contract
        });
    });
})();

testFunctions.push({
    // TODO: when the logic underneath is ready, this test should be rewritten
    name: "sends a legacy transaction",
    extras: [ "funding" ],         // We need funding to the fundWallet
    timeout: 900,                  // 15 minutes
    networks: [ "ropsten" ],       // Only test on Ropsten
    checkSkip: (provider: string, network: string, test: TestDescription) => {
        return false;
    },
    execute: async (provider: ethers.providers.Provider) => {
        // const gasPrice = (await provider.getGasPrice()).mul(10);
        //
        // const wallet = fundWallet.connect(provider);
        //
        // const addr = "0x8210357f377E901f18E45294e86a2A32215Cc3C9";
        //
        // await waiter(3000);
        //
        // const b0 = await provider.getBalance(wallet.address);
        // assert.ok(b0.gt(ethers.constants.Zero), "balance is non-zero");
        //
        // const tx = await wallet.sendTransaction({
        //     type: 0,
        //     to: addr,
        //     value: 123,
        //     gasPrice: gasPrice
        // });
        //
        // await tx.wait();
        //
        // await waiter(3000);
        //
        // const b1 = await provider.getBalance(wallet.address);
        // assert.ok(b0.gt(b1), "balance is decreased");
    }
});

testFunctions.push({
    name: "sends an EIP-2930 transaction",
    extras: [ "funding" ],         // We need funding to the funWallet
    timeout: 900,                  // 15 minutes
    networks: [ "ropsten" ],       // Only test on Ropsten
    checkSkip: (provider: string, network: string, test: TestDescription) => {
        return false;
    },
    execute: async (provider: ethers.providers.Provider) => {
        // const gasPrice = (await provider.getGasPrice()).mul(10);
        //
        // const wallet = fundWallet.connect(provider);
        //
        // const addr = "0x8210357f377E901f18E45294e86a2A32215Cc3C9";
        //
        // await waiter(3000);
        //
        // const b0 = await provider.getBalance(wallet.address);
        // assert.ok(b0.gt(ethers.constants.Zero), "balance is non-zero");
        //
        // const tx = await wallet.sendTransaction({
        //     type: 1,
        //     accessList: {
        //         "0x8ba1f109551bD432803012645Ac136ddd64DBA72": [
        //             "0x0000000000000000000000000000000000000000000000000000000000000000",
        //             "0x0000000000000000000000000000000000000000000000000000000000000042",
        //         ]
        //     },
        //     to: addr,
        //     value: 123,
        //     gasPrice: gasPrice
        // });
        //
        // await tx.wait();
        //
        // await waiter(3000);
        //
        // const b1 = await provider.getBalance(wallet.address);
        // assert.ok(b0.gt(b1), "balance is decreased");
    }
});

testFunctions.push({
    name: "sends an EIP-1559 transaction",
    extras: [ "funding" ],         // We need funding to the funWallet
    timeout: 900,                  // 15 minutes
    networks: [ "ropsten" ],       // Only test on Ropsten
    checkSkip: (provider: string, network: string, test: TestDescription) => {
        // These don't support EIP-1559 yet for sending
        return (provider === "AlchemyProvider");
    },
    execute: async (provider: ethers.providers.Provider) => {
        const wallet = fundWallet.connect(provider);

        const addr = "0x8210357f377E901f18E45294e86a2A32215Cc3C9";

        await waiter(3000);

        const b0 = await provider.getBalance(wallet.address);
        assert.ok(b0.gt(ethers.constants.Zero), "balance is non-zero");

        const tx = await wallet.sendTransaction({
            type: 2,
            accessList: {
                "0x8ba1f109551bD432803012645Ac136ddd64DBA72": [
                    "0x0000000000000000000000000000000000000000000000000000000000000000",
                    "0x0000000000000000000000000000000000000000000000000000000000000042",
                ]
            },
            to: addr,
            value: 123,
        });

        await tx.wait();

        await waiter(3000);

        const b1 = await provider.getBalance(wallet.address);
        assert.ok(b0.gt(b1), "balance is decreased");
    }
});

describe("Extra tests", function() {
    xit("etherscan long-request #1093", async function() {
        this.timeout(60000);
        await waiter(2000);
        const provider = ethers.providers.getDefaultProvider();
        // const provider = new ethers.providers.EtherscanProvider(null, getApiKeys(null).etherscan);
        const value = await provider.call({
            to: "0xbf320b8336b131e0270295c15478d91741f9fc11",
            data: "0x3ad206cc000000000000000000000000f6e914d07d12636759868a61e52973d17ed7111b0000000000000000000000000000000000000000000000000000000000000040000000000000000000000000000000000000000000000000000000000000006400000000000000000000000022b3faaa8df978f6bafe18aade18dc2e3dfa0e0c000000000000000000000000998b3b82bc9dba173990be7afb772788b5acb8bd000000000000000000000000ba11d00c5f74255f56a5e366f4f77f5a186d7f55000000000000000000000000c7579bb99af590ec71c316e1ac4436c5350395940000000000000000000000002a05d22db079bc40c2f77a1d1ff703a56e631cc10000000000000000000000000d8775f648430679a709e98d2b0cb6250d2887ef0000000000000000000000009a0242b7a33dacbe40edb927834f96eb39f8fbcb000000000000000000000000c78593c17482ea5de44fdd84896ffd903972878e000000000000000000000000e7d3e4413e29ae35b0893140f4500965c74365e500000000000000000000000037d40510a2f5bc98aa7a0f7bf4b3453bcfb90ac10000000000000000000000004a6058666cf1057eac3cd3a5a614620547559fc900000000000000000000000035a69642857083ba2f30bfab735dacc7f0bac96900000000000000000000000084f7c44b6fed1080f647e354d552595be2cc602f0000000000000000000000001500205f50bf3fd976466d0662905c9ff254fc9c000000000000000000000000660b612ec57754d949ac1a09d0c2937a010dee05000000000000000000000000acfa209fb73bf3dd5bbfb1101b9bc999c49062a5000000000000000000000000865d176351f287fe1b0010805b110d08699c200a000000000000000000000000633a8f8e557702039463f9f2eb20b7936fff8c050000000000000000000000001961b3331969ed52770751fc718ef530838b6dee0000000000000000000000002fb12bccf6f5dd338b76be784a93ade0724256900000000000000000000000004d8fc1453a0f359e99c9675954e656d80d996fbf0000000000000000000000006aeb95f06cda84ca345c2de0f3b7f96923a44f4c0000000000000000000000008aa33a7899fcc8ea5fbe6a608a109c3893a1b8b200000000000000000000000014c926f2290044b647e1bf2072e67b495eff1905000000000000000000000000763186eb8d4856d536ed4478302971214febc6a90000000000000000000000008a1e3930fde1f151471c368fdbb39f3f63a65b55000000000000000000000000a8daa52ded91f7c82b4bb02b4b87c6a841db1fd500000000000000000000000033803edf44a71b9579f54cd429b53b06c0eeab83000000000000000000000000026e62dded1a6ad07d93d39f96b9eabd59665e0d00000000000000000000000047da42696a866cdc61a4c809a515500a242909c100000000000000000000000008b4c866ae9d1be56a06e0c302054b4ffe067b43000000000000000000000000420335d3deef2d5b87524ff9d0fb441f71ea621f000000000000000000000000983f7cc12d0b5d512b0f91f51a4aa478ac4def46000000000000000000000000b2bfeb70b903f1baac7f2ba2c62934c7e5b974c40000000000000000000000009b11b1b271a224a271619f3419b1b080fdec5b4a0000000000000000000000007b1309c1522afd4e66c31e1e6d0ec1319e1eba5e000000000000000000000000959529102cfde07b1196bd27adedc196d75f84f6000000000000000000000000107c4504cd79c5d2696ea0030a8dd4e92601b82e000000000000000000000000539efe69bcdd21a83efd9122571a64cc25e0282b000000000000000000000000e5a7c12972f3bbfe70ed29521c8949b8af6a0970000000000000000000000000f8ad7dfe656188a23e89da09506adf7ad9290d5d0000000000000000000000005732046a883704404f284ce41ffadd5b007fd668000000000000000000000000df6ef343350780bf8c3410bf062e0c015b1dd671000000000000000000000000f028adee51533b1b47beaa890feb54a457f51e89000000000000000000000000dd6bf56ca2ada24c683fac50e37783e55b57af9f000000000000000000000000ef51c9377feb29856e61625caf9390bd0b67ea18000000000000000000000000c80c5e40220172b36adee2c951f26f2a577810c50000000000000000000000001f573d6fb3f13d689ff844b4ce37794d79a7ff1c000000000000000000000000d2d6158683aee4cc838067727209a0aaf4359de30000000000000000000000007cdec53fe4770729dac314756c10e2f37b8d2b2f000000000000000000000000cc34366e3842ca1bd36c1f324d15257960fcc8010000000000000000000000006b01c3170ae1efebee1a3159172cb3f7a5ecf9e5000000000000000000000000139d9397274bb9e2c29a9aa8aa0b5874d30d62e300000000000000000000000063f584fa56e60e4d0fe8802b27c7e6e3b33e007f000000000000000000000000780116d91e5592e58a3b3c76a351571b39abcec60000000000000000000000000e511aa1a137aad267dfe3a6bfca0b856c1a3682000000000000000000000000327682779bab2bf4d1337e8974ab9de8275a7ca80000000000000000000000001b80eeeadcc590f305945bcc258cfa770bbe18900000000000000000000000005af2be193a6abca9c8817001f45744777db307560000000000000000000000009e77d5a1251b6f7d456722a6eac6d2d5980bd891000000000000000000000000e25f0974fea47682f6a7386e4217da70512ec997000000000000000000000000558ec3152e2eb2174905cd19aea4e34a23de9ad6000000000000000000000000b736ba66aad83adb2322d1f199bfa32b3962f13c000000000000000000000000509a38b7a1cc0dcd83aa9d06214663d9ec7c7f4a0000000000000000000000000327112423f3a68efdf1fcf402f6c5cb9f7c33fd0000000000000000000000005acd19b9c91e596b1f062f18e3d02da7ed8d1e5000000000000000000000000003df4c372a29376d2c8df33a1b5f001cd8d68b0e0000000000000000000000006aac8cb9861e42bf8259f5abdc6ae3ae89909e11000000000000000000000000d96b9fd7586d9ea24c950d24399be4fb65372fdd00000000000000000000000073dd069c299a5d691e9836243bcaec9c8c1d87340000000000000000000000005ecd84482176db90bb741ddc8c2f9ccc290e29ce000000000000000000000000fa456cf55250a839088b27ee32a424d7dacb54ff000000000000000000000000b683d83a532e2cb7dfa5275eed3698436371cc9f000000000000000000000000ccbf21ba6ef00802ab06637896b799f7101f54a20000000000000000000000007b123f53421b1bf8533339bfbdc7c98aa94163db0000000000000000000000006ecccf7ebc3497a9334f4fe957a7d5fa933c5bcc0000000000000000000000004fabb145d64652a948d72533023f6e7a623c7c53000000000000000000000000e1aee98495365fc179699c1bb3e761fa716bee6200000000000000000000000056d811088235f11c8920698a204a5010a788f4b300000000000000000000000026e75307fc0c021472feb8f727839531f112f3170000000000000000000000007d4b8cce0591c9044a22ee543533b72e976e36c30000000000000000000000003c6a7ab47b5f058be0e7c7fe1a4b7925b8aca40e0000000000000000000000001d462414fe14cf489c7a21cac78509f4bf8cd7c000000000000000000000000043044f861ec040db59a7e324c40507addb67314200000000000000000000000004f2e7221fdb1b52a68169b25793e51478ff0329000000000000000000000000954b890704693af242613edef1b603825afcd708000000000000000000000000a8f93faee440644f89059a2c88bdc9bf3be5e2ea0000000000000000000000001234567461d3f8db7496581774bd869c83d51c9300000000000000000000000056ba2ee7890461f463f7be02aac3099f6d5811a80000000000000000000000006c8c6b02e7b2be14d4fa6022dfd6d75921d90e4e000000000000000000000000f444cd92e09cc8b2a23cd2eecb3c1e4cc8da6958000000000000000000000000cf8f9555d55ce45a3a33a81d6ef99a2a2e71dee2000000000000000000000000076c97e1c869072ee22f8c91978c99b4bcb0259100000000000000000000000017b26400621695c2d8c2d8869f6259e82d7544c4000000000000000000000000679badc551626e01b23ceecefbc9b877ea18fc46000000000000000000000000336f646f87d9f6bc6ed42dd46e8b3fd9dbd15c220000000000000000000000005d3a536e4d6dbd6114cc1ead35777bab948e3643000000000000000000000000f5dce57282a584d2746faf1593d3121fcac444dc0000000000000000000000001d9e20e581a5468644fe74ccb6a46278ef377f9e000000000000000000000000177d39ac676ed1c67a2b268ad7f1e58826e5b0af"
        });
        assert.ok(!!value);
    });
});

describe("Test Basic Authentication", function() {
    //this.retries(3);

    // https://stackoverflow.com/questions/6509278/authentication-test-servers#16756383

    type TestCase = {
        url: string;
        user: string;
        password: string;
        allowInsecureAuthentication?: boolean;
    };

    function test(name: string, url: TestCase): void {
        it("tests " + name, function() {
            this.timeout(60000);
            return ethers.utils.fetchJson(url).then((data) => {
                assert.equal(data.authenticated, true, "authenticates user");
            });
        });
    }

    let secure: TestCase = {
        url: "https://httpbin.org/basic-auth/user/passwd",
        user: "user",
        password: "passwd"
    };

    let insecure: TestCase = {
        url: "http://httpbin.org/basic-auth/user/passwd",
        user: "user",
        password: "passwd"
    };

    let insecureForced: TestCase = {
        url: "http://httpbin.org/basic-auth/user/passwd",
        user: "user",
        password: "passwd",
        allowInsecureAuthentication: true
    };

    test("secure url", secure);
    test("insecure url", insecureForced);

    it("tests insecure connections fail", function() {
        this.timeout(60000);
        assert.throws(() => {
            return ethers.utils.fetchJson(insecure);
        }, (error: Error) => {
            return ((<any>error).reason === "basic authentication requires a secure https url");
        }, "throws an exception for insecure connections");
    })
});

// describe("Test API Key Formatting", function() {
//     xit("Infura API Key", function() {
//         const projectId = "someProjectId";
//         const projectSecret = "someSecretKey";
//
//         // Test simple projectId
//         const apiKeyString = ethers.providers.InfuraProvider.getApiKey(projectId);
//         assert.equal(apiKeyString.apiKey, projectId);
//         assert.equal(apiKeyString.projectId, projectId);
//         assert.ok(apiKeyString.secretKey == null);
//
//         // Test complex API key with projectId
//         const apiKeyObject = ethers.providers.InfuraProvider.getApiKey({
//             projectId
//         });
//         assert.equal(apiKeyObject.apiKey, projectId);
//         assert.equal(apiKeyObject.projectId, projectId);
//         assert.ok(apiKeyObject.projectSecret == null);
//
//         // Test complex API key with projectId and projectSecret
//         const apiKeyObject2 = ethers.providers.InfuraProvider.getApiKey({
//             projectId: projectId,
//             projectSecret: projectSecret
//         });
//         assert.equal(apiKeyObject2.apiKey, projectId);
//         assert.equal(apiKeyObject2.projectId, projectId);
//         assert.equal(apiKeyObject2.projectSecret, projectSecret);
//
//         // Fails on invalid projectId type
//         assert.throws(() => {
//             const apiKey = ethers.providers.InfuraProvider.getApiKey({
//                 projectId: 1234,
//                 projectSecret: projectSecret
//             });
//             console.log(apiKey);
//         }, (error: any) => {
//             return (error.argument === "projectId" && error.reason === "projectSecret requires a projectId");
//         });
//
//         // Fails on invalid projectSecret type
//         assert.throws(() => {
//             const apiKey = ethers.providers.InfuraProvider.getApiKey({
//                 projectId: projectId,
//                 projectSecret: 1234
//             });
//             console.log(apiKey);
//         }, (error: any) => {
//             return (error.argument === "projectSecret" && error.reason === "invalid projectSecret");
//         });
//
//         {
//             const provider = new ethers.providers.InfuraProvider("homestead", {
//                 projectId: projectId,
//                 projectSecret: projectSecret
//             });
//             assert.equal(provider.network.name, "homestead");
//             assert.equal(provider.apiKey, projectId);
//             assert.equal(provider.projectId, projectId);
//             assert.equal(provider.projectSecret, projectSecret);
//         }
//
//         // Attempt an unsupported network
//         assert.throws(() => {
//             const provider = new ethers.providers.InfuraProvider("imaginary");
//             console.log(provider);
//         }, (error: any) => {
//             return (error.argument === "network" && error.reason === "unsupported network");
//         });
//
//     });
// });

// describe("Test Events", function() {
//     this.retries(3);
//
//     async function testBlockEvent(provider: ethers.providers.Provider) {
//         return new Promise((resolve, reject) => {
//             let firstBlockNumber: number = null;
//             const handler = (blockNumber: number) => {
//                 if (firstBlockNumber == null) {
//                     firstBlockNumber = blockNumber;
//                     return;
//                 }
//                 provider.removeListener("block", handler);
//                 if (firstBlockNumber + 1 === blockNumber) {
//                     resolve(true);
//                 } else {
//                     reject(new Error("blockNumber fail"));
//                 }
//             };
//             provider.on("block", handler);
//         });
//     }
//
//     it("InfuraProvider", async function() {
//         this.timeout(60000);
//         const provider = new ethers.providers.InfuraProvider("rinkeby");
//         await testBlockEvent(provider);
//     });
// });

describe("Test Hedera Provider", function () {
    const provider = new DefaultHederaProvider(HederaNetworks.TESTNET);
    const accountConfig = { shard : BigInt(0), realm: BigInt(0), num: BigInt(98)};
    const solAddr = getAddressFromAccount(accountConfig);
    const timeout = 15000;

    it('Gets the balance', async function () {
        const balance = await provider.getBalance(solAddr);
        // the balance of 0.0.98 cannot be negative
        assert.strictEqual(true, balance.gte(0));
    }).timeout(timeout);

    it("Gets txn record", async function (){
        /* the test contains ignores as of the not yet refactored BaseProvider */
        const record = await provider.getTransaction(`0.0.15680048-1638189529-145876922`);
        // @ts-ignore
        assert.strictEqual(record.transaction_id, `0.0.15680048-1638189529-145876922`);
        // @ts-ignore
        assert.strictEqual(record.transfers.length, 3);
        // @ts-ignore
        assert.strictEqual(record.valid_duration_seconds, '120');
    }).timeout(timeout);

    it("Is able to get hedera provider as default", async function() {
        let defaultProvider = ethers.providers.getDefaultProvider(HederaNetworks.TESTNET);
        assert.notStrictEqual(defaultProvider, null);

        const chainIDDerivedProvider = ethers.providers.getDefaultProvider(291);
        assert.notStrictEqual(chainIDDerivedProvider, null);

        // ensure providers are usable
        let balance = await defaultProvider.getBalance(solAddr);
        assert.strictEqual(true, balance.gte(0));

        balance = await chainIDDerivedProvider.getBalance(solAddr);
        assert.strictEqual(true, balance.gte(0));
    }).timeout(timeout * 4);

    it("Defaults the provider to hedera mainnet", async function() {
        let defaultMainnetProvider = ethers.providers.getDefaultProvider();
        assert.notStrictEqual(defaultMainnetProvider, null);
        const balance = await defaultMainnetProvider.getBalance(solAddr);
        assert.strictEqual(true, balance.gte(0));
    }).timeout(timeout * 4);

<<<<<<< HEAD
    /* This test is skipped because the local network won't be started in the CI */
    xit("Should be able to query local network", async function() {
        const genesis = {
            operator: {
                // genesis is the operator
                accountId: "0.0.2",
                privateKey: "302e020100300506032b65700422042091132178e72057a1d7528025956fe39b0b847f200ab59b2fdd367017f3087137",
                publicKey: "302a300506032b65700321000aa8e21064c61eab86e2a9c164565b4e7a9a4146106e0a6cd03a8c395a110e92"
            },
            network: {
                "127.0.0.1:50211": "0.0.3",
                "127.0.0.1:50212": "0.0.4",
                "127.0.0.1:50213": "0.0.5"
            }
        };
        /* Connected to the local network as the GENESIS account*/
        const prov = new ethers.providers.HederaProvider(genesis.network["127.0.0.1:50211"], "127.0.0.1:50211", "");
        const bal = await prov.getBalance(solAddr);
        assert.strictEqual(true, bal.gte(0));
    });

    it("Should be able to query testnet with custom urls", async function() {
        const provider2 = new ethers.providers.HederaProvider(
            "0.0.3",
            "0.testnet.hedera.com:50211",
            "https://testnet.mirrornode.hedera.com");

        const balance2 = await provider2.getBalance(solAddr);
        assert.strictEqual(true, balance2.gte(0));
        const txId = `0.0.15680048-1638189529-145876922`;
        const record2 = await provider2.getTransaction(txId);
        assert.notStrictEqual(record2, null, "Record is null")
=======
    it('should submit signed transaction', async function() {
        const privateKey = PrivateKey.fromString(hederaPreviewnetOperableAccount.operator.privateKey);
        // 1. Sign TX -> `sign-transaction.ts`
        const tx = await new ContractCreateTransaction()
            .setContractMemo("memo")
            .setGas(1000)
            .setInitialBalance(1000)
            .setBytecodeFileId("0.0.111111")
            .setNodeAccountIds([new AccountId(0,0,3)])
            .setConstructorParameters(new ContractFunctionParameters().addUint256(100))
            .setTransactionId(TransactionId.generate(hederaPreviewnetOperableAccount.operator.accountId))
            .freeze()
            .sign(privateKey);
        const txBytes = tx.toBytes();
        const signedTx = ethers.utils.hexlify(txBytes);
        const provider = ethers.providers.getDefaultProvider('previewnet');
        const txResponse = await provider.sendTransaction(signedTx);
        assert.strictEqual(txResponse.gasLimit.toNumber(), 1000);
        assert.strictEqual(txResponse.from, getAddressFromAccount(hederaPreviewnetOperableAccount.operator.accountId));
        assert.strictEqual(txResponse.to, undefined); // contract create TX should not be addressed to anything
        assert.strictEqual(txResponse.value.toNumber(), 100000000000);
>>>>>>> a84348cb
    });
});<|MERGE_RESOLUTION|>--- conflicted
+++ resolved
@@ -1095,40 +1095,6 @@
         assert.strictEqual(true, balance.gte(0));
     }).timeout(timeout * 4);
 
-<<<<<<< HEAD
-    /* This test is skipped because the local network won't be started in the CI */
-    xit("Should be able to query local network", async function() {
-        const genesis = {
-            operator: {
-                // genesis is the operator
-                accountId: "0.0.2",
-                privateKey: "302e020100300506032b65700422042091132178e72057a1d7528025956fe39b0b847f200ab59b2fdd367017f3087137",
-                publicKey: "302a300506032b65700321000aa8e21064c61eab86e2a9c164565b4e7a9a4146106e0a6cd03a8c395a110e92"
-            },
-            network: {
-                "127.0.0.1:50211": "0.0.3",
-                "127.0.0.1:50212": "0.0.4",
-                "127.0.0.1:50213": "0.0.5"
-            }
-        };
-        /* Connected to the local network as the GENESIS account*/
-        const prov = new ethers.providers.HederaProvider(genesis.network["127.0.0.1:50211"], "127.0.0.1:50211", "");
-        const bal = await prov.getBalance(solAddr);
-        assert.strictEqual(true, bal.gte(0));
-    });
-
-    it("Should be able to query testnet with custom urls", async function() {
-        const provider2 = new ethers.providers.HederaProvider(
-            "0.0.3",
-            "0.testnet.hedera.com:50211",
-            "https://testnet.mirrornode.hedera.com");
-
-        const balance2 = await provider2.getBalance(solAddr);
-        assert.strictEqual(true, balance2.gte(0));
-        const txId = `0.0.15680048-1638189529-145876922`;
-        const record2 = await provider2.getTransaction(txId);
-        assert.notStrictEqual(record2, null, "Record is null")
-=======
     it('should submit signed transaction', async function() {
         const privateKey = PrivateKey.fromString(hederaPreviewnetOperableAccount.operator.privateKey);
         // 1. Sign TX -> `sign-transaction.ts`
@@ -1150,6 +1116,39 @@
         assert.strictEqual(txResponse.from, getAddressFromAccount(hederaPreviewnetOperableAccount.operator.accountId));
         assert.strictEqual(txResponse.to, undefined); // contract create TX should not be addressed to anything
         assert.strictEqual(txResponse.value.toNumber(), 100000000000);
->>>>>>> a84348cb
+    });
+
+    /* This test is skipped because the local network won't be started in the CI */
+    xit("Should be able to query local network", async function() {
+        const genesis = {
+            operator: {
+                // genesis is the operator
+                accountId: "0.0.2",
+                privateKey: "302e020100300506032b65700422042091132178e72057a1d7528025956fe39b0b847f200ab59b2fdd367017f3087137",
+                publicKey: "302a300506032b65700321000aa8e21064c61eab86e2a9c164565b4e7a9a4146106e0a6cd03a8c395a110e92"
+            },
+            network: {
+                "127.0.0.1:50211": "0.0.3",
+                "127.0.0.1:50212": "0.0.4",
+                "127.0.0.1:50213": "0.0.5"
+            }
+        };
+        /* Connected to the local network as the GENESIS account*/
+        const prov = new ethers.providers.HederaProvider(genesis.network["127.0.0.1:50211"], "127.0.0.1:50211", "");
+        const bal = await prov.getBalance(solAddr);
+        assert.strictEqual(true, bal.gte(0));
+    });
+
+    it("Should be able to query testnet with custom urls", async function() {
+        const provider2 = new ethers.providers.HederaProvider(
+            "0.0.3",
+            "0.testnet.hedera.com:50211",
+            "https://testnet.mirrornode.hedera.com");
+
+        const balance2 = await provider2.getBalance(solAddr);
+        assert.strictEqual(true, balance2.gte(0));
+        const txId = `0.0.15680048-1638189529-145876922`;
+        const record2 = await provider2.getTransaction(txId);
+        assert.notStrictEqual(record2, null, "Record is null")
     });
 });