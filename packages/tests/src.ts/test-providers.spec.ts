"use strict";

import assert from "assert";

// import Web3HttpProvider from "web3-providers-http";

import { ethers } from "ethers";
import { DefaultHederaProvider } from "@ethersproject/providers";
import { getAddressFromAccount } from "ethers/lib/utils";
import { HederaNetworks } from "@ethersproject/providers/lib/default-hedera-provider";
import {
    AccountId,
    ContractCreateTransaction, ContractFunctionParameters,
    PrivateKey,
    TransactionId,
} from "@hashgraph/sdk";

const bnify = ethers.BigNumber.from;

type TestCases = {
    addresses: Array<any>;
    blocks: Array<any>;
    transactions: Array<any>;
    transactionReceipts: Array<any>;
};

const hederaTestnetOperableAccount = {
    "operator": {
<<<<<<< HEAD
        "accountId": "0.0.19041642",
        "privateKey": "302e020100300506032b6570042204207ef3437273a5146e4e504a6e22c5caedf07cb0821f01bc05d18e8e716f77f66c"
=======
        "accountId": "0.0.1356",
        "privateKey": "302e020100300506032b65700422042072874996deabc69bde7287a496295295b8129551903a79b895a9fd5ed025ece8"
>>>>>>> db8583ab
    },
};

const blockchainData: { [ network: string ]: TestCases } = {
    homestead: {
        addresses: [
            {
                address: "0xAC1639CF97a3A46D431e6d1216f576622894cBB5",
                balance: bnify("4813414100000000"),
                code: "0x"
            },
            // Splitter contract
            {
                address: "0x3474627D4F63A678266BC17171D87f8570936622",
                code: "0x606060405260e060020a60003504630b3ed5368114602e57806337b0574a14605257806356fa47f0146062575b005b602c6004356000546101009004600160a060020a03908116339091161460bb575b50565b60005460ff166060908152602090f35b602c60043560005460ff1615609657600160a060020a038116600034606082818181858883f193505050501515604f576002565b33600160a060020a0316600034606082818181858883f193505050501515604f576002565b600080546101009004600160a060020a03169082606082818181858883f193505050501515604f57600256",
                storage: {
                    "0": "0x0000000000000000000000b2682160c482eb985ec9f3e364eec0a904c44c2300"
                }
            },
            {
                address: "0x8ba1f109551bD432803012645Ac136ddd64DBA72",
                name: "ricmoo.firefly.eth"
            },
        ],
        blocks: [
            {
                hash: "0x3d6122660cc824376f11ee842f83addc3525e2dd6756b9bcf0affa6aa88cf741",
                parentHash: "0xb495a1d7e6663152ae92708da4843337b958146015a2802f4193a410044698c9",
                number: 3,
                timestamp: 1438270048,
                nonce: "0x2e9344e0cbde83ce",
                difficulty: 17154715646,
                gasLimit: bnify("0x1388"),
                gasUsed: bnify("0"),
                miner: "0x5088D623ba0fcf0131E0897a91734A4D83596AA0",
                extraData: "0x476574682f76312e302e302d66633739643332642f6c696e75782f676f312e34",
                transactions: []
            }
        ],
        transactions: [
            {
                hash: "0xccc90ab97a74c952fb3376c4a3efb566a58a10df62eb4d44a61e106fcf10ec61",
                blockHash: "0x9653f180a5720f3634816eb945a6d722adee52cc47526f6357ac10adaf368135",
                blockNumber: 4097745,
                transactionIndex: 18,
                type: 0,
                from: "0x32DEF047DeFd076DB21A2D759aff2A591c972248",
                gasPrice: bnify("0x4a817c800"),
                gasLimit: bnify("0x3d090"),
                to: "0x6fC21092DA55B392b045eD78F4732bff3C580e2c",
                value: bnify("0x186cc6acd4b0000"),
                nonce: 0,
                data: "0xf2c298be000000000000000000000000000000000000000000000000000000000000002000000000000000000000000000000000000000000000000000000000000000067269636d6f6f0000000000000000000000000000000000000000000000000000",
                r: "0x1e5605197a03e3f0a168f14749168dfeefc44c9228312dacbffdcbbb13263265",
                s: "0x269c3e5b3558267ad91b0a887d51f9f10098771c67b82ea6cb74f29638754f54",
                v: 38,
                creates: null,
                //raw: "0xf8d2808504a817c8008303d090946fc21092da55b392b045ed78f4732bff3c580e2c880186cc6acd4b0000b864f2c298be000000000000000000000000000000000000000000000000000000000000002000000000000000000000000000000000000000000000000000000000000000067269636d6f6f000000000000000000000000000000000000000000000000000026a01e5605197a03e3f0a168f14749168dfeefc44c9228312dacbffdcbbb13263265a0269c3e5b3558267ad91b0a887d51f9f10098771c67b82ea6cb74f29638754f54",
                chainId: 1
            }
        ],
        transactionReceipts: [
            {
                blockHash: "0x36b4af7f0538559e581c8588f16477df0f676439ea67fe8d7a2ae4abb20e2566",
                blockNumber: 0x3c92b5,
                type: 0,
                contractAddress: null,
                cumulativeGasUsed: 0x1cca2e,
                from: "0x18C6045651826824FEBBD39d8560584078d1b247",
                gasUsed:0x14bb7,
                logs: [
                    {
                        address: "0x314159265dD8dbb310642f98f50C066173C1259b",
                        blockHash: "0x36b4af7f0538559e581c8588f16477df0f676439ea67fe8d7a2ae4abb20e2566",
                        blockNumber: 0x3c92b5,
                        data: "0x00000000000000000000000018c6045651826824febbd39d8560584078d1b247",
                        logIndex: 0x1a,
                        topics: [
                            "0xce0457fe73731f824cc272376169235128c118b49d344817417c6d108d155e82",
                            "0x93cdeb708b7545dc668eb9280176169d1c33cfd8ed6f04690a0bcc88a93fc4ae",
                            "0xf0106919d12469348e14ad6a051d0656227e1aba2fefed41737fdf78421b20e1"
                        ],
                        transactionHash: "0xc6fcb7d00d536e659a4559d2de29afa9e364094438fef3e72ba80728ce1cb616",
                        transactionIndex: 0x39,
                    },
                    {
                        address: "0x6090A6e47849629b7245Dfa1Ca21D94cd15878Ef",
                        blockHash: "0x36b4af7f0538559e581c8588f16477df0f676439ea67fe8d7a2ae4abb20e2566",
                        blockNumber: 0x3c92b5,
                        data: "0x000000000000000000000000000000000000000000000000002386f26fc1000000000000000000000000000000000000000000000000000000000000595a32ce",
                        logIndex: 0x1b,
                        topics: [
                            "0x0f0c27adfd84b60b6f456b0e87cdccb1e5fb9603991588d87fa99f5b6b61e670",
                            "0xf0106919d12469348e14ad6a051d0656227e1aba2fefed41737fdf78421b20e1",
                            "0x00000000000000000000000018c6045651826824febbd39d8560584078d1b247"
                        ],
                        transactionHash: "0xc6fcb7d00d536e659a4559d2de29afa9e364094438fef3e72ba80728ce1cb616",
                        transactionIndex: 0x39,
                    }
                ],
                logsBloom: "0x00000000000000040000000000100000010000000000000040000000000000000000000000000000000000000000000000000000000010000000000000000000000000000000000000000000000000000200000010000000004000000000000000000000000000000000002000000000000000000000000400000000020000000000000000000000000000000000000004000000000000000000000000000000000000000000000000801000000000000000000000020000000000040000000040000000000000000002000000004000000000000000000000000000000000000000000000010000000000000000000000000000000000200000000000000000",
                root: "0x9b550a9a640ce50331b64504ef87aaa7e2aaf97344acb6ff111f879b319d2590",
                status: null,
                to: "0x6090A6e47849629b7245Dfa1Ca21D94cd15878Ef",
                transactionHash: "0xc6fcb7d00d536e659a4559d2de29afa9e364094438fef3e72ba80728ce1cb616",
                transactionIndex: 0x39
            },
            // Byzantium block
            {
                byzantium: true,
                blockHash: "0x34e5a6cfbdbb84f7625df1de69d218ade4da72f4a2558064a156674e72e976c9",
                blockNumber: 0x444f76,
                type: 0,
                contractAddress: null,
                cumulativeGasUsed: 0x15bfe7,
                from: "0x18C6045651826824FEBBD39d8560584078d1b247",
                gasUsed: 0x1b968,
                logs: [
                    {
                        address: "0xb90E64082D00437e65A76d4c8187596BC213480a",
                        blockHash: "0x34e5a6cfbdbb84f7625df1de69d218ade4da72f4a2558064a156674e72e976c9",
                        blockNumber: 0x444f76,
                        data: "0x",
                        logIndex: 0x10,
                        topics: [
                            "0x748d071d1992ee1bfe7a39058114d0a50d5798fe8eb3a9bfb4687f024629a2ce",
                            "0x5574aa58f7191ccab6de6cf75fe2ea0484f010b852fdd8c6b7ae151d6c2f4b83"
                        ],
                        transactionHash: "0x7f1c6a58dc880438236d0b0a4ae166e9e9a038dbea8ec074149bd8b176332cac",
                        transactionIndex: 0x1e,
                    }
                ],
                logsBloom: "0x00000000000000000000000000000000000000000000000000008000000000000000000000000000000000000000000000000000000000000000000000000000000000000000000000000000000000000000000000000000000000000000000000000000000001000000000000000200000000000000008000000000000000000000000000000000000000000000000000000000000000010000000000000000000800000000000000000000000000000000000000000000000000000000000000000000000000000020000000000000000000000000000000000000000000000000000800000000000000000800000000000000000000000000000000000000",
                status:1,
                to: "0xb90E64082D00437e65A76d4c8187596BC213480a",
                transactionHash: "0x7f1c6a58dc880438236d0b0a4ae166e9e9a038dbea8ec074149bd8b176332cac",
                transactionIndex: 0x1e
            }
        ]
    },
    kovan: {
        addresses: [
            {
                address: "0x09c967A0385eE3B3717779738cA0B9D116e0EcE7",
                balance: bnify("997787946734641021"),
                code: "0x"
            },
        ],
        blocks: [
            {
                hash: "0xf0ec9bf41b99a6bd1f6cd29f91302f71a1a82d14634d2e207edea4b7962f3676",
                parentHash: "0xf110ecd84454f116e2222378e7bca81ac3e59be0dac96d7ec56d5ef1c3bc1d64",
                number: 3,
                timestamp: 1488459452,
                difficulty: 131072,
                gasLimit: bnify("0x5b48ec"),
                gasUsed: bnify("0"),
                miner: "0x00A0A24b9f0E5EC7Aa4c7389b8302fd0123194dE",
                extraData: "0xd5830105048650617269747986312e31352e31826c69",
                transactions: []
            },
            // Kovan Test Case with difficulty > 53-bits; See #711
            {
                hash: "0xd92891a6eeaed4892289edf9bd5ebff261da5c6a51f7131cc1a481c6f4d1aa75",
                parentHash: "0xcc769a02513be1df80eee7d3a5cb87f14f37baee03c13f3e3ad1e7bdcaf7dac3",
                number: 16265864,
                timestamp: 1579621004,
                difficulty: null,
                gasLimit: bnify("0x989680"),
                gasUsed: bnify("0x0705bf"),
                miner: "0x596e8221A30bFe6e7eFF67Fee664A01C73BA3C56",
                extraData: "0xde830206088f5061726974792d457468657265756d86312e34302e30826c69",
                transactions: [
                    "0x20e6760fa1297fb06c8c20e6ed99581e0ba964d51167ea3c8ff580bfcb10bfc3",
                    "0x0ce7eba48b1bbdee05823b79ae24e741f3f290d0abfef8ae9adf32db108b7dd6",
                    "0x1fa2baafa844bf4853e4abbbf49532bf570210d589dc626dbf7ebc4832bdfa5d",
                    "0xdb5d1fa54d30a4b6aee0b242a2c68ea52d3dd28703f69e6e30871827850aa2fa",
                    "0xcc898db85d7d2493d4778faf640be32a4a3b7f5f987257bdc0009ce75a18eeaa"
                ]
            },
        ],
        transactions: [
        ],
        transactionReceipts: [
        ]
    },
    rinkeby: {
        addresses: [
            {
                address: "0xd09a624630a656a7dbb122cb05e41c12c7cd8c0e",
                balance: bnify("3000000000000000000"),
                code: "0x"
            },
        ],
        blocks: [
            {
                hash: "0x9eb9db9c3ec72918c7db73ae44e520139e95319c421ed6f9fc11fa8dd0cddc56",
                parentHash: "0x9b095b36c15eaf13044373aef8ee0bd3a382a5abb92e402afa44b8249c3a90e9",
                number: 3,
                timestamp: 1492010489,
                nonce: "0x0000000000000000",
                difficulty: 2,
                gasLimit: bnify("0x47e7c4"),
                gasUsed: bnify(0),
//                miner: "0x42EB768f2244C8811C63729A21A3569731535f06",
                extraData: "0xd783010600846765746887676f312e372e33856c696e757800000000000000004e10f96536e45ceca7e34cc1bdda71db3f3bb029eb69afd28b57eb0202c0ec0859d383a99f63503c4df9ab6c1dc63bf6b9db77be952f47d86d2d7b208e77397301",
                transactions: []
            },
        ],
        transactions: [
        ],
        transactionReceipts: [
        ]
    },
    ropsten: {
        addresses: [
            {
                address: "0x03a6F7a5ce5866d9A0CCC1D4C980b8d523f80480",
                balance: bnify("15861113897828552666"),
                code: "0x"
            },
        ],
        blocks: [
            {
                hash: "0xaf2f2d55e6514389bcc388ccaf40c6ebf7b3814a199a214f1203fb674076e6df",
                parentHash: "0x88e8bc1dd383672e96d77ee247e7524622ff3b15c337bd33ef602f15ba82d920",
                number: 3,
                timestamp: 1479642588,
                nonce: "0x04668f72247a130c",
                difficulty: 996427,
                gasLimit: bnify("0xff4033"),
                gasUsed: bnify("0"),
                miner: "0xD1aEb42885A43b72B518182Ef893125814811048",
                extraData: "0xd883010503846765746887676f312e372e318664617277696e",
                transactions: []
            },
        ],
        transactions: [
            // Berlin tests (EIP-2930)
            {
                hash: "0x48bff7b0e603200118a672f7c622ab7d555a28f98938edb8318803eed7ea7395",
                type: 1,
                accessList: [
                    {
                        address: "0x0000000000000000000000000000000000000000",
                        storageKeys: []
                    }
                ],
                blockHash: "0x378e24bcd568bd24cf1f54d38f13f038ee28d89e82af4f2a0d79c1f88dcd8aac",
                blockNumber: 9812343,
                from: "0x32162F3581E88a5f62e8A61892B42C46E2c18f7b",
                gasPrice: bnify("0x65cf89a0"),
                gasLimit: bnify("0x5b68"),
                to: "0x32162F3581E88a5f62e8A61892B42C46E2c18f7b",
                value: bnify("0"),
                nonce: 13,
                data: "0x",
                r: "0x9659cba42376dbea1433cd6afc9c8ffa38dbeff5408ffdca0ebde6207281a3ec",
                s: "0x27efbab3e6ed30b088ce0a50533364778e101c9e52acf318daec131da64e7758",
                v: 0,
                creates: null,
                chainId: 3
            },
            {
                hash: "0x1675a417e728fd3562d628d06955ef35b913573d9e417eb4e6a209998499c9d3",
                type: 1,
                accessList: [
                    {
                        address: "0x0000000000000000000000000000000000000000",
                        storageKeys: [
                            "0xdeadbeefdeadbeefdeadbeefdeadbeefdeadbeefdeadbeefdeadbeefdeadbeef",
                            "0x0000000000111111111122222222223333333333444444444455555555556666",
                            "0xdeadbeefdeadbeefdeadbeefdeadbeefdeadbeefdeadbeefdeadbeefdeadbeef"
                        ]
                    }
                ],
                blockHash: "0x7565688256f5801768237993b47ca0608796b3ace0c4b8b6e623c6092bef14b8",
                blockNumber: 9812365,
                from: "0x32162F3581E88a5f62e8A61892B42C46E2c18f7b",
                gasPrice: bnify("0x65cf89a0"),
                gasLimit: bnify("0x71ac"),
                to: "0x32162F3581E88a5f62e8A61892B42C46E2c18f7b",
                value: bnify("0"),
                nonce: 14,
                data: "0x",
                r: "0xb0646756f89817d70cdb40aa2ae8b5f43ef65d0926dcf71a7dca5280c93763df",
                s: "0x4d32dbd9a44a2c5639b8434b823938202f75b0a8459f3fcd9f37b2495b7a66a6",
                v: 0,
                creates: null,
                chainId: 3
            },
            // London Tests (EIP-1559)
            {
                hash: '0xb8c7871d9d8597ee8a50395d8b39dafa280c90337dc501d0db1321806c6ea98c',
                blockHash: '0xfd824501af65b1d0f21ea9eb7ec83f45108fcd6fd1bca5d6414ba5923ad87b49',
                blockNumber: 10512507,
                transactionIndex: 5,
                type: 2,
                creates: null,
                from: '0xad252DD6C011E613610A36368f04aC84D5185b7c',
                //gasPrice: bnify("0x0268ab0ed6"),
                maxPriorityFeePerGas: bnify("0x0268ab0ed6"),
                maxFeePerGas: bnify("0x0268ab0ed6"),
                gasLimit: bnify("0x5208"),
                to: '0x8210357f377E901f18E45294e86a2A32215Cc3C9',
                value: bnify("0x7b"),
                nonce: 0,
                data: '0x',
                r: '0x7426c348119eed4e9e0525b52aa77edbbf1107610702b4642fa9d2688dce6fa7',
                s: '0x03f606ad1f12af5876280a34601a4eb3919b797cf3878161e2d24b61d2609846',
                v: 1,
                accessList: [],
                chainId: 3,
          },
        ],
        transactionReceipts: [
            {
                blockHash: "0xc9235b8253fce455942147aa8b450d23081b867ffbb2a1e4dec934827cd80f8f",
                blockNumber: 0x1564d8,
                type: 0,
                contractAddress: null,
                cumulativeGasUsed: bnify("0x80b9"),
                from: "0xb346D5019EeafC028CfC01A5f789399C2314ae8D",
                gasUsed: bnify("0x80b9"),
                logs: [
                    {
                        address: "0x6fC21092DA55B392b045eD78F4732bff3C580e2c",
                        blockHash: "0xc9235b8253fce455942147aa8b450d23081b867ffbb2a1e4dec934827cd80f8f",
                        blockNumber: 0x1564d8,
                        data: "0x00000000000000000000000006b5955a67d827cdf91823e3bb8f069e6c89c1d6000000000000000000000000000000000000000000000000016345785d8a0000",
                        logIndex: 0x0,
                        topics: [
                            "0xac375770417e1cb46c89436efcf586a74d0298fee9838f66a38d40c65959ffda"
                        ],
                        transactionHash: "0x55c477790b105e69e98afadf0505cbda606414b0187356137132bf24945016ce",
                        transactionIndex: 0x0,
                    }
                ],
                logsBloom: "0x00000000000000800000000000000000000000000000000000000000000000000000000000000000000000000000000000000000000000000000000000000000000000000000000000000000000000000000000000000000000000000000000000000000000000000000000000000000000000400000000000000000000000000000000000000000000000000000000000008000000000000000000000000000000000000000000000000000000000000000000000000000000000001000000000000000000000010000000000000100000000000000000000000000000000000000000000000000000000000000000000000000000000000000000000000000",
                root: "0xf1c3506ab619ac1b5e8f1ca355b16d6b9a1b7436b2960b0e9ec9a91f4238b5cc",
                to: "0x6fC21092DA55B392b045eD78F4732bff3C580e2c",
                transactionHash: "0x55c477790b105e69e98afadf0505cbda606414b0187356137132bf24945016ce",
                transactionIndex: 0x0
            },
            // Byzantium Receipt
            {
                byzantium: true,
                blockHash: "0x61d343e0e081b60ac53bab381e07bdd5d0815b204091a576fd05106b814e7e1e",
                blockNumber: 0x1e1e3b,
                contractAddress: null,
                cumulativeGasUsed: bnify("0x4142f"),
                from: "0xdc8F20170C0946ACCF9627b3EB1513CFD1c0499f",
                gasUsed: bnify("0x1eb6d"),
                logs: [
                    {
                        address: "0xCBf1735Aad8C4B337903cD44b419eFE6538aaB40",
                        blockHash: "0x61d343e0e081b60ac53bab381e07bdd5d0815b204091a576fd05106b814e7e1e",
                        blockNumber: 0x1e1e3b,
                        data: "0x000000000000000000000000b70560a43a9abf6ea2016f40a3e84b8821e134c5f6c95607c490f4f379c0160ef5c8898770f8a52959abf0e9de914647b377fa290000000000000000000000000000000000000000000000000000000000001c20000000000000000000000000000000000000000000000000000000000000010000000000000000000000000000000000000000000000000000000000000001400000000000000000000000000000000000000000000000000000000000030d4000000000000000000000000000000000000000000000000000000000000000000000000000000000000000000000000000000000000000000000000000000000000000000000000000000000000000000000000000000000000000000000000355524c0000000000000000000000000000000000000000000000000000000000000000000000000000000000000000000000000000000000000000000000004c6a736f6e2868747470733a2f2f6170692e6b72616b656e2e636f6d2f302f7075626c69632f5469636b65723f706169723d455448555344292e726573756c742e584554485a5553442e632e300000000000000000000000000000000000000000",
                        logIndex: 0x1,
                        topics: [ "0xb76d0edd90c6a07aa3ff7a222d7f5933e29c6acc660c059c97837f05c4ca1a84" ],
                        transactionHash: "0xf724f1d6813f13fb523c5f6af6261d06d41138dd094fff723e09fb0f893f03e6",
                        transactionIndex: 0x2,
                    }
                ],
                logsBloom: "0x00000000000000000000000000000000000000000000000000000000000000000000000000000000000000000000000000000000000000000000000000000000000000000000000000000000000000000000000000000000000000000000000000000000000000000000000000000000000000000000000000000000000000800000000000000000000000000000000000000000000000000000000000000000000000000000000000000000000000000000000000000000000000000000000000000000000000000008000000000000000000000000000000000000000000000000000000000000000000008000000000000000000000080000000202000000",
                status: 1,
                to: "0xB70560a43A9aBf6ea2016F40a3e84B8821E134c5",
                transactionHash: "0xf724f1d6813f13fb523c5f6af6261d06d41138dd094fff723e09fb0f893f03e6",
                transactionIndex: 0x2
            },
            // London Tests (EIP-1559)
            {
                blockNumber: 10512507,
                blockHash: '0xfd824501af65b1d0f21ea9eb7ec83f45108fcd6fd1bca5d6414ba5923ad87b49',
                transactionHash: '0xb8c7871d9d8597ee8a50395d8b39dafa280c90337dc501d0db1321806c6ea98c',
                transactionIndex: 5,
                byzantium: true,
                type: 2,
                to: '0x8210357f377E901f18E45294e86a2A32215Cc3C9',
                from: '0xad252DD6C011E613610A36368f04aC84D5185b7c',
                contractAddress: null,
                gasUsed: bnify("0x5208"),
                logsBloom: '0x00000000000000000000000000000000000000000000000000000000000000000000000000000000000000000000000000000000000000000000000000000000000000000000000000000000000000000000000000000000000000000000000000000000000000000000000000000000000000000000000000000000000000000000000000000000000000000000000000000000000000000000000000000000000000000000000000000000000000000000000000000000000000000000000000000000000000000000000000000000000000000000000000000000000000000000000000000000000000000000000000000000000000000000000000000000',
                logs: [],
                cumulativeGasUsed: bnify("0x038f3e"),
                effectiveGasPrice: bnify("0x268ab0ed6"),
                status: 1,
            }
        ],
    },
    goerli: {
        addresses: [
            {
                address: "0x06B5955A67D827CDF91823E3bB8F069e6c89c1D6",
                balance: bnify("314159000000000000"),
                code: "0x"
            },
        ],
        blocks: [
            {
                hash: "0xd5daa825732729bb0d2fd187a1b888e6bfc890f1fc5333984740d9052afb2920",
                parentHash: "0xe675f1362d82cdd1ec260b16fb046c17f61d8a84808150f5d715ccce775f575e",
                number: 3,
                timestamp: 1548947483,
                difficulty: 2,
                gasLimit: bnify("10455073"),
                gasUsed: bnify("0"),
//                miner: "0xe0a2Bd4258D2768837BAa26A28fE71Dc079f84c7",
                extraData: "0x506172697479205465636820417574686f7269747900000000000000000000002822e1b202411c38084d96c84302b8361ec4840a51cd2fad9cb4bd9921cad7e64bc2e5dc7b41f3f75b33358be3aec718cf4d4317ace940e01b3581a95c9259ac01",
                transactions: []
            },
            // Blockhash with leading zero; see #629
            {
                hash: "0x0f305466552efa183a0de26b6fda26d55a872dbc02aca8b5852cc2a361ce9ee4",
                parentHash: "0x6723e880e01c15c5ac894abcae0f5b55ea809a31eaf5618998928f7d9cbc5118",
                number: 1479831,
                timestamp: 1571216171,
                difficulty: 2,
                gasLimit: bnify(0x7a1200),
                gasUsed: bnify("0x0d0ef5"),
//                miner: "0x22eA9f6b28DB76A7162054c05ed812dEb2f519Cd",
                extraData: "0x0000000000000000000000000000000000000000000000000000000000000000f4e6fc1fbd88adf57a272d98f725487f872ef0495a54c2b873a58d14e010bf517cc5650417f18cfd4ad2396272c564a7da1265ae27c397609293f488ec57d68e01",
                transactions: [
                     "0xea29f0764f03c5c67ac53a866a28ce23a4a032c2de4327e452b39f482920761a",
                     "0x0eef23ffb59ac41762fdfa55d9e47e82fa7f0b70b1e8ec486d72fe1fee15f6de",
                     "0xba1eeb67ac6e8d1aa900ff6fbd84ac46869c9e100b33f787acfb234cd9c93f9f",
                     "0x4f412ab735b29ddc8b1ff7abe4bfece7ad4684aa20e260fbc42aed75a0d387ea",
                     "0x2f1fddcc7a2c4b2b7d83c5cadec4e7b71c34cec65da99b1114bd2b044ae0636c"
                 ]
            }
        ],
        transactions: [
        ],
        transactionReceipts: [
            {
                blockHash: "0x2384e8e8bdcf6eb87ec7c138fa503ac34adb32cac817e4b35f14d4339eaa1993",
                blockNumber: 47464,
                byzantium: true,
                type: 0,
                contractAddress: null,
                cumulativeGasUsed: bnify(21000),
                from: "0x8c1e1e5b47980D214965f3bd8ea34C413E120ae4",
                gasUsed: bnify(21000),
                logsBloom: "0x00000000000000000000000000000000000000000000000000000000000000000000000000000000000000000000000000000000000000000000000000000000000000000000000000000000000000000000000000000000000000000000000000000000000000000000000000000000000000000000000000000000000000000000000000000000000000000000000000000000000000000000000000000000000000000000000000000000000000000000000000000000000000000000000000000000000000000000000000000000000000000000000000000000000000000000000000000000000000000000000000000000000000000000000000000000",
                to: "0x58Bb4221245461E1d4cf886f18a01E3Df40Bd359",
                transactionHash: "0xec8b1ac5d787f36c738cc7793fec606283b41f1efa69df4ae6b2a014dcd12797",
                transactionIndex: 0,
                logs: [],
                status: 1
            }
        ],
    }
}

blockchainData["default"] = blockchainData.homestead;

function equals(name: string, actual: any, expected: any): void {
    if (expected && expected.eq) {
        if (actual == null) { assert.ok(false, name + " - actual big number null"); }
        expected = ethers.BigNumber.from(expected);
        actual = ethers.BigNumber.from(actual);
        assert.ok(expected.eq(actual), name + " matches");

    } else if (Array.isArray(expected)) {
        if (actual == null) { assert.ok(false, name + " - actual array null"); }
        assert.equal(actual.length, expected.length, name + " array lengths match");
        for (let i = 0; i < expected.length; i++) {
            equals("(" + name + " - item " + i + ")", actual[i], expected[i]);
        }

    } else if (typeof(expected) === "object") {
        if (actual == null) {
           if (expected === actual) { return; }
           assert.ok(false, name + " - actual object null");
        }

        let keys: { [ key: string ]: boolean } = {};
        Object.keys(expected).forEach((key) => { keys[key] = true; });
        Object.keys(actual).forEach((key) => { keys[key] = true; });

        Object.keys(keys).forEach((key) => {
            equals("(" + name + " - key + " + key + ")", actual[key], expected[key]);
        });

    } else {
        if (actual == null) { assert.ok(false, name + " - actual null"); }
        assert.equal(actual, expected, name + " matches");
    }
}

function waiter(duration: number): Promise<void> {
    return new Promise((resolve) => {
        const timer = setTimeout(resolve, duration);
        if (timer.unref) { timer.unref(); }
    });
}


type ProviderDescription = {
    name: string;
    networks: Array<string>;
    create: (network: string) => ethers.providers.Provider;
};

type CheckSkipFunc = (provider: string, network: string, test: TestDescription) => boolean;

type TestDescription = {
    name: string;
    networks: Array<string>;
    execute: (provider: ethers.providers.Provider) => Promise<void>;

    attempts?: number;
    timeout?: number;
    extras?: Array<"nowait" | "funding">;
    checkSkip?: CheckSkipFunc;
};


const allNetworks = [ "default", "homestead", "ropsten", "rinkeby", "kovan", "goerli" ];

// We use separate API keys because otherwise the testcases sometimes
// fail during CI because our default keys are pretty heavily used
const _ApiKeys: Record<string, string> = {
    alchemy: "YrPw6SWb20vJDRFkhWq8aKnTQ8JRNRHM",
    etherscan: "FPFGK6JSW2UHJJ2666FG93KP7WC999MNW7",
    infura: "49a0efa3aaee4fd99797bfa94d8ce2f1",
};

const _ApiKeysPocket: Record<string, string> = {
    homestead: "6004bcd10040261633ade990",
    ropsten: "6004bd4d0040261633ade991",
    rinkeby: "6004bda20040261633ade994",
    goerli: "6004bd860040261633ade992",
};

type ApiKeySet = {
    alchemy: string;
    etherscan: string;
    infura: string;
    pocket: string;
};

function getApiKeys(network: string): ApiKeySet {
    if (network === "default" || network == null) { network = "homestead"; }
    const apiKeys = ethers.utils.shallowCopy(_ApiKeys);
    apiKeys.pocket = _ApiKeysPocket[network];
    return <ApiKeySet>apiKeys;
}

// @ts-ignore
const providerFunctions: Array<ProviderDescription> = [
    {
        name: "getDefaultProvider",
        networks: allNetworks,
        create: (network: string) => {
            if (network == "default") {
                return ethers.getDefaultProvider("homestead", getApiKeys(network));
            }
            return ethers.getDefaultProvider(network, getApiKeys(network));
        }
    },
];

// This wallet can be funded and used for various test cases
const fundWallet = ethers.Wallet.createRandom();


const testFunctions: Array<TestDescription> = [ ];

Object.keys(blockchainData).forEach((network) => {
    function addSimpleTest(name: string, func: (provider: ethers.providers.Provider) => Promise<any>, expected: any) {
        testFunctions.push({
            name: name,
            networks: [ network ],
            execute: async (provider: ethers.providers.Provider) => {
                const value = await func(provider);
                equals(name, expected, value);
            }
        });
    }

    function addObjectTest(name: string, func: (provider: ethers.providers.Provider) => Promise<any>, expected: any, checkSkip?: CheckSkipFunc) {
        testFunctions.push({
            name,
            networks: [ network ],
            checkSkip,
            execute: async (provider: ethers.providers.Provider) => {
                const value = await func(provider);
                Object.keys(expected).forEach((key) => {
                    equals(`${ name }.${ key }`, value[key], expected[key]);
                });
            }
        });
    }

    const tests: TestCases = blockchainData[network];

    // And address test case can have any of the following:
    // - balance
    // - code
    // - storage
    // - ENS name
    tests.addresses.forEach((test) => {
        if (test.balance) {
            addSimpleTest(`fetches account balance: ${ test.address }`, (provider: ethers.providers.Provider) => {
                return provider.getBalance(test.address);
            }, test.balance);
        }

        if (test.code) {
            addSimpleTest(`fetches account code: ${ test.address }`, (provider: ethers.providers.Provider) => {
                return provider.getCode(test.address);
            }, test.code);
        }
    });

    tests.transactions.forEach((test) => {
        const hash = test.hash;
        addObjectTest(`fetches transaction ${ hash }`, async (provider: ethers.providers.Provider) => {
            const tx = await provider.getTransaction(hash);

            // This changes with every block
            assert.equal(typeof(tx.confirmations), "number", "confirmations is a number");
            delete tx.confirmations;

            assert.equal(typeof(tx.wait), "function", "wait is a function");
            delete tx.wait

            return tx;
        }, test, (provider: string, network: string, test: TestDescription) => {
            // Temporary; pocket is being broken again for old transactions
            return provider === "PocketProvider";
            //return false;
        });
    });

    tests.transactionReceipts.forEach((test) => {
        const hash = test.transactionHash;
        addObjectTest(`fetches transaction receipt ${ hash }`, async (provider: ethers.providers.Provider) => {
            const receipt = await provider.getTransactionReceipt(hash);

            if (test.status === null) {
                assert.ok(receipt.status === undefined, "no status");
                receipt.status = null;
            }

            // This changes with every block; so just make sure it is a number
            assert.equal(typeof(receipt.confirmations), "number", "confirmations is a number");
            delete receipt.confirmations;

            return receipt;
        }, test, (provider: string, network: string, test: TestDescription) => {
            // Temporary; pocket is being broken again for old transactions
            return provider === "PocketProvider";
            //return false;
        });
    });
});

(function() {
    function addErrorTest(code: string, func: (provider: ethers.providers.Provider) => Promise<any>) {
        testFunctions.push({
            name: `throws correct ${ code } error`,
            networks: [ "ropsten" ],
            checkSkip: (provider: string, network: string, test: TestDescription) => {
                return false;
            },
            execute: async (provider: ethers.providers.Provider) => {
                try {
                    const value = await func(provider);
                    console.log(value);
                    assert.ok(false, "did not throw");
                } catch (error) {
                    assert.equal(error.code, code, "incorrect error thrown");
                }
            }
        });
    }

    /*
    @TODO: Use this for testing pre-EIP-155 transactions on specific networks
    addErrorTest(ethers.utils.Logger.errors.NONCE_EXPIRED, async (provider: ethers.providers.Provider) => {
        return provider.sendTransaction("0xf86480850218711a0082520894000000000000000000000000000000000000000002801ba038aaddcaaae7d3fa066dfd6f196c8348e1bb210f2c121d36cb2c24ef20cea1fba008ae378075d3cd75aae99ab75a70da82161dffb2c8263dabc5d8adecfa9447fa");
    });
    */

    // Wallet(id("foobar1234"))
    addErrorTest(ethers.utils.Logger.errors.NONCE_EXPIRED, async (provider: ethers.providers.Provider) => {
        return provider.sendTransaction("0xf86480850218711a00825208940000000000000000000000000000000000000000038029a04320fd28c8e6c95da9229d960d14ffa3de81f83abe3ad9c189642c83d7d951f3a009aac89e04a8bafdcf618e21fed5e7b1144ca1083a301fd5fde28b0419eb63ce");
    });

    addErrorTest(ethers.utils.Logger.errors.INSUFFICIENT_FUNDS, async (provider: ethers.providers.Provider) => {

        const txProps = {
            to: "0x8ba1f109551bD432803012645Ac136ddd64DBA72",
            gasPrice: 9000000000,
            gasLimit: 21000,
            chainId: 3,
            value: 1,
        };

        const wallet = ethers.Wallet.createRandom();
        const tx = await wallet.signTransaction(txProps);
        return provider.sendTransaction(tx);
    });

    addErrorTest(ethers.utils.Logger.errors.INSUFFICIENT_FUNDS, async (provider: ethers.providers.Provider) => {
        const txProps = {
            to: "0x8ba1f109551bD432803012645Ac136ddd64DBA72",
            gasPrice: 9000000000,
            gasLimit: 21000,
            value: 1,

            // @TODO: Remove this once all providers are eip-1559 savvy
            type: 0,
        };

        const wallet = ethers.Wallet.createRandom().connect(provider);
        return wallet.sendTransaction(txProps);
    });

    addErrorTest(ethers.utils.Logger.errors.UNPREDICTABLE_GAS_LIMIT, async (provider: ethers.providers.Provider) => {
        return provider.estimateGas({
            to: "0x00000000000C2E074eC69A0dFb2997BA6C7d2e1e" // ENS contract
        });
    });
})();

testFunctions.push({
    // TODO: when the logic underneath is ready, this test should be rewritten
    name: "sends a legacy transaction",
    extras: [ "funding" ],         // We need funding to the fundWallet
    timeout: 900,                  // 15 minutes
    networks: [ "ropsten" ],       // Only test on Ropsten
    checkSkip: (provider: string, network: string, test: TestDescription) => {
        return false;
    },
    execute: async (provider: ethers.providers.Provider) => {
        // const gasPrice = (await provider.getGasPrice()).mul(10);
        //
        // const wallet = fundWallet.connect(provider);
        //
        // const addr = "0x8210357f377E901f18E45294e86a2A32215Cc3C9";
        //
        // await waiter(3000);
        //
        // const b0 = await provider.getBalance(wallet.address);
        // assert.ok(b0.gt(ethers.constants.Zero), "balance is non-zero");
        //
        // const tx = await wallet.sendTransaction({
        //     type: 0,
        //     to: addr,
        //     value: 123,
        //     gasPrice: gasPrice
        // });
        //
        // await tx.wait();
        //
        // await waiter(3000);
        //
        // const b1 = await provider.getBalance(wallet.address);
        // assert.ok(b0.gt(b1), "balance is decreased");
    }
});

testFunctions.push({
    name: "sends an EIP-2930 transaction",
    extras: [ "funding" ],         // We need funding to the funWallet
    timeout: 900,                  // 15 minutes
    networks: [ "ropsten" ],       // Only test on Ropsten
    checkSkip: (provider: string, network: string, test: TestDescription) => {
        return false;
    },
    execute: async (provider: ethers.providers.Provider) => {
        // const gasPrice = (await provider.getGasPrice()).mul(10);
        //
        // const wallet = fundWallet.connect(provider);
        //
        // const addr = "0x8210357f377E901f18E45294e86a2A32215Cc3C9";
        //
        // await waiter(3000);
        //
        // const b0 = await provider.getBalance(wallet.address);
        // assert.ok(b0.gt(ethers.constants.Zero), "balance is non-zero");
        //
        // const tx = await wallet.sendTransaction({
        //     type: 1,
        //     accessList: {
        //         "0x8ba1f109551bD432803012645Ac136ddd64DBA72": [
        //             "0x0000000000000000000000000000000000000000000000000000000000000000",
        //             "0x0000000000000000000000000000000000000000000000000000000000000042",
        //         ]
        //     },
        //     to: addr,
        //     value: 123,
        //     gasPrice: gasPrice
        // });
        //
        // await tx.wait();
        //
        // await waiter(3000);
        //
        // const b1 = await provider.getBalance(wallet.address);
        // assert.ok(b0.gt(b1), "balance is decreased");
    }
});

testFunctions.push({
    name: "sends an EIP-1559 transaction",
    extras: [ "funding" ],         // We need funding to the funWallet
    timeout: 900,                  // 15 minutes
    networks: [ "ropsten" ],       // Only test on Ropsten
    checkSkip: (provider: string, network: string, test: TestDescription) => {
        // These don't support EIP-1559 yet for sending
        return (provider === "AlchemyProvider");
    },
    execute: async (provider: ethers.providers.Provider) => {
        const wallet = fundWallet.connect(provider);

        const addr = "0x8210357f377E901f18E45294e86a2A32215Cc3C9";

        await waiter(3000);

        const b0 = await provider.getBalance(wallet.address);
        assert.ok(b0.gt(ethers.constants.Zero), "balance is non-zero");

        const tx = await wallet.sendTransaction({
            type: 2,
            accessList: {
                "0x8ba1f109551bD432803012645Ac136ddd64DBA72": [
                    "0x0000000000000000000000000000000000000000000000000000000000000000",
                    "0x0000000000000000000000000000000000000000000000000000000000000042",
                ]
            },
            to: addr,
            value: 123,
        });

        await tx.wait();

        await waiter(3000);

        const b1 = await provider.getBalance(wallet.address);
        assert.ok(b0.gt(b1), "balance is decreased");
    }
});

// TODO: methods here should be tested when they are ready
// describe("Test Provider Methods", function() {
//     let fundReceipt: Promise<ethers.providers.TransactionReceipt> = null;
//     const faucet = "0x8210357f377E901f18E45294e86a2A32215Cc3C9";
//
//     before(async function() {
//         this.timeout(300000);
//
//         // Get some ether from the faucet
//         const provider = new ethers.providers.InfuraProvider("ropsten", getApiKeys("ropsten").infura);
//         const funder = await ethers.utils.fetchJson(`https:/\/api.ethers.io/api/v1/?action=fundAccount&address=${ fundWallet.address.toLowerCase() }`);
//         fundReceipt = provider.waitForTransaction(funder.hash);
//         fundReceipt.then((receipt) => {
//             console.log(`*** Funded: ${ fundWallet.address }`);
//         });
//     });
//
//     after(async function() {
//         this.timeout(300000);
//
//         // Wait until the funding is complete
//         await fundReceipt;
//
//         // Refund all unused ether to the faucet
//         const provider = new ethers.providers.InfuraProvider("ropsten", getApiKeys("ropsten").infura);
//         const gasPrice = await provider.getGasPrice();
//         const balance = await provider.getBalance(fundWallet.address);
//         const tx = await fundWallet.connect(provider).sendTransaction({
//             to: faucet,
//             gasLimit: 21000,
//             gasPrice: gasPrice,
//             value: balance.sub(gasPrice.mul(21000))
//         });
//
//         console.log(`*** Sweep Transaction:`, tx.hash);
//     });
//
//     providerFunctions.forEach(({ name, networks, create}) => {
//
//         networks.forEach((network) => {
//             const provider = create(network);
//
//             testFunctions.forEach((test) => {
//
//                 // Skip tests not supported on this network
//                 if (test.networks.indexOf(network) === -1) { return; }
//                 if (test.checkSkip && test.checkSkip(name, network, test)) {
//                     return;
//                 }
//
//                 // How many attempts to try?
//                 const attempts = (test.attempts != null) ? test.attempts: 3;
//                 const timeout = (test.timeout != null) ? test.timeout: 60;
//                 const extras = (test.extras || []).reduce((accum, key) => {
//                     accum[key] = true;
//                     return accum;
//                 }, <Record<string, boolean>>{ });
//
//                 xit(`${ name }.${ network ? network: "default" } ${ test.name}`, async function() {
//                     // Multiply by 2 to make sure this never happens; we want our
//                     // timeout logic to success, not allow a done() called multiple
//                     // times because our logic returns after the timeout has occurred.
//                     this.timeout(2 * (1000 + timeout * 1000 * attempts));
//                     // Wait for the funding transaction to be mined
//                     if (extras.funding) { await fundReceipt; }
//
//                     // We wait at least 1 seconds between tests
//                     if (!extras.nowait) { await waiter(1000); }
//
//                     let error: Error = null;
//                     for (let attempt = 0; attempt < attempts; attempt++) {
//                         try {
//                             const result = await Promise.race([
//                                 test.execute(provider),
//                                 waiter(timeout * 1000).then((result) => { throw new Error("timeout"); })
//                             ]);
//                             return result;
//                         } catch (attemptError) {
//                             console.log(`*** Failed attempt ${ attempt + 1 }: ${ attemptError.message }`);
//                             error = attemptError;
//
//                             // On failure, wait 5s
//                             await waiter(5000);
//                         }
//                     }
//                     throw error;
//                 });
//             });
//         });
//     });
//
// });

describe("Test Basic Authentication", function() {
    //this.retries(3);

    // https://stackoverflow.com/questions/6509278/authentication-test-servers#16756383

    type TestCase = {
        url: string;
        user: string;
        password: string;
        allowInsecureAuthentication?: boolean;
    };

    function test(name: string, url: TestCase): void {
        it("tests " + name, function() {
            this.timeout(60000);
            return ethers.utils.fetchJson(url).then((data) => {
                assert.equal(data.authenticated, true, "authenticates user");
            });
        });
    }

    let secure: TestCase = {
        url: "https://httpbin.org/basic-auth/user/passwd",
        user: "user",
        password: "passwd"
    };

    let insecure: TestCase = {
        url: "http://httpbin.org/basic-auth/user/passwd",
        user: "user",
        password: "passwd"
    };

    let insecureForced: TestCase = {
        url: "http://httpbin.org/basic-auth/user/passwd",
        user: "user",
        password: "passwd",
        allowInsecureAuthentication: true
    };

    test("secure url", secure);
    test("insecure url", insecureForced);

    it("tests insecure connections fail", function() {
        this.timeout(60000);
        assert.throws(() => {
            return ethers.utils.fetchJson(insecure);
        }, (error: Error) => {
            return ((<any>error).reason === "basic authentication requires a secure https url");
        }, "throws an exception for insecure connections");
    })
});

// describe("Test Events", function() {
//     this.retries(3);
//
//     async function testBlockEvent(provider: ethers.providers.Provider) {
//         return new Promise((resolve, reject) => {
//             let firstBlockNumber: number = null;
//             const handler = (blockNumber: number) => {
//                 if (firstBlockNumber == null) {
//                     firstBlockNumber = blockNumber;
//                     return;
//                 }
//                 provider.removeListener("block", handler);
//                 if (firstBlockNumber + 1 === blockNumber) {
//                     resolve(true);
//                 } else {
//                     reject(new Error("blockNumber fail"));
//                 }
//             };
//             provider.on("block", handler);
//         });
//     }
//
//     it("InfuraProvider", async function() {
//         this.timeout(60000);
//         const provider = new ethers.providers.InfuraProvider("rinkeby");
//         await testBlockEvent(provider);
//     });
// });

describe("Test Hedera Provider", function () {
    const provider = new DefaultHederaProvider(HederaNetworks.TESTNET);
    const accountConfig = { shard : BigInt(0), realm: BigInt(0), num: BigInt(98)};
    const solAddr = getAddressFromAccount(accountConfig);
    const timeout = 15000;

    it('Gets the balance', async function () {
        const balance = await provider.getBalance(solAddr);
        // the balance of 0.0.98 cannot be negative
        assert.strictEqual(true, balance.gte(0));
    }).timeout(timeout);

    it("Gets txn record", async function (){
        /* the test contains ignores as of the not yet refactored BaseProvider */
        const record = await provider.getTransaction(`0.0.15680048-1638189529-145876922`);
        // @ts-ignore
        assert.strictEqual(record.transaction_id, `0.0.15680048-1638189529-145876922`);
        // @ts-ignore
        assert.strictEqual(record.transfers.length, 3);
        // @ts-ignore
        assert.strictEqual(record.valid_duration_seconds, '120');
    }).timeout(timeout);

    it("Is able to get hedera provider as default", async function() {
        let defaultProvider = ethers.providers.getDefaultProvider(HederaNetworks.TESTNET);
        assert.notStrictEqual(defaultProvider, null);

        const chainIDDerivedProvider = ethers.providers.getDefaultProvider(291);
        assert.notStrictEqual(chainIDDerivedProvider, null);

        // ensure providers are usable
        let balance = await defaultProvider.getBalance(solAddr);
        assert.strictEqual(true, balance.gte(0));

        balance = await chainIDDerivedProvider.getBalance(solAddr);
        assert.strictEqual(true, balance.gte(0));
    }).timeout(timeout * 4);

    it("Defaults the provider to hedera mainnet", async function() {
        let defaultMainnetProvider = ethers.providers.getDefaultProvider();
        assert.notStrictEqual(defaultMainnetProvider, null);
        const balance = await defaultMainnetProvider.getBalance(solAddr);
        assert.strictEqual(true, balance.gte(0));
    }).timeout(timeout * 4);

    it('should submit signed transaction', async function() {
        // TODO: this test may be flaky
        // The initial balance part is commented out as of the current non-payable constructor.
        // In the future, this test should be changed to use testnet and pre-deployed
        // bytecode for contract with a payable constructor .
        const privateKey = PrivateKey.fromString(hederaTestnetOperableAccount.operator.privateKey);
        // 1. Sign TX -> `sign-transaction.ts`
        const tx = await new ContractCreateTransaction()
            .setContractMemo("memo")
            .setGas(100000)
            // .setInitialBalance(1000)
            .setBytecodeFileId("0.0.26562254")
            .setNodeAccountIds([new AccountId(0,0,3)])
            .setConstructorParameters(new ContractFunctionParameters().addUint256(100))
            .setTransactionId(TransactionId.generate(hederaTestnetOperableAccount.operator.accountId))
            .freeze()
            .sign(privateKey);
        const txBytes = tx.toBytes();
        const signedTx = ethers.utils.hexlify(txBytes);
        const provider = ethers.providers.getDefaultProvider('testnet');
        const txResponse = await provider.sendTransaction(signedTx);
        assert.strictEqual(txResponse.gasLimit.toNumber(), 100000);
        assert.strictEqual(txResponse.from, getAddressFromAccount(hederaTestnetOperableAccount.operator.accountId));
        assert.strictEqual(txResponse.to, undefined); // contract create TX should not be addressed to anything
        // assert.strictEqual(txResponse.value.toNumber(), 100000000000);
    }).timeout(timeout*4);
});<|MERGE_RESOLUTION|>--- conflicted
+++ resolved
@@ -26,13 +26,8 @@
 
 const hederaTestnetOperableAccount = {
     "operator": {
-<<<<<<< HEAD
         "accountId": "0.0.19041642",
         "privateKey": "302e020100300506032b6570042204207ef3437273a5146e4e504a6e22c5caedf07cb0821f01bc05d18e8e716f77f66c"
-=======
-        "accountId": "0.0.1356",
-        "privateKey": "302e020100300506032b65700422042072874996deabc69bde7287a496295295b8129551903a79b895a9fd5ed025ece8"
->>>>>>> db8583ab
     },
 };
 
