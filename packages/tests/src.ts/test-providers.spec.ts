"use strict";

import assert from "assert";

// import Web3HttpProvider from "web3-providers-http";

import { ethers } from "ethers";
import { DefaultHederaProvider } from "@ethersproject/providers";
import { getAddressFromAccount } from "ethers/lib/utils";
import { HederaNetworks } from "@ethersproject/providers/lib/default-hedera-provider";

const bnify = ethers.BigNumber.from;

type TestCases = {
    addresses: Array<any>;
    blocks: Array<any>;
    transactions: Array<any>;
    transactionReceipts: Array<any>;
};

const blockchainData: { [ network: string ]: TestCases } = {
    homestead: {
        addresses: [
            {
                address: "0xAC1639CF97a3A46D431e6d1216f576622894cBB5",
                balance: bnify("4813414100000000"),
                code: "0x"
            },
            // Splitter contract
            {
                address: "0x3474627D4F63A678266BC17171D87f8570936622",
                code: "0x606060405260e060020a60003504630b3ed5368114602e57806337b0574a14605257806356fa47f0146062575b005b602c6004356000546101009004600160a060020a03908116339091161460bb575b50565b60005460ff166060908152602090f35b602c60043560005460ff1615609657600160a060020a038116600034606082818181858883f193505050501515604f576002565b33600160a060020a0316600034606082818181858883f193505050501515604f576002565b600080546101009004600160a060020a03169082606082818181858883f193505050501515604f57600256",
                storage: {
                    "0": "0x0000000000000000000000b2682160c482eb985ec9f3e364eec0a904c44c2300"
                }
            },
            {
                address: "0x8ba1f109551bD432803012645Ac136ddd64DBA72",
                name: "ricmoo.firefly.eth"
            },
        ],
        blocks: [
            {
                hash: "0x3d6122660cc824376f11ee842f83addc3525e2dd6756b9bcf0affa6aa88cf741",
                parentHash: "0xb495a1d7e6663152ae92708da4843337b958146015a2802f4193a410044698c9",
                number: 3,
                timestamp: 1438270048,
                nonce: "0x2e9344e0cbde83ce",
                difficulty: 17154715646,
                gasLimit: bnify("0x1388"),
                gasUsed: bnify("0"),
                miner: "0x5088D623ba0fcf0131E0897a91734A4D83596AA0",
                extraData: "0x476574682f76312e302e302d66633739643332642f6c696e75782f676f312e34",
                transactions: []
            }
        ],
        transactions: [
            {
                hash: "0xccc90ab97a74c952fb3376c4a3efb566a58a10df62eb4d44a61e106fcf10ec61",
                blockHash: "0x9653f180a5720f3634816eb945a6d722adee52cc47526f6357ac10adaf368135",
                blockNumber: 4097745,
                transactionIndex: 18,
                type: 0,
                from: "0x32DEF047DeFd076DB21A2D759aff2A591c972248",
                gasPrice: bnify("0x4a817c800"),
                gasLimit: bnify("0x3d090"),
                to: "0x6fC21092DA55B392b045eD78F4732bff3C580e2c",
                value: bnify("0x186cc6acd4b0000"),
                nonce: 0,
                data: "0xf2c298be000000000000000000000000000000000000000000000000000000000000002000000000000000000000000000000000000000000000000000000000000000067269636d6f6f0000000000000000000000000000000000000000000000000000",
                r: "0x1e5605197a03e3f0a168f14749168dfeefc44c9228312dacbffdcbbb13263265",
                s: "0x269c3e5b3558267ad91b0a887d51f9f10098771c67b82ea6cb74f29638754f54",
                v: 38,
                creates: null,
                //raw: "0xf8d2808504a817c8008303d090946fc21092da55b392b045ed78f4732bff3c580e2c880186cc6acd4b0000b864f2c298be000000000000000000000000000000000000000000000000000000000000002000000000000000000000000000000000000000000000000000000000000000067269636d6f6f000000000000000000000000000000000000000000000000000026a01e5605197a03e3f0a168f14749168dfeefc44c9228312dacbffdcbbb13263265a0269c3e5b3558267ad91b0a887d51f9f10098771c67b82ea6cb74f29638754f54",
                chainId: 1
            }
        ],
        transactionReceipts: [
            {
                blockHash: "0x36b4af7f0538559e581c8588f16477df0f676439ea67fe8d7a2ae4abb20e2566",
                blockNumber: 0x3c92b5,
                type: 0,
                contractAddress: null,
                cumulativeGasUsed: 0x1cca2e,
                from: "0x18C6045651826824FEBBD39d8560584078d1b247",
                gasUsed:0x14bb7,
                logs: [
                    {
                        address: "0x314159265dD8dbb310642f98f50C066173C1259b",
                        blockHash: "0x36b4af7f0538559e581c8588f16477df0f676439ea67fe8d7a2ae4abb20e2566",
                        blockNumber: 0x3c92b5,
                        data: "0x00000000000000000000000018c6045651826824febbd39d8560584078d1b247",
                        logIndex: 0x1a,
                        topics: [
                            "0xce0457fe73731f824cc272376169235128c118b49d344817417c6d108d155e82",
                            "0x93cdeb708b7545dc668eb9280176169d1c33cfd8ed6f04690a0bcc88a93fc4ae",
                            "0xf0106919d12469348e14ad6a051d0656227e1aba2fefed41737fdf78421b20e1"
                        ],
                        transactionHash: "0xc6fcb7d00d536e659a4559d2de29afa9e364094438fef3e72ba80728ce1cb616",
                        transactionIndex: 0x39,
                    },
                    {
                        address: "0x6090A6e47849629b7245Dfa1Ca21D94cd15878Ef",
                        blockHash: "0x36b4af7f0538559e581c8588f16477df0f676439ea67fe8d7a2ae4abb20e2566",
                        blockNumber: 0x3c92b5,
                        data: "0x000000000000000000000000000000000000000000000000002386f26fc1000000000000000000000000000000000000000000000000000000000000595a32ce",
                        logIndex: 0x1b,
                        topics: [
                            "0x0f0c27adfd84b60b6f456b0e87cdccb1e5fb9603991588d87fa99f5b6b61e670",
                            "0xf0106919d12469348e14ad6a051d0656227e1aba2fefed41737fdf78421b20e1",
                            "0x00000000000000000000000018c6045651826824febbd39d8560584078d1b247"
                        ],
                        transactionHash: "0xc6fcb7d00d536e659a4559d2de29afa9e364094438fef3e72ba80728ce1cb616",
                        transactionIndex: 0x39,
                    }
                ],
                logsBloom: "0x00000000000000040000000000100000010000000000000040000000000000000000000000000000000000000000000000000000000010000000000000000000000000000000000000000000000000000200000010000000004000000000000000000000000000000000002000000000000000000000000400000000020000000000000000000000000000000000000004000000000000000000000000000000000000000000000000801000000000000000000000020000000000040000000040000000000000000002000000004000000000000000000000000000000000000000000000010000000000000000000000000000000000200000000000000000",
                root: "0x9b550a9a640ce50331b64504ef87aaa7e2aaf97344acb6ff111f879b319d2590",
                status: null,
                to: "0x6090A6e47849629b7245Dfa1Ca21D94cd15878Ef",
                transactionHash: "0xc6fcb7d00d536e659a4559d2de29afa9e364094438fef3e72ba80728ce1cb616",
                transactionIndex: 0x39
            },
            // Byzantium block
            {
                byzantium: true,
                blockHash: "0x34e5a6cfbdbb84f7625df1de69d218ade4da72f4a2558064a156674e72e976c9",
                blockNumber: 0x444f76,
                type: 0,
                contractAddress: null,
                cumulativeGasUsed: 0x15bfe7,
                from: "0x18C6045651826824FEBBD39d8560584078d1b247",
                gasUsed: 0x1b968,
                logs: [
                    {
                        address: "0xb90E64082D00437e65A76d4c8187596BC213480a",
                        blockHash: "0x34e5a6cfbdbb84f7625df1de69d218ade4da72f4a2558064a156674e72e976c9",
                        blockNumber: 0x444f76,
                        data: "0x",
                        logIndex: 0x10,
                        topics: [
                            "0x748d071d1992ee1bfe7a39058114d0a50d5798fe8eb3a9bfb4687f024629a2ce",
                            "0x5574aa58f7191ccab6de6cf75fe2ea0484f010b852fdd8c6b7ae151d6c2f4b83"
                        ],
                        transactionHash: "0x7f1c6a58dc880438236d0b0a4ae166e9e9a038dbea8ec074149bd8b176332cac",
                        transactionIndex: 0x1e,
                    }
                ],
                logsBloom: "0x00000000000000000000000000000000000000000000000000008000000000000000000000000000000000000000000000000000000000000000000000000000000000000000000000000000000000000000000000000000000000000000000000000000000001000000000000000200000000000000008000000000000000000000000000000000000000000000000000000000000000010000000000000000000800000000000000000000000000000000000000000000000000000000000000000000000000000020000000000000000000000000000000000000000000000000000800000000000000000800000000000000000000000000000000000000",
                status:1,
                to: "0xb90E64082D00437e65A76d4c8187596BC213480a",
                transactionHash: "0x7f1c6a58dc880438236d0b0a4ae166e9e9a038dbea8ec074149bd8b176332cac",
                transactionIndex: 0x1e
            }
        ]
    },
    kovan: {
        addresses: [
            {
                address: "0x09c967A0385eE3B3717779738cA0B9D116e0EcE7",
                balance: bnify("997787946734641021"),
                code: "0x"
            },
        ],
        blocks: [
            {
                hash: "0xf0ec9bf41b99a6bd1f6cd29f91302f71a1a82d14634d2e207edea4b7962f3676",
                parentHash: "0xf110ecd84454f116e2222378e7bca81ac3e59be0dac96d7ec56d5ef1c3bc1d64",
                number: 3,
                timestamp: 1488459452,
                difficulty: 131072,
                gasLimit: bnify("0x5b48ec"),
                gasUsed: bnify("0"),
                miner: "0x00A0A24b9f0E5EC7Aa4c7389b8302fd0123194dE",
                extraData: "0xd5830105048650617269747986312e31352e31826c69",
                transactions: []
            },
            // Kovan Test Case with difficulty > 53-bits; See #711
            {
                hash: "0xd92891a6eeaed4892289edf9bd5ebff261da5c6a51f7131cc1a481c6f4d1aa75",
                parentHash: "0xcc769a02513be1df80eee7d3a5cb87f14f37baee03c13f3e3ad1e7bdcaf7dac3",
                number: 16265864,
                timestamp: 1579621004,
                difficulty: null,
                gasLimit: bnify("0x989680"),
                gasUsed: bnify("0x0705bf"),
                miner: "0x596e8221A30bFe6e7eFF67Fee664A01C73BA3C56",
                extraData: "0xde830206088f5061726974792d457468657265756d86312e34302e30826c69",
                transactions: [
                    "0x20e6760fa1297fb06c8c20e6ed99581e0ba964d51167ea3c8ff580bfcb10bfc3",
                    "0x0ce7eba48b1bbdee05823b79ae24e741f3f290d0abfef8ae9adf32db108b7dd6",
                    "0x1fa2baafa844bf4853e4abbbf49532bf570210d589dc626dbf7ebc4832bdfa5d",
                    "0xdb5d1fa54d30a4b6aee0b242a2c68ea52d3dd28703f69e6e30871827850aa2fa",
                    "0xcc898db85d7d2493d4778faf640be32a4a3b7f5f987257bdc0009ce75a18eeaa"
                ]
            },
        ],
        transactions: [
        ],
        transactionReceipts: [
        ]
    },
    rinkeby: {
        addresses: [
            {
                address: "0xd09a624630a656a7dbb122cb05e41c12c7cd8c0e",
                balance: bnify("3000000000000000000"),
                code: "0x"
            },
        ],
        blocks: [
            {
                hash: "0x9eb9db9c3ec72918c7db73ae44e520139e95319c421ed6f9fc11fa8dd0cddc56",
                parentHash: "0x9b095b36c15eaf13044373aef8ee0bd3a382a5abb92e402afa44b8249c3a90e9",
                number: 3,
                timestamp: 1492010489,
                nonce: "0x0000000000000000",
                difficulty: 2,
                gasLimit: bnify("0x47e7c4"),
                gasUsed: bnify(0),
//                miner: "0x42EB768f2244C8811C63729A21A3569731535f06",
                extraData: "0xd783010600846765746887676f312e372e33856c696e757800000000000000004e10f96536e45ceca7e34cc1bdda71db3f3bb029eb69afd28b57eb0202c0ec0859d383a99f63503c4df9ab6c1dc63bf6b9db77be952f47d86d2d7b208e77397301",
                transactions: []
            },
        ],
        transactions: [
        ],
        transactionReceipts: [
        ]
    },
    ropsten: {
        addresses: [
            {
                address: "0x03a6F7a5ce5866d9A0CCC1D4C980b8d523f80480",
                balance: bnify("15861113897828552666"),
                code: "0x"
            },
        ],
        blocks: [
            {
                hash: "0xaf2f2d55e6514389bcc388ccaf40c6ebf7b3814a199a214f1203fb674076e6df",
                parentHash: "0x88e8bc1dd383672e96d77ee247e7524622ff3b15c337bd33ef602f15ba82d920",
                number: 3,
                timestamp: 1479642588,
                nonce: "0x04668f72247a130c",
                difficulty: 996427,
                gasLimit: bnify("0xff4033"),
                gasUsed: bnify("0"),
                miner: "0xD1aEb42885A43b72B518182Ef893125814811048",
                extraData: "0xd883010503846765746887676f312e372e318664617277696e",
                transactions: []
            },
        ],
        transactions: [
            // Berlin tests (EIP-2930)
            {
                hash: "0x48bff7b0e603200118a672f7c622ab7d555a28f98938edb8318803eed7ea7395",
                type: 1,
                accessList: [
                    {
                        address: "0x0000000000000000000000000000000000000000",
                        storageKeys: []
                    }
                ],
                blockHash: "0x378e24bcd568bd24cf1f54d38f13f038ee28d89e82af4f2a0d79c1f88dcd8aac",
                blockNumber: 9812343,
                from: "0x32162F3581E88a5f62e8A61892B42C46E2c18f7b",
                gasPrice: bnify("0x65cf89a0"),
                gasLimit: bnify("0x5b68"),
                to: "0x32162F3581E88a5f62e8A61892B42C46E2c18f7b",
                value: bnify("0"),
                nonce: 13,
                data: "0x",
                r: "0x9659cba42376dbea1433cd6afc9c8ffa38dbeff5408ffdca0ebde6207281a3ec",
                s: "0x27efbab3e6ed30b088ce0a50533364778e101c9e52acf318daec131da64e7758",
                v: 0,
                creates: null,
                chainId: 3
            },
            {
                hash: "0x1675a417e728fd3562d628d06955ef35b913573d9e417eb4e6a209998499c9d3",
                type: 1,
                accessList: [
                    {
                        address: "0x0000000000000000000000000000000000000000",
                        storageKeys: [
                            "0xdeadbeefdeadbeefdeadbeefdeadbeefdeadbeefdeadbeefdeadbeefdeadbeef",
                            "0x0000000000111111111122222222223333333333444444444455555555556666",
                            "0xdeadbeefdeadbeefdeadbeefdeadbeefdeadbeefdeadbeefdeadbeefdeadbeef"
                        ]
                    }
                ],
                blockHash: "0x7565688256f5801768237993b47ca0608796b3ace0c4b8b6e623c6092bef14b8",
                blockNumber: 9812365,
                from: "0x32162F3581E88a5f62e8A61892B42C46E2c18f7b",
                gasPrice: bnify("0x65cf89a0"),
                gasLimit: bnify("0x71ac"),
                to: "0x32162F3581E88a5f62e8A61892B42C46E2c18f7b",
                value: bnify("0"),
                nonce: 14,
                data: "0x",
                r: "0xb0646756f89817d70cdb40aa2ae8b5f43ef65d0926dcf71a7dca5280c93763df",
                s: "0x4d32dbd9a44a2c5639b8434b823938202f75b0a8459f3fcd9f37b2495b7a66a6",
                v: 0,
                creates: null,
                chainId: 3
            },
            // London Tests (EIP-1559)
            {
                hash: '0xb8c7871d9d8597ee8a50395d8b39dafa280c90337dc501d0db1321806c6ea98c',
                blockHash: '0xfd824501af65b1d0f21ea9eb7ec83f45108fcd6fd1bca5d6414ba5923ad87b49',
                blockNumber: 10512507,
                transactionIndex: 5,
                type: 2,
                creates: null,
                from: '0xad252DD6C011E613610A36368f04aC84D5185b7c',
                //gasPrice: bnify("0x0268ab0ed6"),
                maxPriorityFeePerGas: bnify("0x0268ab0ed6"),
                maxFeePerGas: bnify("0x0268ab0ed6"),
                gasLimit: bnify("0x5208"),
                to: '0x8210357f377E901f18E45294e86a2A32215Cc3C9',
                value: bnify("0x7b"),
                nonce: 0,
                data: '0x',
                r: '0x7426c348119eed4e9e0525b52aa77edbbf1107610702b4642fa9d2688dce6fa7',
                s: '0x03f606ad1f12af5876280a34601a4eb3919b797cf3878161e2d24b61d2609846',
                v: 1,
                accessList: [],
                chainId: 3,
          },
        ],
        transactionReceipts: [
            {
                blockHash: "0xc9235b8253fce455942147aa8b450d23081b867ffbb2a1e4dec934827cd80f8f",
                blockNumber: 0x1564d8,
                type: 0,
                contractAddress: null,
                cumulativeGasUsed: bnify("0x80b9"),
                from: "0xb346D5019EeafC028CfC01A5f789399C2314ae8D",
                gasUsed: bnify("0x80b9"),
                logs: [
                    {
                        address: "0x6fC21092DA55B392b045eD78F4732bff3C580e2c",
                        blockHash: "0xc9235b8253fce455942147aa8b450d23081b867ffbb2a1e4dec934827cd80f8f",
                        blockNumber: 0x1564d8,
                        data: "0x00000000000000000000000006b5955a67d827cdf91823e3bb8f069e6c89c1d6000000000000000000000000000000000000000000000000016345785d8a0000",
                        logIndex: 0x0,
                        topics: [
                            "0xac375770417e1cb46c89436efcf586a74d0298fee9838f66a38d40c65959ffda"
                        ],
                        transactionHash: "0x55c477790b105e69e98afadf0505cbda606414b0187356137132bf24945016ce",
                        transactionIndex: 0x0,
                    }
                ],
                logsBloom: "0x00000000000000800000000000000000000000000000000000000000000000000000000000000000000000000000000000000000000000000000000000000000000000000000000000000000000000000000000000000000000000000000000000000000000000000000000000000000000000400000000000000000000000000000000000000000000000000000000000008000000000000000000000000000000000000000000000000000000000000000000000000000000000001000000000000000000000010000000000000100000000000000000000000000000000000000000000000000000000000000000000000000000000000000000000000000",
                root: "0xf1c3506ab619ac1b5e8f1ca355b16d6b9a1b7436b2960b0e9ec9a91f4238b5cc",
                to: "0x6fC21092DA55B392b045eD78F4732bff3C580e2c",
                transactionHash: "0x55c477790b105e69e98afadf0505cbda606414b0187356137132bf24945016ce",
                transactionIndex: 0x0
            },
            // Byzantium Receipt
            {
                byzantium: true,
                blockHash: "0x61d343e0e081b60ac53bab381e07bdd5d0815b204091a576fd05106b814e7e1e",
                blockNumber: 0x1e1e3b,
                contractAddress: null,
                cumulativeGasUsed: bnify("0x4142f"),
                from: "0xdc8F20170C0946ACCF9627b3EB1513CFD1c0499f",
                gasUsed: bnify("0x1eb6d"),
                logs: [
                    {
                        address: "0xCBf1735Aad8C4B337903cD44b419eFE6538aaB40",
                        blockHash: "0x61d343e0e081b60ac53bab381e07bdd5d0815b204091a576fd05106b814e7e1e",
                        blockNumber: 0x1e1e3b,
                        data: "0x000000000000000000000000b70560a43a9abf6ea2016f40a3e84b8821e134c5f6c95607c490f4f379c0160ef5c8898770f8a52959abf0e9de914647b377fa290000000000000000000000000000000000000000000000000000000000001c20000000000000000000000000000000000000000000000000000000000000010000000000000000000000000000000000000000000000000000000000000001400000000000000000000000000000000000000000000000000000000000030d4000000000000000000000000000000000000000000000000000000000000000000000000000000000000000000000000000000000000000000000000000000000000000000000000000000000000000000000000000000000000000000000000355524c0000000000000000000000000000000000000000000000000000000000000000000000000000000000000000000000000000000000000000000000004c6a736f6e2868747470733a2f2f6170692e6b72616b656e2e636f6d2f302f7075626c69632f5469636b65723f706169723d455448555344292e726573756c742e584554485a5553442e632e300000000000000000000000000000000000000000",
                        logIndex: 0x1,
                        topics: [ "0xb76d0edd90c6a07aa3ff7a222d7f5933e29c6acc660c059c97837f05c4ca1a84" ],
                        transactionHash: "0xf724f1d6813f13fb523c5f6af6261d06d41138dd094fff723e09fb0f893f03e6",
                        transactionIndex: 0x2,
                    }
                ],
                logsBloom: "0x00000000000000000000000000000000000000000000000000000000000000000000000000000000000000000000000000000000000000000000000000000000000000000000000000000000000000000000000000000000000000000000000000000000000000000000000000000000000000000000000000000000000000800000000000000000000000000000000000000000000000000000000000000000000000000000000000000000000000000000000000000000000000000000000000000000000000000008000000000000000000000000000000000000000000000000000000000000000000008000000000000000000000080000000202000000",
                status: 1,
                to: "0xB70560a43A9aBf6ea2016F40a3e84B8821E134c5",
                transactionHash: "0xf724f1d6813f13fb523c5f6af6261d06d41138dd094fff723e09fb0f893f03e6",
                transactionIndex: 0x2
            },
            // London Tests (EIP-1559)
            {
                blockNumber: 10512507,
                blockHash: '0xfd824501af65b1d0f21ea9eb7ec83f45108fcd6fd1bca5d6414ba5923ad87b49',
                transactionHash: '0xb8c7871d9d8597ee8a50395d8b39dafa280c90337dc501d0db1321806c6ea98c',
                transactionIndex: 5,
                byzantium: true,
                type: 2,
                to: '0x8210357f377E901f18E45294e86a2A32215Cc3C9',
                from: '0xad252DD6C011E613610A36368f04aC84D5185b7c',
                contractAddress: null,
                gasUsed: bnify("0x5208"),
                logsBloom: '0x00000000000000000000000000000000000000000000000000000000000000000000000000000000000000000000000000000000000000000000000000000000000000000000000000000000000000000000000000000000000000000000000000000000000000000000000000000000000000000000000000000000000000000000000000000000000000000000000000000000000000000000000000000000000000000000000000000000000000000000000000000000000000000000000000000000000000000000000000000000000000000000000000000000000000000000000000000000000000000000000000000000000000000000000000000000',
                logs: [],
                cumulativeGasUsed: bnify("0x038f3e"),
                effectiveGasPrice: bnify("0x268ab0ed6"),
                status: 1,
            }
        ],
    },
    goerli: {
        addresses: [
            {
                address: "0x06B5955A67D827CDF91823E3bB8F069e6c89c1D6",
                balance: bnify("314159000000000000"),
                code: "0x"
            },
        ],
        blocks: [
            {
                hash: "0xd5daa825732729bb0d2fd187a1b888e6bfc890f1fc5333984740d9052afb2920",
                parentHash: "0xe675f1362d82cdd1ec260b16fb046c17f61d8a84808150f5d715ccce775f575e",
                number: 3,
                timestamp: 1548947483,
                difficulty: 2,
                gasLimit: bnify("10455073"),
                gasUsed: bnify("0"),
//                miner: "0xe0a2Bd4258D2768837BAa26A28fE71Dc079f84c7",
                extraData: "0x506172697479205465636820417574686f7269747900000000000000000000002822e1b202411c38084d96c84302b8361ec4840a51cd2fad9cb4bd9921cad7e64bc2e5dc7b41f3f75b33358be3aec718cf4d4317ace940e01b3581a95c9259ac01",
                transactions: []
            },
            // Blockhash with leading zero; see #629
            {
                hash: "0x0f305466552efa183a0de26b6fda26d55a872dbc02aca8b5852cc2a361ce9ee4",
                parentHash: "0x6723e880e01c15c5ac894abcae0f5b55ea809a31eaf5618998928f7d9cbc5118",
                number: 1479831,
                timestamp: 1571216171,
                difficulty: 2,
                gasLimit: bnify(0x7a1200),
                gasUsed: bnify("0x0d0ef5"),
//                miner: "0x22eA9f6b28DB76A7162054c05ed812dEb2f519Cd",
                extraData: "0x0000000000000000000000000000000000000000000000000000000000000000f4e6fc1fbd88adf57a272d98f725487f872ef0495a54c2b873a58d14e010bf517cc5650417f18cfd4ad2396272c564a7da1265ae27c397609293f488ec57d68e01",
                transactions: [
                     "0xea29f0764f03c5c67ac53a866a28ce23a4a032c2de4327e452b39f482920761a",
                     "0x0eef23ffb59ac41762fdfa55d9e47e82fa7f0b70b1e8ec486d72fe1fee15f6de",
                     "0xba1eeb67ac6e8d1aa900ff6fbd84ac46869c9e100b33f787acfb234cd9c93f9f",
                     "0x4f412ab735b29ddc8b1ff7abe4bfece7ad4684aa20e260fbc42aed75a0d387ea",
                     "0x2f1fddcc7a2c4b2b7d83c5cadec4e7b71c34cec65da99b1114bd2b044ae0636c"
                 ]
            }
        ],
        transactions: [
        ],
        transactionReceipts: [
            {
                blockHash: "0x2384e8e8bdcf6eb87ec7c138fa503ac34adb32cac817e4b35f14d4339eaa1993",
                blockNumber: 47464,
                byzantium: true,
                type: 0,
                contractAddress: null,
                cumulativeGasUsed: bnify(21000),
                from: "0x8c1e1e5b47980D214965f3bd8ea34C413E120ae4",
                gasUsed: bnify(21000),
                logsBloom: "0x00000000000000000000000000000000000000000000000000000000000000000000000000000000000000000000000000000000000000000000000000000000000000000000000000000000000000000000000000000000000000000000000000000000000000000000000000000000000000000000000000000000000000000000000000000000000000000000000000000000000000000000000000000000000000000000000000000000000000000000000000000000000000000000000000000000000000000000000000000000000000000000000000000000000000000000000000000000000000000000000000000000000000000000000000000000",
                to: "0x58Bb4221245461E1d4cf886f18a01E3Df40Bd359",
                transactionHash: "0xec8b1ac5d787f36c738cc7793fec606283b41f1efa69df4ae6b2a014dcd12797",
                transactionIndex: 0,
                logs: [],
                status: 1
            }
        ],
    }
}

blockchainData["default"] = blockchainData.homestead;

function equals(name: string, actual: any, expected: any): void {
    if (expected && expected.eq) {
        if (actual == null) { assert.ok(false, name + " - actual big number null"); }
        expected = ethers.BigNumber.from(expected);
        actual = ethers.BigNumber.from(actual);
        assert.ok(expected.eq(actual), name + " matches");

    } else if (Array.isArray(expected)) {
        if (actual == null) { assert.ok(false, name + " - actual array null"); }
        assert.equal(actual.length, expected.length, name + " array lengths match");
        for (let i = 0; i < expected.length; i++) {
            equals("(" + name + " - item " + i + ")", actual[i], expected[i]);
        }

    } else if (typeof(expected) === "object") {
        if (actual == null) {
           if (expected === actual) { return; }
           assert.ok(false, name + " - actual object null");
        }

        let keys: { [ key: string ]: boolean } = {};
        Object.keys(expected).forEach((key) => { keys[key] = true; });
        Object.keys(actual).forEach((key) => { keys[key] = true; });

        Object.keys(keys).forEach((key) => {
            equals("(" + name + " - key + " + key + ")", actual[key], expected[key]);
        });

    } else {
        if (actual == null) { assert.ok(false, name + " - actual null"); }
        assert.equal(actual, expected, name + " matches");
    }
}

function waiter(duration: number): Promise<void> {
    return new Promise((resolve) => {
        const timer = setTimeout(resolve, duration);
        if (timer.unref) { timer.unref(); }
    });
}


type ProviderDescription = {
    name: string;
    networks: Array<string>;
    create: (network: string) => ethers.providers.Provider;
};

type CheckSkipFunc = (provider: string, network: string, test: TestDescription) => boolean;

type TestDescription = {
    name: string;
    networks: Array<string>;
    execute: (provider: ethers.providers.Provider) => Promise<void>;

    attempts?: number;
    timeout?: number;
    extras?: Array<"nowait" | "funding">;
    checkSkip?: CheckSkipFunc;
};


const allNetworks = [ "default", "homestead", "ropsten", "rinkeby", "kovan", "goerli" ];

// We use separate API keys because otherwise the testcases sometimes
// fail during CI because our default keys are pretty heavily used
const _ApiKeys: Record<string, string> = {
    alchemy: "YrPw6SWb20vJDRFkhWq8aKnTQ8JRNRHM",
    etherscan: "FPFGK6JSW2UHJJ2666FG93KP7WC999MNW7",
    infura: "49a0efa3aaee4fd99797bfa94d8ce2f1",
};

const _ApiKeysPocket: Record<string, string> = {
    homestead: "6004bcd10040261633ade990",
    ropsten: "6004bd4d0040261633ade991",
    rinkeby: "6004bda20040261633ade994",
    goerli: "6004bd860040261633ade992",
};

type ApiKeySet = {
    alchemy: string;
    etherscan: string;
    infura: string;
    pocket: string;
};

function getApiKeys(network: string): ApiKeySet {
    if (network === "default" || network == null) { network = "homestead"; }
    const apiKeys = ethers.utils.shallowCopy(_ApiKeys);
    apiKeys.pocket = _ApiKeysPocket[network];
    return <ApiKeySet>apiKeys;
}

// @ts-ignore
const providerFunctions: Array<ProviderDescription> = [
    {
        name: "getDefaultProvider",
        networks: allNetworks,
        create: (network: string) => {
            if (network == "default") {
                return ethers.getDefaultProvider("homestead", getApiKeys(network));
            }
            return ethers.getDefaultProvider(network, getApiKeys(network));
        }
    },
];

// This wallet can be funded and used for various test cases
const fundWallet = ethers.Wallet.createRandom();


const testFunctions: Array<TestDescription> = [ ];

Object.keys(blockchainData).forEach((network) => {
    function addSimpleTest(name: string, func: (provider: ethers.providers.Provider) => Promise<any>, expected: any) {
        testFunctions.push({
            name: name,
            networks: [ network ],
            execute: async (provider: ethers.providers.Provider) => {
                const value = await func(provider);
                equals(name, expected, value);
            }
        });
    }

    function addObjectTest(name: string, func: (provider: ethers.providers.Provider) => Promise<any>, expected: any, checkSkip?: CheckSkipFunc) {
        testFunctions.push({
            name,
            networks: [ network ],
            checkSkip,
            execute: async (provider: ethers.providers.Provider) => {
                const value = await func(provider);
                Object.keys(expected).forEach((key) => {
                    equals(`${ name }.${ key }`, value[key], expected[key]);
                });
            }
        });
    }

    const tests: TestCases = blockchainData[network];

    // And address test case can have any of the following:
    // - balance
    // - code
    // - storage
    // - ENS name
    tests.addresses.forEach((test) => {
        if (test.balance) {
            addSimpleTest(`fetches account balance: ${ test.address }`, (provider: ethers.providers.Provider) => {
                return provider.getBalance(test.address);
            }, test.balance);
        }

        if (test.code) {
            addSimpleTest(`fetches account code: ${ test.address }`, (provider: ethers.providers.Provider) => {
                return provider.getCode(test.address);
            }, test.code);
        }

        if (test.name) {
            addSimpleTest(`fetches ENS name: ${ test.address }`, (provider: ethers.providers.Provider) => {
                return provider.resolveName(test.name);
            }, test.address);
        }
    });

    tests.transactions.forEach((test) => {
        const hash = test.hash;
        addObjectTest(`fetches transaction ${ hash }`, async (provider: ethers.providers.Provider) => {
            const tx = await provider.getTransaction(hash);

            // This changes with every block
            assert.equal(typeof(tx.confirmations), "number", "confirmations is a number");
            delete tx.confirmations;

            assert.equal(typeof(tx.wait), "function", "wait is a function");
            delete tx.wait

            return tx;
        }, test, (provider: string, network: string, test: TestDescription) => {
            // Temporary; pocket is being broken again for old transactions
            return provider === "PocketProvider";
            //return false;
        });
    });

    tests.transactionReceipts.forEach((test) => {
        const hash = test.transactionHash;
        addObjectTest(`fetches transaction receipt ${ hash }`, async (provider: ethers.providers.Provider) => {
            const receipt = await provider.getTransactionReceipt(hash);

            if (test.status === null) {
                assert.ok(receipt.status === undefined, "no status");
                receipt.status = null;
            }

            // This changes with every block; so just make sure it is a number
            assert.equal(typeof(receipt.confirmations), "number", "confirmations is a number");
            delete receipt.confirmations;

            return receipt;
        }, test, (provider: string, network: string, test: TestDescription) => {
            // Temporary; pocket is being broken again for old transactions
            return provider === "PocketProvider";
            //return false;
        });
    });
});

(function() {
    function addErrorTest(code: string, func: (provider: ethers.providers.Provider) => Promise<any>) {
        testFunctions.push({
            name: `throws correct ${ code } error`,
            networks: [ "ropsten" ],
            checkSkip: (provider: string, network: string, test: TestDescription) => {
                return false;
            },
            execute: async (provider: ethers.providers.Provider) => {
                try {
                    const value = await func(provider);
                    console.log(value);
                    assert.ok(false, "did not throw");
                } catch (error) {
                    assert.equal(error.code, code, "incorrect error thrown");
                }
            }
        });
    }

    /*
    @TODO: Use this for testing pre-EIP-155 transactions on specific networks
    addErrorTest(ethers.utils.Logger.errors.NONCE_EXPIRED, async (provider: ethers.providers.Provider) => {
        return provider.sendTransaction("0xf86480850218711a0082520894000000000000000000000000000000000000000002801ba038aaddcaaae7d3fa066dfd6f196c8348e1bb210f2c121d36cb2c24ef20cea1fba008ae378075d3cd75aae99ab75a70da82161dffb2c8263dabc5d8adecfa9447fa");
    });
    */

    // Wallet(id("foobar1234"))
    addErrorTest(ethers.utils.Logger.errors.NONCE_EXPIRED, async (provider: ethers.providers.Provider) => {
        return provider.sendTransaction("0xf86480850218711a00825208940000000000000000000000000000000000000000038029a04320fd28c8e6c95da9229d960d14ffa3de81f83abe3ad9c189642c83d7d951f3a009aac89e04a8bafdcf618e21fed5e7b1144ca1083a301fd5fde28b0419eb63ce");
    });

    addErrorTest(ethers.utils.Logger.errors.INSUFFICIENT_FUNDS, async (provider: ethers.providers.Provider) => {

        const txProps = {
            to: "0x8ba1f109551bD432803012645Ac136ddd64DBA72",
            gasPrice: 9000000000,
            gasLimit: 21000,
            chainId: 3,
            value: 1,
        };

        const wallet = ethers.Wallet.createRandom();
        const tx = await wallet.signTransaction(txProps);
        return provider.sendTransaction(tx);
    });

    addErrorTest(ethers.utils.Logger.errors.INSUFFICIENT_FUNDS, async (provider: ethers.providers.Provider) => {
        const txProps = {
            to: "0x8ba1f109551bD432803012645Ac136ddd64DBA72",
            gasPrice: 9000000000,
            gasLimit: 21000,
            value: 1,

            // @TODO: Remove this once all providers are eip-1559 savvy
            type: 0,
        };

        const wallet = ethers.Wallet.createRandom().connect(provider);
        return wallet.sendTransaction(txProps);
    });

    addErrorTest(ethers.utils.Logger.errors.UNPREDICTABLE_GAS_LIMIT, async (provider: ethers.providers.Provider) => {
        return provider.estimateGas({
            to: "0x00000000000C2E074eC69A0dFb2997BA6C7d2e1e" // ENS contract
        });
    });
})();

testFunctions.push({
    // TODO: when the logic underneath is ready, this test should be rewritten
    name: "sends a legacy transaction",
    extras: [ "funding" ],         // We need funding to the fundWallet
    timeout: 900,                  // 15 minutes
    networks: [ "ropsten" ],       // Only test on Ropsten
    checkSkip: (provider: string, network: string, test: TestDescription) => {
        return false;
    },
    execute: async (provider: ethers.providers.Provider) => {
        // const gasPrice = (await provider.getGasPrice()).mul(10);
<<<<<<< HEAD

        const wallet = fundWallet.connect(provider);

        const addr = "0x8210357f377E901f18E45294e86a2A32215Cc3C9";

        await waiter(3000);

        const b0 = await provider.getBalance(wallet.address);
        assert.ok(b0.gt(ethers.constants.Zero), "balance is non-zero");

        const tx = await wallet.sendTransaction({
            type: 0,
            to: addr,
            value: 123,
            // gasPrice: gasPrice
        });

        await tx.wait();

        await waiter(3000);

        const b1 = await provider.getBalance(wallet.address);
        assert.ok(b0.gt(b1), "balance is decreased");
=======
        //
        // const wallet = fundWallet.connect(provider);
        //
        // const addr = "0x8210357f377E901f18E45294e86a2A32215Cc3C9";
        //
        // await waiter(3000);
        //
        // const b0 = await provider.getBalance(wallet.address);
        // assert.ok(b0.gt(ethers.constants.Zero), "balance is non-zero");
        //
        // const tx = await wallet.sendTransaction({
        //     type: 0,
        //     to: addr,
        //     value: 123,
        //     gasPrice: gasPrice
        // });
        //
        // await tx.wait();
        //
        // await waiter(3000);
        //
        // const b1 = await provider.getBalance(wallet.address);
        // assert.ok(b0.gt(b1), "balance is decreased");
>>>>>>> bfb649b8
    }
});

testFunctions.push({
    name: "sends an EIP-2930 transaction",
    extras: [ "funding" ],         // We need funding to the funWallet
    timeout: 900,                  // 15 minutes
    networks: [ "ropsten" ],       // Only test on Ropsten
    checkSkip: (provider: string, network: string, test: TestDescription) => {
        return false;
    },
    execute: async (provider: ethers.providers.Provider) => {
        // const gasPrice = (await provider.getGasPrice()).mul(10);
<<<<<<< HEAD

        const wallet = fundWallet.connect(provider);

        const addr = "0x8210357f377E901f18E45294e86a2A32215Cc3C9";

        await waiter(3000);

        const b0 = await provider.getBalance(wallet.address);
        assert.ok(b0.gt(ethers.constants.Zero), "balance is non-zero");

        const tx = await wallet.sendTransaction({
            type: 1,
            accessList: {
                "0x8ba1f109551bD432803012645Ac136ddd64DBA72": [
                    "0x0000000000000000000000000000000000000000000000000000000000000000",
                    "0x0000000000000000000000000000000000000000000000000000000000000042",
                ]
            },
            to: addr,
            value: 123,
            // gasPrice: gasPrice
        });

        await tx.wait();

        await waiter(3000);

        const b1 = await provider.getBalance(wallet.address);
        assert.ok(b0.gt(b1), "balance is decreased");
=======
        //
        // const wallet = fundWallet.connect(provider);
        //
        // const addr = "0x8210357f377E901f18E45294e86a2A32215Cc3C9";
        //
        // await waiter(3000);
        //
        // const b0 = await provider.getBalance(wallet.address);
        // assert.ok(b0.gt(ethers.constants.Zero), "balance is non-zero");
        //
        // const tx = await wallet.sendTransaction({
        //     type: 1,
        //     accessList: {
        //         "0x8ba1f109551bD432803012645Ac136ddd64DBA72": [
        //             "0x0000000000000000000000000000000000000000000000000000000000000000",
        //             "0x0000000000000000000000000000000000000000000000000000000000000042",
        //         ]
        //     },
        //     to: addr,
        //     value: 123,
        //     gasPrice: gasPrice
        // });
        //
        // await tx.wait();
        //
        // await waiter(3000);
        //
        // const b1 = await provider.getBalance(wallet.address);
        // assert.ok(b0.gt(b1), "balance is decreased");
>>>>>>> bfb649b8
    }
});

testFunctions.push({
    name: "sends an EIP-1559 transaction",
    extras: [ "funding" ],         // We need funding to the funWallet
    timeout: 900,                  // 15 minutes
    networks: [ "ropsten" ],       // Only test on Ropsten
    checkSkip: (provider: string, network: string, test: TestDescription) => {
        // These don't support EIP-1559 yet for sending
        return (provider === "AlchemyProvider");
    },
    execute: async (provider: ethers.providers.Provider) => {
        const wallet = fundWallet.connect(provider);

        const addr = "0x8210357f377E901f18E45294e86a2A32215Cc3C9";

        await waiter(3000);

        const b0 = await provider.getBalance(wallet.address);
        assert.ok(b0.gt(ethers.constants.Zero), "balance is non-zero");

        const tx = await wallet.sendTransaction({
            type: 2,
            accessList: {
                "0x8ba1f109551bD432803012645Ac136ddd64DBA72": [
                    "0x0000000000000000000000000000000000000000000000000000000000000000",
                    "0x0000000000000000000000000000000000000000000000000000000000000042",
                ]
            },
            to: addr,
            value: 123,
        });

        await tx.wait();

        await waiter(3000);

        const b1 = await provider.getBalance(wallet.address);
        assert.ok(b0.gt(b1), "balance is decreased");
    }
});

// describe("Test Provider Methods", function() {
//     let fundReceipt: Promise<ethers.providers.TransactionReceipt> = null;
//     const faucet = "0x8210357f377E901f18E45294e86a2A32215Cc3C9";
//
//     before(async function() {
//         this.timeout(300000);
//
//         // Get some ether from the faucet
//         const provider = new ethers.providers.InfuraProvider("ropsten", getApiKeys("ropsten").infura);
//         const funder = await ethers.utils.fetchJson(`https:/\/api.ethers.io/api/v1/?action=fundAccount&address=${ fundWallet.address.toLowerCase() }`);
//         fundReceipt = provider.waitForTransaction(funder.hash);
//         fundReceipt.then((receipt) => {
//             console.log(`*** Funded: ${ fundWallet.address }`);
//         });
//     });
//
//     after(async function() {
//         this.timeout(300000);
//
//         // Wait until the funding is complete
//         await fundReceipt;
//
//         // Refund all unused ether to the faucet
//         const provider = new ethers.providers.InfuraProvider("ropsten", getApiKeys("ropsten").infura);
//         const gasPrice = await provider.getGasPrice();
//         const balance = await provider.getBalance(fundWallet.address);
//         const tx = await fundWallet.connect(provider).sendTransaction({
//             to: faucet,
//             gasLimit: 21000,
//             gasPrice: gasPrice,
//             value: balance.sub(gasPrice.mul(21000))
//         });
//
//         console.log(`*** Sweep Transaction:`, tx.hash);
//     });
//
//     providerFunctions.forEach(({ name, networks, create}) => {
//
//         networks.forEach((network) => {
//             const provider = create(network);
//
//             testFunctions.forEach((test) => {
//
//                 // Skip tests not supported on this network
//                 if (test.networks.indexOf(network) === -1) { return; }
//                 if (test.checkSkip && test.checkSkip(name, network, test)) {
//                     return;
//                 }
//
//                 // How many attempts to try?
//                 const attempts = (test.attempts != null) ? test.attempts: 3;
//                 const timeout = (test.timeout != null) ? test.timeout: 60;
//                 const extras = (test.extras || []).reduce((accum, key) => {
//                     accum[key] = true;
//                     return accum;
//                 }, <Record<string, boolean>>{ });
//
//                 xit(`${ name }.${ network ? network: "default" } ${ test.name}`, async function() {
//                     // Multiply by 2 to make sure this never happens; we want our
//                     // timeout logic to success, not allow a done() called multiple
//                     // times because our logic returns after the timeout has occurred.
//                     this.timeout(2 * (1000 + timeout * 1000 * attempts));
//                     // Wait for the funding transaction to be mined
//                     if (extras.funding) { await fundReceipt; }
//
//                     // We wait at least 1 seconds between tests
//                     if (!extras.nowait) { await waiter(1000); }
//
//                     let error: Error = null;
//                     for (let attempt = 0; attempt < attempts; attempt++) {
//                         try {
//                             const result = await Promise.race([
//                                 test.execute(provider),
//                                 waiter(timeout * 1000).then((result) => { throw new Error("timeout"); })
//                             ]);
//                             return result;
//                         } catch (attemptError) {
//                             console.log(`*** Failed attempt ${ attempt + 1 }: ${ attemptError.message }`);
//                             error = attemptError;
//
//                             // On failure, wait 5s
//                             await waiter(5000);
//                         }
//                     }
//                     throw error;
//                 });
//             });
//         });
//     });
//
// });

describe("Extra tests", function() {
    xit("etherscan long-request #1093", async function() {
        this.timeout(60000);
        await waiter(2000);
        const provider = ethers.providers.getDefaultProvider();
        // const provider = new ethers.providers.EtherscanProvider(null, getApiKeys(null).etherscan);
        const value = await provider.call({
            to: "0xbf320b8336b131e0270295c15478d91741f9fc11",
            data: "0x3ad206cc000000000000000000000000f6e914d07d12636759868a61e52973d17ed7111b0000000000000000000000000000000000000000000000000000000000000040000000000000000000000000000000000000000000000000000000000000006400000000000000000000000022b3faaa8df978f6bafe18aade18dc2e3dfa0e0c000000000000000000000000998b3b82bc9dba173990be7afb772788b5acb8bd000000000000000000000000ba11d00c5f74255f56a5e366f4f77f5a186d7f55000000000000000000000000c7579bb99af590ec71c316e1ac4436c5350395940000000000000000000000002a05d22db079bc40c2f77a1d1ff703a56e631cc10000000000000000000000000d8775f648430679a709e98d2b0cb6250d2887ef0000000000000000000000009a0242b7a33dacbe40edb927834f96eb39f8fbcb000000000000000000000000c78593c17482ea5de44fdd84896ffd903972878e000000000000000000000000e7d3e4413e29ae35b0893140f4500965c74365e500000000000000000000000037d40510a2f5bc98aa7a0f7bf4b3453bcfb90ac10000000000000000000000004a6058666cf1057eac3cd3a5a614620547559fc900000000000000000000000035a69642857083ba2f30bfab735dacc7f0bac96900000000000000000000000084f7c44b6fed1080f647e354d552595be2cc602f0000000000000000000000001500205f50bf3fd976466d0662905c9ff254fc9c000000000000000000000000660b612ec57754d949ac1a09d0c2937a010dee05000000000000000000000000acfa209fb73bf3dd5bbfb1101b9bc999c49062a5000000000000000000000000865d176351f287fe1b0010805b110d08699c200a000000000000000000000000633a8f8e557702039463f9f2eb20b7936fff8c050000000000000000000000001961b3331969ed52770751fc718ef530838b6dee0000000000000000000000002fb12bccf6f5dd338b76be784a93ade0724256900000000000000000000000004d8fc1453a0f359e99c9675954e656d80d996fbf0000000000000000000000006aeb95f06cda84ca345c2de0f3b7f96923a44f4c0000000000000000000000008aa33a7899fcc8ea5fbe6a608a109c3893a1b8b200000000000000000000000014c926f2290044b647e1bf2072e67b495eff1905000000000000000000000000763186eb8d4856d536ed4478302971214febc6a90000000000000000000000008a1e3930fde1f151471c368fdbb39f3f63a65b55000000000000000000000000a8daa52ded91f7c82b4bb02b4b87c6a841db1fd500000000000000000000000033803edf44a71b9579f54cd429b53b06c0eeab83000000000000000000000000026e62dded1a6ad07d93d39f96b9eabd59665e0d00000000000000000000000047da42696a866cdc61a4c809a515500a242909c100000000000000000000000008b4c866ae9d1be56a06e0c302054b4ffe067b43000000000000000000000000420335d3deef2d5b87524ff9d0fb441f71ea621f000000000000000000000000983f7cc12d0b5d512b0f91f51a4aa478ac4def46000000000000000000000000b2bfeb70b903f1baac7f2ba2c62934c7e5b974c40000000000000000000000009b11b1b271a224a271619f3419b1b080fdec5b4a0000000000000000000000007b1309c1522afd4e66c31e1e6d0ec1319e1eba5e000000000000000000000000959529102cfde07b1196bd27adedc196d75f84f6000000000000000000000000107c4504cd79c5d2696ea0030a8dd4e92601b82e000000000000000000000000539efe69bcdd21a83efd9122571a64cc25e0282b000000000000000000000000e5a7c12972f3bbfe70ed29521c8949b8af6a0970000000000000000000000000f8ad7dfe656188a23e89da09506adf7ad9290d5d0000000000000000000000005732046a883704404f284ce41ffadd5b007fd668000000000000000000000000df6ef343350780bf8c3410bf062e0c015b1dd671000000000000000000000000f028adee51533b1b47beaa890feb54a457f51e89000000000000000000000000dd6bf56ca2ada24c683fac50e37783e55b57af9f000000000000000000000000ef51c9377feb29856e61625caf9390bd0b67ea18000000000000000000000000c80c5e40220172b36adee2c951f26f2a577810c50000000000000000000000001f573d6fb3f13d689ff844b4ce37794d79a7ff1c000000000000000000000000d2d6158683aee4cc838067727209a0aaf4359de30000000000000000000000007cdec53fe4770729dac314756c10e2f37b8d2b2f000000000000000000000000cc34366e3842ca1bd36c1f324d15257960fcc8010000000000000000000000006b01c3170ae1efebee1a3159172cb3f7a5ecf9e5000000000000000000000000139d9397274bb9e2c29a9aa8aa0b5874d30d62e300000000000000000000000063f584fa56e60e4d0fe8802b27c7e6e3b33e007f000000000000000000000000780116d91e5592e58a3b3c76a351571b39abcec60000000000000000000000000e511aa1a137aad267dfe3a6bfca0b856c1a3682000000000000000000000000327682779bab2bf4d1337e8974ab9de8275a7ca80000000000000000000000001b80eeeadcc590f305945bcc258cfa770bbe18900000000000000000000000005af2be193a6abca9c8817001f45744777db307560000000000000000000000009e77d5a1251b6f7d456722a6eac6d2d5980bd891000000000000000000000000e25f0974fea47682f6a7386e4217da70512ec997000000000000000000000000558ec3152e2eb2174905cd19aea4e34a23de9ad6000000000000000000000000b736ba66aad83adb2322d1f199bfa32b3962f13c000000000000000000000000509a38b7a1cc0dcd83aa9d06214663d9ec7c7f4a0000000000000000000000000327112423f3a68efdf1fcf402f6c5cb9f7c33fd0000000000000000000000005acd19b9c91e596b1f062f18e3d02da7ed8d1e5000000000000000000000000003df4c372a29376d2c8df33a1b5f001cd8d68b0e0000000000000000000000006aac8cb9861e42bf8259f5abdc6ae3ae89909e11000000000000000000000000d96b9fd7586d9ea24c950d24399be4fb65372fdd00000000000000000000000073dd069c299a5d691e9836243bcaec9c8c1d87340000000000000000000000005ecd84482176db90bb741ddc8c2f9ccc290e29ce000000000000000000000000fa456cf55250a839088b27ee32a424d7dacb54ff000000000000000000000000b683d83a532e2cb7dfa5275eed3698436371cc9f000000000000000000000000ccbf21ba6ef00802ab06637896b799f7101f54a20000000000000000000000007b123f53421b1bf8533339bfbdc7c98aa94163db0000000000000000000000006ecccf7ebc3497a9334f4fe957a7d5fa933c5bcc0000000000000000000000004fabb145d64652a948d72533023f6e7a623c7c53000000000000000000000000e1aee98495365fc179699c1bb3e761fa716bee6200000000000000000000000056d811088235f11c8920698a204a5010a788f4b300000000000000000000000026e75307fc0c021472feb8f727839531f112f3170000000000000000000000007d4b8cce0591c9044a22ee543533b72e976e36c30000000000000000000000003c6a7ab47b5f058be0e7c7fe1a4b7925b8aca40e0000000000000000000000001d462414fe14cf489c7a21cac78509f4bf8cd7c000000000000000000000000043044f861ec040db59a7e324c40507addb67314200000000000000000000000004f2e7221fdb1b52a68169b25793e51478ff0329000000000000000000000000954b890704693af242613edef1b603825afcd708000000000000000000000000a8f93faee440644f89059a2c88bdc9bf3be5e2ea0000000000000000000000001234567461d3f8db7496581774bd869c83d51c9300000000000000000000000056ba2ee7890461f463f7be02aac3099f6d5811a80000000000000000000000006c8c6b02e7b2be14d4fa6022dfd6d75921d90e4e000000000000000000000000f444cd92e09cc8b2a23cd2eecb3c1e4cc8da6958000000000000000000000000cf8f9555d55ce45a3a33a81d6ef99a2a2e71dee2000000000000000000000000076c97e1c869072ee22f8c91978c99b4bcb0259100000000000000000000000017b26400621695c2d8c2d8869f6259e82d7544c4000000000000000000000000679badc551626e01b23ceecefbc9b877ea18fc46000000000000000000000000336f646f87d9f6bc6ed42dd46e8b3fd9dbd15c220000000000000000000000005d3a536e4d6dbd6114cc1ead35777bab948e3643000000000000000000000000f5dce57282a584d2746faf1593d3121fcac444dc0000000000000000000000001d9e20e581a5468644fe74ccb6a46278ef377f9e000000000000000000000000177d39ac676ed1c67a2b268ad7f1e58826e5b0af"
        });
        assert.ok(!!value);
    });
});

/*
describe("Test extra Etherscan operations", function() {
    let provider = new providers.EtherscanProvider();
    it("fethces the current price of ether", function() {
        this.timeout(20000);
        return provider.getEtherPrice().then(function(price) {
            assert.ok(typeof(price) === "number", "Etherscan price returns a number");
            assert.ok(price > 0.0, "Etherscan price returns non-zero");
        });
    });
    it("fetches the history", function() {
        this.timeout(100000);
        return provider.getHistory("ricmoo.firefly.eth").then(function(history) {
            assert.ok(history.length > 40, "Etherscan history returns results");
            assert.equal(history[0].hash, "0xd25f550cfdff90c086a6496a84dbb2c4577df15b1416e5b3319a3e4ebb5b25d8", "Etherscan history returns correct transaction");
        });
    });
});
*/

describe("Test Basic Authentication", function() {
    //this.retries(3);

    // https://stackoverflow.com/questions/6509278/authentication-test-servers#16756383

    type TestCase = {
        url: string;
        user: string;
        password: string;
        allowInsecureAuthentication?: boolean;
    };

    function test(name: string, url: TestCase): void {
        it("tests " + name, function() {
            this.timeout(60000);
            return ethers.utils.fetchJson(url).then((data) => {
                assert.equal(data.authenticated, true, "authenticates user");
            });
        });
    }

    let secure: TestCase = {
        url: "https://httpbin.org/basic-auth/user/passwd",
        user: "user",
        password: "passwd"
    };

    let insecure: TestCase = {
        url: "http://httpbin.org/basic-auth/user/passwd",
        user: "user",
        password: "passwd"
    };

    let insecureForced: TestCase = {
        url: "http://httpbin.org/basic-auth/user/passwd",
        user: "user",
        password: "passwd",
        allowInsecureAuthentication: true
    };

    test("secure url", secure);
    test("insecure url", insecureForced);

    it("tests insecure connections fail", function() {
        this.timeout(60000);
        assert.throws(() => {
            return ethers.utils.fetchJson(insecure);
        }, (error: Error) => {
            return ((<any>error).reason === "basic authentication requires a secure https url");
        }, "throws an exception for insecure connections");
    })
});

// describe("Test API Key Formatting", function() {
//     xit("Infura API Key", function() {
//         const projectId = "someProjectId";
//         const projectSecret = "someSecretKey";
//
//         // Test simple projectId
//         const apiKeyString = ethers.providers.InfuraProvider.getApiKey(projectId);
//         assert.equal(apiKeyString.apiKey, projectId);
//         assert.equal(apiKeyString.projectId, projectId);
//         assert.ok(apiKeyString.secretKey == null);
//
//         // Test complex API key with projectId
//         const apiKeyObject = ethers.providers.InfuraProvider.getApiKey({
//             projectId
//         });
//         assert.equal(apiKeyObject.apiKey, projectId);
//         assert.equal(apiKeyObject.projectId, projectId);
//         assert.ok(apiKeyObject.projectSecret == null);
//
//         // Test complex API key with projectId and projectSecret
//         const apiKeyObject2 = ethers.providers.InfuraProvider.getApiKey({
//             projectId: projectId,
//             projectSecret: projectSecret
//         });
//         assert.equal(apiKeyObject2.apiKey, projectId);
//         assert.equal(apiKeyObject2.projectId, projectId);
//         assert.equal(apiKeyObject2.projectSecret, projectSecret);
//
//         // Fails on invalid projectId type
//         assert.throws(() => {
//             const apiKey = ethers.providers.InfuraProvider.getApiKey({
//                 projectId: 1234,
//                 projectSecret: projectSecret
//             });
//             console.log(apiKey);
//         }, (error: any) => {
//             return (error.argument === "projectId" && error.reason === "projectSecret requires a projectId");
//         });
//
//         // Fails on invalid projectSecret type
//         assert.throws(() => {
//             const apiKey = ethers.providers.InfuraProvider.getApiKey({
//                 projectId: projectId,
//                 projectSecret: 1234
//             });
//             console.log(apiKey);
//         }, (error: any) => {
//             return (error.argument === "projectSecret" && error.reason === "invalid projectSecret");
//         });
//
//         {
//             const provider = new ethers.providers.InfuraProvider("homestead", {
//                 projectId: projectId,
//                 projectSecret: projectSecret
//             });
//             assert.equal(provider.network.name, "homestead");
//             assert.equal(provider.apiKey, projectId);
//             assert.equal(provider.projectId, projectId);
//             assert.equal(provider.projectSecret, projectSecret);
//         }
//
//         // Attempt an unsupported network
//         assert.throws(() => {
//             const provider = new ethers.providers.InfuraProvider("imaginary");
//             console.log(provider);
//         }, (error: any) => {
//             return (error.argument === "network" && error.reason === "unsupported network");
//         });
//
//     });
// });

// describe("Test WebSocketProvider", function() {
//     this.retries(3);
//
//     async function testWebSocketProvider(provider: ethers.providers.WebSocketProvider): Promise<void> {
//         await provider.destroy();
//     }
//
//     it("InfuraProvider.getWebSocketProvider", async function() {
//         const provider = ethers.providers.InfuraProvider.getWebSocketProvider();
//         await testWebSocketProvider(provider);
//     });
// });

// describe("Test Events", function() {
//     this.retries(3);
//
//     async function testBlockEvent(provider: ethers.providers.Provider) {
//         return new Promise((resolve, reject) => {
//             let firstBlockNumber: number = null;
//             const handler = (blockNumber: number) => {
//                 if (firstBlockNumber == null) {
//                     firstBlockNumber = blockNumber;
//                     return;
//                 }
//                 provider.removeListener("block", handler);
//                 if (firstBlockNumber + 1 === blockNumber) {
//                     resolve(true);
//                 } else {
//                     reject(new Error("blockNumber fail"));
//                 }
//             };
//             provider.on("block", handler);
//         });
//     }
//
//     it("InfuraProvider", async function() {
//         this.timeout(60000);
//         const provider = new ethers.providers.InfuraProvider("rinkeby");
//         await testBlockEvent(provider);
//     });
// });

// describe("Bad ENS resolution", function() {
//     const provider = providerFunctions[0].create("ropsten");
//
//     it("signer has a bad ENS name", async function() {
//         this.timeout(300000);
//
//         const wallet = new ethers.Wallet(ethers.utils.id("random-wallet"), provider);
//
//         // If "to" is specified as an ENS name, it cannot resolve to null
//         try {
//             const tx = await wallet.sendTransaction({ to: "junk", value: 1 });
//             console.log("TX", tx);
//             assert.ok(false, "failed to throw an exception");
//         } catch (error) {
//             assert.ok(error.argument === "tx.to" && error.value === "junk");
//         }
//
//         // But promises that resolve to null are ok
//         const tos = [ null, Promise.resolve(null) ];
//         for (let i = 0; i < tos.length; i++) {
//             const to = tos[i];
//             try {
//                 const tx = await wallet.sendTransaction({ to, value: 1 });
//                 console.log("TX", tx);
//             } catch (error) {
//                 assert.ok(error.code === "INSUFFICIENT_FUNDS");
//             }
//         }
//     });
//
// });
//
// describe("Resolve ENS avatar", function() {
//     [
//         { title: "data", name: "data-avatar.tests.eth", value: "data:image/png;base64,iVBORw0KGgoAAAANSUhEUgAAAAQAAAAECAMAAACeL25MAAAAGXRFWHRTb2Z0d2FyZQBBZG9iZSBJbWFnZVJlYWR5ccllPAAAAyVpVFh0WE1MOmNvbS5hZG9iZS54bXAAAAAAADw/eHBhY2tldCBiZWdpbj0i77u/IiBpZD0iVzVNME1wQ2VoaUh6cmVTek5UY3prYzlkIj8+IDx4OnhtcG1ldGEgeG1sbnM6eD0iYWRvYmU6bnM6bWV0YS8iIHg6eG1wdGs9IkFkb2JlIFhNUCBDb3JlIDYuMC1jMDAyIDc5LjE2NDQ4OCwgMjAyMC8wNy8xMC0yMjowNjo1MyAgICAgICAgIj4gPHJkZjpSREYgeG1sbnM6cmRmPSJodHRwOi8vd3d3LnczLm9yZy8xOTk5LzAyLzIyLXJkZi1zeW50YXgtbnMjIj4gPHJkZjpEZXNjcmlwdGlvbiByZGY6YWJvdXQ9IiIgeG1sbnM6eG1wPSJodHRwOi8vbnMuYWRvYmUuY29tL3hhcC8xLjAvIiB4bWxuczp4bXBNTT0iaHR0cDovL25zLmFkb2JlLmNvbS94YXAvMS4wL21tLyIgeG1sbnM6c3RSZWY9Imh0dHA6Ly9ucy5hZG9iZS5jb20veGFwLzEuMC9zVHlwZS9SZXNvdXJjZVJlZiMiIHhtcDpDcmVhdG9yVG9vbD0iQWRvYmUgUGhvdG9zaG9wIDIyLjAgKE1hY2ludG9zaCkiIHhtcE1NOkluc3RhbmNlSUQ9InhtcC5paWQ6NUQ4NTEyNUIyOEIwMTFFQzg0NTBDNTU2RDk1NTA5NzgiIHhtcE1NOkRvY3VtZW50SUQ9InhtcC5kaWQ6NUQ4NTEyNUMyOEIwMTFFQzg0NTBDNTU2RDk1NTA5NzgiPiA8eG1wTU06RGVyaXZlZEZyb20gc3RSZWY6aW5zdGFuY2VJRD0ieG1wLmlpZDo1RDg1MTI1OTI4QjAxMUVDODQ1MEM1NTZEOTU1MDk3OCIgc3RSZWY6ZG9jdW1lbnRJRD0ieG1wLmRpZDo1RDg1MTI1QTI4QjAxMUVDODQ1MEM1NTZEOTU1MDk3OCIvPiA8L3JkZjpEZXNjcmlwdGlvbj4gPC9yZGY6UkRGPiA8L3g6eG1wbWV0YT4gPD94cGFja2V0IGVuZD0iciI/PkbM0uMAAAAGUExURQAA/wAAAHtivz4AAAAOSURBVHjaYmDABAABBgAAFAABaEkyYwAAAABJRU5ErkJggg==" },
//         { title: "ipfs", name: "ipfs-avatar.tests.eth", value: "https:/\/gateway.ipfs.io/ipfs/QmQsQgpda6JAYkFoeVcj5iPbwV3xRcvaiXv3bhp1VuYUqw" },
//         { title: "url", name: "url-avatar.tests.eth", value: "https:/\/ethers.org/static/logo.png" },
//     ].forEach((test) => {
//         xit(`Resolves avatar for ${ test.title }`, async function() {
//             this.timeout(60000);
//             const provider = ethers.getDefaultProvider("ropsten", getApiKeys("ropsten"));
//             const avatar = await provider.getAvatar(test.name);
//             assert.equal(test.value, avatar, "avatar url");
//         });
//     });
//
//     [
//         { title: "ERC-1155", name: "nick.eth", value: "https:/\/lh3.googleusercontent.com/hKHZTZSTmcznonu8I6xcVZio1IF76fq0XmcxnvUykC-FGuVJ75UPdLDlKJsfgVXH9wOSmkyHw0C39VAYtsGyxT7WNybjQ6s3fM3macE" },
//         { title: "ERC-721", name: "brantly.eth", value: "https:/\/wrappedpunks.com:3000/images/punks/2430.png" },
//     ].forEach((test) => {
//         xit(`Resolves avatar for ${ test.title }`, async function() {
//             this.timeout(60000);
//             const provider = ethers.getDefaultProvider("homestead", getApiKeys("homestead"));
//             const avatar = await provider.getAvatar(test.name);
//             assert.equal(test.value, avatar, "avatar url");
//         });
//     });
// });


describe("Test Hedera Provider", function () {
    const provider = new DefaultHederaProvider(HederaNetworks.TESTNET);
    const accountConfig = { shard : BigInt(0), realm: BigInt(0), num: BigInt(98)};
    const solAddr = getAddressFromAccount(accountConfig);
    const timeout = 15000;
    it('Gets the balance', async function () {
        const balance = await provider.getBalance(solAddr);
        // the balance of 0.0.98 cannot be negative
        assert.strictEqual(true, balance.gte(0));
    }).timeout(timeout);

    it("Gets txn record", async function (){
        /* the test contains ignores as of the not yet refactored BaseProvider */
        const record = await provider.getTransaction(`0.0.15680048-1638189529-145876922`);
        // @ts-ignore
        assert.strictEqual(record.transaction_id, `0.0.15680048-1638189529-145876922`);
        // @ts-ignore
        assert.strictEqual(record.transfers.length, 3);
        // @ts-ignore
        assert.strictEqual(record.valid_duration_seconds, '120');
    }).timeout(timeout);

    it("Is able to get hedera provider as default", async function() {
        let defaultProvider = ethers.providers.getDefaultProvider(HederaNetworks.TESTNET);
        assert.notStrictEqual(defaultProvider, null);

        const chainIDDerivedProvider = ethers.providers.getDefaultProvider(291);
        assert.notStrictEqual(chainIDDerivedProvider, null);

        // ensure providers are usable
        let balance = await defaultProvider.getBalance(solAddr);
        assert.strictEqual(true, balance.gte(0));

        balance = await chainIDDerivedProvider.getBalance(solAddr);
        assert.strictEqual(true, balance.gte(0));
    }).timeout(timeout * 4);

    it("Defaults the provider to hedera mainnet", async function() {
        let defaultMainnetProvider = ethers.providers.getDefaultProvider();
        assert.notStrictEqual(defaultMainnetProvider, null);
        const balance = await defaultMainnetProvider.getBalance(solAddr);
        assert.strictEqual(true, balance.gte(0));
    }).timeout(timeout * 4);
});<|MERGE_RESOLUTION|>--- conflicted
+++ resolved
@@ -761,31 +761,6 @@
     },
     execute: async (provider: ethers.providers.Provider) => {
         // const gasPrice = (await provider.getGasPrice()).mul(10);
-<<<<<<< HEAD
-
-        const wallet = fundWallet.connect(provider);
-
-        const addr = "0x8210357f377E901f18E45294e86a2A32215Cc3C9";
-
-        await waiter(3000);
-
-        const b0 = await provider.getBalance(wallet.address);
-        assert.ok(b0.gt(ethers.constants.Zero), "balance is non-zero");
-
-        const tx = await wallet.sendTransaction({
-            type: 0,
-            to: addr,
-            value: 123,
-            // gasPrice: gasPrice
-        });
-
-        await tx.wait();
-
-        await waiter(3000);
-
-        const b1 = await provider.getBalance(wallet.address);
-        assert.ok(b0.gt(b1), "balance is decreased");
-=======
         //
         // const wallet = fundWallet.connect(provider);
         //
@@ -809,7 +784,6 @@
         //
         // const b1 = await provider.getBalance(wallet.address);
         // assert.ok(b0.gt(b1), "balance is decreased");
->>>>>>> bfb649b8
     }
 });
 
@@ -823,37 +797,6 @@
     },
     execute: async (provider: ethers.providers.Provider) => {
         // const gasPrice = (await provider.getGasPrice()).mul(10);
-<<<<<<< HEAD
-
-        const wallet = fundWallet.connect(provider);
-
-        const addr = "0x8210357f377E901f18E45294e86a2A32215Cc3C9";
-
-        await waiter(3000);
-
-        const b0 = await provider.getBalance(wallet.address);
-        assert.ok(b0.gt(ethers.constants.Zero), "balance is non-zero");
-
-        const tx = await wallet.sendTransaction({
-            type: 1,
-            accessList: {
-                "0x8ba1f109551bD432803012645Ac136ddd64DBA72": [
-                    "0x0000000000000000000000000000000000000000000000000000000000000000",
-                    "0x0000000000000000000000000000000000000000000000000000000000000042",
-                ]
-            },
-            to: addr,
-            value: 123,
-            // gasPrice: gasPrice
-        });
-
-        await tx.wait();
-
-        await waiter(3000);
-
-        const b1 = await provider.getBalance(wallet.address);
-        assert.ok(b0.gt(b1), "balance is decreased");
-=======
         //
         // const wallet = fundWallet.connect(provider);
         //
@@ -883,7 +826,6 @@
         //
         // const b1 = await provider.getBalance(wallet.address);
         // assert.ok(b0.gt(b1), "balance is decreased");
->>>>>>> bfb649b8
     }
 });
 
