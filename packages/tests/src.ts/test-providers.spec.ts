"use strict";

import assert from "assert";

// import Web3HttpProvider from "web3-providers-http";

import { ethers } from "ethers";
import { BigNumber } from "@ethersproject/bignumber";
import { DefaultHederaProvider } from "@ethersproject/providers";
<<<<<<< HEAD
import { getAddressFromAccount } from "ethers/lib/utils";
import { HederaNetworks } from "@ethersproject/providers/lib/default-hedera-provider";
=======
import { HederaTransactionRecord, TransactionResponse, TransactionReceipt } from "@ethersproject/abstract-provider";
import { getAddressFromAccount } from "ethers/lib/utils";
import { HederaNetworks } from "@ethersproject/providers/lib/default-hedera-provider";
import {
    AccountId,
    ContractCreateTransaction, ContractFunctionParameters,
    PrivateKey,
    TransactionId
} from "@hashgraph/sdk";
>>>>>>> 8c3001aa

const bnify = ethers.BigNumber.from;

type TestCases = {
    addresses: Array<any>;
    blocks: Array<any>;
    transactions: Array<any>;
    transactionReceipts: Array<any>;
};

const hederaTestnetOperableAccount = {
    "operator": {
        "accountId": "0.0.19041642",
        "privateKey": "302e020100300506032b6570042204207ef3437273a5146e4e504a6e22c5caedf07cb0821f01bc05d18e8e716f77f66c"
    },
};

const blockchainData: { [ network: string ]: TestCases } = {
    homestead: {
        addresses: [
            {
                address: "0xAC1639CF97a3A46D431e6d1216f576622894cBB5",
                balance: bnify("4813414100000000"),
                code: "0x"
            },
            // Splitter contract
            {
                address: "0x3474627D4F63A678266BC17171D87f8570936622",
                code: "0x606060405260e060020a60003504630b3ed5368114602e57806337b0574a14605257806356fa47f0146062575b005b602c6004356000546101009004600160a060020a03908116339091161460bb575b50565b60005460ff166060908152602090f35b602c60043560005460ff1615609657600160a060020a038116600034606082818181858883f193505050501515604f576002565b33600160a060020a0316600034606082818181858883f193505050501515604f576002565b600080546101009004600160a060020a03169082606082818181858883f193505050501515604f57600256",
                storage: {
                    "0": "0x0000000000000000000000b2682160c482eb985ec9f3e364eec0a904c44c2300"
                }
            },
            {
                address: "0x8ba1f109551bD432803012645Ac136ddd64DBA72",
                name: "ricmoo.firefly.eth"
            },
        ],
        blocks: [
            {
                hash: "0x3d6122660cc824376f11ee842f83addc3525e2dd6756b9bcf0affa6aa88cf741",
                parentHash: "0xb495a1d7e6663152ae92708da4843337b958146015a2802f4193a410044698c9",
                number: 3,
                timestamp: 1438270048,
                nonce: "0x2e9344e0cbde83ce",
                difficulty: 17154715646,
                gasLimit: bnify("0x1388"),
                gasUsed: bnify("0"),
                miner: "0x5088D623ba0fcf0131E0897a91734A4D83596AA0",
                extraData: "0x476574682f76312e302e302d66633739643332642f6c696e75782f676f312e34",
                transactions: []
            }
        ],
        transactions: [
            {
                hash: "0xccc90ab97a74c952fb3376c4a3efb566a58a10df62eb4d44a61e106fcf10ec61",
                blockHash: "0x9653f180a5720f3634816eb945a6d722adee52cc47526f6357ac10adaf368135",
                blockNumber: 4097745,
                transactionIndex: 18,
                type: 0,
                from: "0x32DEF047DeFd076DB21A2D759aff2A591c972248",
                gasPrice: bnify("0x4a817c800"),
                gasLimit: bnify("0x3d090"),
                to: "0x6fC21092DA55B392b045eD78F4732bff3C580e2c",
                value: bnify("0x186cc6acd4b0000"),
                nonce: 0,
                data: "0xf2c298be000000000000000000000000000000000000000000000000000000000000002000000000000000000000000000000000000000000000000000000000000000067269636d6f6f0000000000000000000000000000000000000000000000000000",
                r: "0x1e5605197a03e3f0a168f14749168dfeefc44c9228312dacbffdcbbb13263265",
                s: "0x269c3e5b3558267ad91b0a887d51f9f10098771c67b82ea6cb74f29638754f54",
                v: 38,
                creates: null,
                //raw: "0xf8d2808504a817c8008303d090946fc21092da55b392b045ed78f4732bff3c580e2c880186cc6acd4b0000b864f2c298be000000000000000000000000000000000000000000000000000000000000002000000000000000000000000000000000000000000000000000000000000000067269636d6f6f000000000000000000000000000000000000000000000000000026a01e5605197a03e3f0a168f14749168dfeefc44c9228312dacbffdcbbb13263265a0269c3e5b3558267ad91b0a887d51f9f10098771c67b82ea6cb74f29638754f54",
                chainId: 1
            }
        ],
        transactionReceipts: [
            {
                blockHash: "0x36b4af7f0538559e581c8588f16477df0f676439ea67fe8d7a2ae4abb20e2566",
                blockNumber: 0x3c92b5,
                type: 0,
                contractAddress: null,
                cumulativeGasUsed: 0x1cca2e,
                from: "0x18C6045651826824FEBBD39d8560584078d1b247",
                gasUsed:0x14bb7,
                logs: [
                    {
                        address: "0x314159265dD8dbb310642f98f50C066173C1259b",
                        blockHash: "0x36b4af7f0538559e581c8588f16477df0f676439ea67fe8d7a2ae4abb20e2566",
                        blockNumber: 0x3c92b5,
                        data: "0x00000000000000000000000018c6045651826824febbd39d8560584078d1b247",
                        logIndex: 0x1a,
                        topics: [
                            "0xce0457fe73731f824cc272376169235128c118b49d344817417c6d108d155e82",
                            "0x93cdeb708b7545dc668eb9280176169d1c33cfd8ed6f04690a0bcc88a93fc4ae",
                            "0xf0106919d12469348e14ad6a051d0656227e1aba2fefed41737fdf78421b20e1"
                        ],
                        transactionHash: "0xc6fcb7d00d536e659a4559d2de29afa9e364094438fef3e72ba80728ce1cb616",
                        transactionIndex: 0x39,
                    },
                    {
                        address: "0x6090A6e47849629b7245Dfa1Ca21D94cd15878Ef",
                        blockHash: "0x36b4af7f0538559e581c8588f16477df0f676439ea67fe8d7a2ae4abb20e2566",
                        blockNumber: 0x3c92b5,
                        data: "0x000000000000000000000000000000000000000000000000002386f26fc1000000000000000000000000000000000000000000000000000000000000595a32ce",
                        logIndex: 0x1b,
                        topics: [
                            "0x0f0c27adfd84b60b6f456b0e87cdccb1e5fb9603991588d87fa99f5b6b61e670",
                            "0xf0106919d12469348e14ad6a051d0656227e1aba2fefed41737fdf78421b20e1",
                            "0x00000000000000000000000018c6045651826824febbd39d8560584078d1b247"
                        ],
                        transactionHash: "0xc6fcb7d00d536e659a4559d2de29afa9e364094438fef3e72ba80728ce1cb616",
                        transactionIndex: 0x39,
                    }
                ],
                logsBloom: "0x00000000000000040000000000100000010000000000000040000000000000000000000000000000000000000000000000000000000010000000000000000000000000000000000000000000000000000200000010000000004000000000000000000000000000000000002000000000000000000000000400000000020000000000000000000000000000000000000004000000000000000000000000000000000000000000000000801000000000000000000000020000000000040000000040000000000000000002000000004000000000000000000000000000000000000000000000010000000000000000000000000000000000200000000000000000",
                root: "0x9b550a9a640ce50331b64504ef87aaa7e2aaf97344acb6ff111f879b319d2590",
                status: null,
                to: "0x6090A6e47849629b7245Dfa1Ca21D94cd15878Ef",
                transactionHash: "0xc6fcb7d00d536e659a4559d2de29afa9e364094438fef3e72ba80728ce1cb616",
                transactionIndex: 0x39
            },
            // Byzantium block
            {
                byzantium: true,
                blockHash: "0x34e5a6cfbdbb84f7625df1de69d218ade4da72f4a2558064a156674e72e976c9",
                blockNumber: 0x444f76,
                type: 0,
                contractAddress: null,
                cumulativeGasUsed: 0x15bfe7,
                from: "0x18C6045651826824FEBBD39d8560584078d1b247",
                gasUsed: 0x1b968,
                logs: [
                    {
                        address: "0xb90E64082D00437e65A76d4c8187596BC213480a",
                        blockHash: "0x34e5a6cfbdbb84f7625df1de69d218ade4da72f4a2558064a156674e72e976c9",
                        blockNumber: 0x444f76,
                        data: "0x",
                        logIndex: 0x10,
                        topics: [
                            "0x748d071d1992ee1bfe7a39058114d0a50d5798fe8eb3a9bfb4687f024629a2ce",
                            "0x5574aa58f7191ccab6de6cf75fe2ea0484f010b852fdd8c6b7ae151d6c2f4b83"
                        ],
                        transactionHash: "0x7f1c6a58dc880438236d0b0a4ae166e9e9a038dbea8ec074149bd8b176332cac",
                        transactionIndex: 0x1e,
                    }
                ],
                logsBloom: "0x00000000000000000000000000000000000000000000000000008000000000000000000000000000000000000000000000000000000000000000000000000000000000000000000000000000000000000000000000000000000000000000000000000000000001000000000000000200000000000000008000000000000000000000000000000000000000000000000000000000000000010000000000000000000800000000000000000000000000000000000000000000000000000000000000000000000000000020000000000000000000000000000000000000000000000000000800000000000000000800000000000000000000000000000000000000",
                status:1,
                to: "0xb90E64082D00437e65A76d4c8187596BC213480a",
                transactionHash: "0x7f1c6a58dc880438236d0b0a4ae166e9e9a038dbea8ec074149bd8b176332cac",
                transactionIndex: 0x1e
            }
        ]
    },
    kovan: {
        addresses: [
            {
                address: "0x09c967A0385eE3B3717779738cA0B9D116e0EcE7",
                balance: bnify("997787946734641021"),
                code: "0x"
            },
        ],
        blocks: [
            {
                hash: "0xf0ec9bf41b99a6bd1f6cd29f91302f71a1a82d14634d2e207edea4b7962f3676",
                parentHash: "0xf110ecd84454f116e2222378e7bca81ac3e59be0dac96d7ec56d5ef1c3bc1d64",
                number: 3,
                timestamp: 1488459452,
                difficulty: 131072,
                gasLimit: bnify("0x5b48ec"),
                gasUsed: bnify("0"),
                miner: "0x00A0A24b9f0E5EC7Aa4c7389b8302fd0123194dE",
                extraData: "0xd5830105048650617269747986312e31352e31826c69",
                transactions: []
            },
            // Kovan Test Case with difficulty > 53-bits; See #711
            {
                hash: "0xd92891a6eeaed4892289edf9bd5ebff261da5c6a51f7131cc1a481c6f4d1aa75",
                parentHash: "0xcc769a02513be1df80eee7d3a5cb87f14f37baee03c13f3e3ad1e7bdcaf7dac3",
                number: 16265864,
                timestamp: 1579621004,
                difficulty: null,
                gasLimit: bnify("0x989680"),
                gasUsed: bnify("0x0705bf"),
                miner: "0x596e8221A30bFe6e7eFF67Fee664A01C73BA3C56",
                extraData: "0xde830206088f5061726974792d457468657265756d86312e34302e30826c69",
                transactions: [
                    "0x20e6760fa1297fb06c8c20e6ed99581e0ba964d51167ea3c8ff580bfcb10bfc3",
                    "0x0ce7eba48b1bbdee05823b79ae24e741f3f290d0abfef8ae9adf32db108b7dd6",
                    "0x1fa2baafa844bf4853e4abbbf49532bf570210d589dc626dbf7ebc4832bdfa5d",
                    "0xdb5d1fa54d30a4b6aee0b242a2c68ea52d3dd28703f69e6e30871827850aa2fa",
                    "0xcc898db85d7d2493d4778faf640be32a4a3b7f5f987257bdc0009ce75a18eeaa"
                ]
            },
        ],
        transactions: [
        ],
        transactionReceipts: [
        ]
    },
    rinkeby: {
        addresses: [
            {
                address: "0xd09a624630a656a7dbb122cb05e41c12c7cd8c0e",
                balance: bnify("3000000000000000000"),
                code: "0x"
            },
        ],
        blocks: [
            {
                hash: "0x9eb9db9c3ec72918c7db73ae44e520139e95319c421ed6f9fc11fa8dd0cddc56",
                parentHash: "0x9b095b36c15eaf13044373aef8ee0bd3a382a5abb92e402afa44b8249c3a90e9",
                number: 3,
                timestamp: 1492010489,
                nonce: "0x0000000000000000",
                difficulty: 2,
                gasLimit: bnify("0x47e7c4"),
                gasUsed: bnify(0),
//                miner: "0x42EB768f2244C8811C63729A21A3569731535f06",
                extraData: "0xd783010600846765746887676f312e372e33856c696e757800000000000000004e10f96536e45ceca7e34cc1bdda71db3f3bb029eb69afd28b57eb0202c0ec0859d383a99f63503c4df9ab6c1dc63bf6b9db77be952f47d86d2d7b208e77397301",
                transactions: []
            },
        ],
        transactions: [
        ],
        transactionReceipts: [
        ]
    },
    ropsten: {
        addresses: [
            {
                address: "0x03a6F7a5ce5866d9A0CCC1D4C980b8d523f80480",
                balance: bnify("15861113897828552666"),
                code: "0x"
            },
        ],
        blocks: [
            {
                hash: "0xaf2f2d55e6514389bcc388ccaf40c6ebf7b3814a199a214f1203fb674076e6df",
                parentHash: "0x88e8bc1dd383672e96d77ee247e7524622ff3b15c337bd33ef602f15ba82d920",
                number: 3,
                timestamp: 1479642588,
                nonce: "0x04668f72247a130c",
                difficulty: 996427,
                gasLimit: bnify("0xff4033"),
                gasUsed: bnify("0"),
                miner: "0xD1aEb42885A43b72B518182Ef893125814811048",
                extraData: "0xd883010503846765746887676f312e372e318664617277696e",
                transactions: []
            },
        ],
        transactions: [
            // Berlin tests (EIP-2930)
            {
                hash: "0x48bff7b0e603200118a672f7c622ab7d555a28f98938edb8318803eed7ea7395",
                type: 1,
                accessList: [
                    {
                        address: "0x0000000000000000000000000000000000000000",
                        storageKeys: []
                    }
                ],
                blockHash: "0x378e24bcd568bd24cf1f54d38f13f038ee28d89e82af4f2a0d79c1f88dcd8aac",
                blockNumber: 9812343,
                from: "0x32162F3581E88a5f62e8A61892B42C46E2c18f7b",
                gasPrice: bnify("0x65cf89a0"),
                gasLimit: bnify("0x5b68"),
                to: "0x32162F3581E88a5f62e8A61892B42C46E2c18f7b",
                value: bnify("0"),
                nonce: 13,
                data: "0x",
                r: "0x9659cba42376dbea1433cd6afc9c8ffa38dbeff5408ffdca0ebde6207281a3ec",
                s: "0x27efbab3e6ed30b088ce0a50533364778e101c9e52acf318daec131da64e7758",
                v: 0,
                creates: null,
                chainId: 3
            },
            {
                hash: "0x1675a417e728fd3562d628d06955ef35b913573d9e417eb4e6a209998499c9d3",
                type: 1,
                accessList: [
                    {
                        address: "0x0000000000000000000000000000000000000000",
                        storageKeys: [
                            "0xdeadbeefdeadbeefdeadbeefdeadbeefdeadbeefdeadbeefdeadbeefdeadbeef",
                            "0x0000000000111111111122222222223333333333444444444455555555556666",
                            "0xdeadbeefdeadbeefdeadbeefdeadbeefdeadbeefdeadbeefdeadbeefdeadbeef"
                        ]
                    }
                ],
                blockHash: "0x7565688256f5801768237993b47ca0608796b3ace0c4b8b6e623c6092bef14b8",
                blockNumber: 9812365,
                from: "0x32162F3581E88a5f62e8A61892B42C46E2c18f7b",
                gasPrice: bnify("0x65cf89a0"),
                gasLimit: bnify("0x71ac"),
                to: "0x32162F3581E88a5f62e8A61892B42C46E2c18f7b",
                value: bnify("0"),
                nonce: 14,
                data: "0x",
                r: "0xb0646756f89817d70cdb40aa2ae8b5f43ef65d0926dcf71a7dca5280c93763df",
                s: "0x4d32dbd9a44a2c5639b8434b823938202f75b0a8459f3fcd9f37b2495b7a66a6",
                v: 0,
                creates: null,
                chainId: 3
            },
            // London Tests (EIP-1559)
            {
                hash: '0xb8c7871d9d8597ee8a50395d8b39dafa280c90337dc501d0db1321806c6ea98c',
                blockHash: '0xfd824501af65b1d0f21ea9eb7ec83f45108fcd6fd1bca5d6414ba5923ad87b49',
                blockNumber: 10512507,
                transactionIndex: 5,
                type: 2,
                creates: null,
                from: '0xad252DD6C011E613610A36368f04aC84D5185b7c',
                //gasPrice: bnify("0x0268ab0ed6"),
                maxPriorityFeePerGas: bnify("0x0268ab0ed6"),
                maxFeePerGas: bnify("0x0268ab0ed6"),
                gasLimit: bnify("0x5208"),
                to: '0x8210357f377E901f18E45294e86a2A32215Cc3C9',
                value: bnify("0x7b"),
                nonce: 0,
                data: '0x',
                r: '0x7426c348119eed4e9e0525b52aa77edbbf1107610702b4642fa9d2688dce6fa7',
                s: '0x03f606ad1f12af5876280a34601a4eb3919b797cf3878161e2d24b61d2609846',
                v: 1,
                accessList: [],
                chainId: 3,
          },
        ],
        transactionReceipts: [
            {
                blockHash: "0xc9235b8253fce455942147aa8b450d23081b867ffbb2a1e4dec934827cd80f8f",
                blockNumber: 0x1564d8,
                type: 0,
                contractAddress: null,
                cumulativeGasUsed: bnify("0x80b9"),
                from: "0xb346D5019EeafC028CfC01A5f789399C2314ae8D",
                gasUsed: bnify("0x80b9"),
                logs: [
                    {
                        address: "0x6fC21092DA55B392b045eD78F4732bff3C580e2c",
                        blockHash: "0xc9235b8253fce455942147aa8b450d23081b867ffbb2a1e4dec934827cd80f8f",
                        blockNumber: 0x1564d8,
                        data: "0x00000000000000000000000006b5955a67d827cdf91823e3bb8f069e6c89c1d6000000000000000000000000000000000000000000000000016345785d8a0000",
                        logIndex: 0x0,
                        topics: [
                            "0xac375770417e1cb46c89436efcf586a74d0298fee9838f66a38d40c65959ffda"
                        ],
                        transactionHash: "0x55c477790b105e69e98afadf0505cbda606414b0187356137132bf24945016ce",
                        transactionIndex: 0x0,
                    }
                ],
                logsBloom: "0x00000000000000800000000000000000000000000000000000000000000000000000000000000000000000000000000000000000000000000000000000000000000000000000000000000000000000000000000000000000000000000000000000000000000000000000000000000000000000400000000000000000000000000000000000000000000000000000000000008000000000000000000000000000000000000000000000000000000000000000000000000000000000001000000000000000000000010000000000000100000000000000000000000000000000000000000000000000000000000000000000000000000000000000000000000000",
                root: "0xf1c3506ab619ac1b5e8f1ca355b16d6b9a1b7436b2960b0e9ec9a91f4238b5cc",
                to: "0x6fC21092DA55B392b045eD78F4732bff3C580e2c",
                transactionHash: "0x55c477790b105e69e98afadf0505cbda606414b0187356137132bf24945016ce",
                transactionIndex: 0x0
            },
            // Byzantium Receipt
            {
                byzantium: true,
                blockHash: "0x61d343e0e081b60ac53bab381e07bdd5d0815b204091a576fd05106b814e7e1e",
                blockNumber: 0x1e1e3b,
                contractAddress: null,
                cumulativeGasUsed: bnify("0x4142f"),
                from: "0xdc8F20170C0946ACCF9627b3EB1513CFD1c0499f",
                gasUsed: bnify("0x1eb6d"),
                logs: [
                    {
                        address: "0xCBf1735Aad8C4B337903cD44b419eFE6538aaB40",
                        blockHash: "0x61d343e0e081b60ac53bab381e07bdd5d0815b204091a576fd05106b814e7e1e",
                        blockNumber: 0x1e1e3b,
                        data: "0x000000000000000000000000b70560a43a9abf6ea2016f40a3e84b8821e134c5f6c95607c490f4f379c0160ef5c8898770f8a52959abf0e9de914647b377fa290000000000000000000000000000000000000000000000000000000000001c20000000000000000000000000000000000000000000000000000000000000010000000000000000000000000000000000000000000000000000000000000001400000000000000000000000000000000000000000000000000000000000030d4000000000000000000000000000000000000000000000000000000000000000000000000000000000000000000000000000000000000000000000000000000000000000000000000000000000000000000000000000000000000000000000000355524c0000000000000000000000000000000000000000000000000000000000000000000000000000000000000000000000000000000000000000000000004c6a736f6e2868747470733a2f2f6170692e6b72616b656e2e636f6d2f302f7075626c69632f5469636b65723f706169723d455448555344292e726573756c742e584554485a5553442e632e300000000000000000000000000000000000000000",
                        logIndex: 0x1,
                        topics: [ "0xb76d0edd90c6a07aa3ff7a222d7f5933e29c6acc660c059c97837f05c4ca1a84" ],
                        transactionHash: "0xf724f1d6813f13fb523c5f6af6261d06d41138dd094fff723e09fb0f893f03e6",
                        transactionIndex: 0x2,
                    }
                ],
                logsBloom: "0x00000000000000000000000000000000000000000000000000000000000000000000000000000000000000000000000000000000000000000000000000000000000000000000000000000000000000000000000000000000000000000000000000000000000000000000000000000000000000000000000000000000000000800000000000000000000000000000000000000000000000000000000000000000000000000000000000000000000000000000000000000000000000000000000000000000000000000008000000000000000000000000000000000000000000000000000000000000000000008000000000000000000000080000000202000000",
                status: 1,
                to: "0xB70560a43A9aBf6ea2016F40a3e84B8821E134c5",
                transactionHash: "0xf724f1d6813f13fb523c5f6af6261d06d41138dd094fff723e09fb0f893f03e6",
                transactionIndex: 0x2
            },
            // London Tests (EIP-1559)
            {
                blockNumber: 10512507,
                blockHash: '0xfd824501af65b1d0f21ea9eb7ec83f45108fcd6fd1bca5d6414ba5923ad87b49',
                transactionHash: '0xb8c7871d9d8597ee8a50395d8b39dafa280c90337dc501d0db1321806c6ea98c',
                transactionIndex: 5,
                byzantium: true,
                type: 2,
                to: '0x8210357f377E901f18E45294e86a2A32215Cc3C9',
                from: '0xad252DD6C011E613610A36368f04aC84D5185b7c',
                contractAddress: null,
                gasUsed: bnify("0x5208"),
                logsBloom: '0x00000000000000000000000000000000000000000000000000000000000000000000000000000000000000000000000000000000000000000000000000000000000000000000000000000000000000000000000000000000000000000000000000000000000000000000000000000000000000000000000000000000000000000000000000000000000000000000000000000000000000000000000000000000000000000000000000000000000000000000000000000000000000000000000000000000000000000000000000000000000000000000000000000000000000000000000000000000000000000000000000000000000000000000000000000000',
                logs: [],
                cumulativeGasUsed: bnify("0x038f3e"),
                effectiveGasPrice: bnify("0x268ab0ed6"),
                status: 1,
            }
        ],
    },
    goerli: {
        addresses: [
            {
                address: "0x06B5955A67D827CDF91823E3bB8F069e6c89c1D6",
                balance: bnify("314159000000000000"),
                code: "0x"
            },
        ],
        blocks: [
            {
                hash: "0xd5daa825732729bb0d2fd187a1b888e6bfc890f1fc5333984740d9052afb2920",
                parentHash: "0xe675f1362d82cdd1ec260b16fb046c17f61d8a84808150f5d715ccce775f575e",
                number: 3,
                timestamp: 1548947483,
                difficulty: 2,
                gasLimit: bnify("10455073"),
                gasUsed: bnify("0"),
//                miner: "0xe0a2Bd4258D2768837BAa26A28fE71Dc079f84c7",
                extraData: "0x506172697479205465636820417574686f7269747900000000000000000000002822e1b202411c38084d96c84302b8361ec4840a51cd2fad9cb4bd9921cad7e64bc2e5dc7b41f3f75b33358be3aec718cf4d4317ace940e01b3581a95c9259ac01",
                transactions: []
            },
            // Blockhash with leading zero; see #629
            {
                hash: "0x0f305466552efa183a0de26b6fda26d55a872dbc02aca8b5852cc2a361ce9ee4",
                parentHash: "0x6723e880e01c15c5ac894abcae0f5b55ea809a31eaf5618998928f7d9cbc5118",
                number: 1479831,
                timestamp: 1571216171,
                difficulty: 2,
                gasLimit: bnify(0x7a1200),
                gasUsed: bnify("0x0d0ef5"),
//                miner: "0x22eA9f6b28DB76A7162054c05ed812dEb2f519Cd",
                extraData: "0x0000000000000000000000000000000000000000000000000000000000000000f4e6fc1fbd88adf57a272d98f725487f872ef0495a54c2b873a58d14e010bf517cc5650417f18cfd4ad2396272c564a7da1265ae27c397609293f488ec57d68e01",
                transactions: [
                     "0xea29f0764f03c5c67ac53a866a28ce23a4a032c2de4327e452b39f482920761a",
                     "0x0eef23ffb59ac41762fdfa55d9e47e82fa7f0b70b1e8ec486d72fe1fee15f6de",
                     "0xba1eeb67ac6e8d1aa900ff6fbd84ac46869c9e100b33f787acfb234cd9c93f9f",
                     "0x4f412ab735b29ddc8b1ff7abe4bfece7ad4684aa20e260fbc42aed75a0d387ea",
                     "0x2f1fddcc7a2c4b2b7d83c5cadec4e7b71c34cec65da99b1114bd2b044ae0636c"
                 ]
            }
        ],
        transactions: [
        ],
        transactionReceipts: [
            {
                blockHash: "0x2384e8e8bdcf6eb87ec7c138fa503ac34adb32cac817e4b35f14d4339eaa1993",
                blockNumber: 47464,
                byzantium: true,
                type: 0,
                contractAddress: null,
                cumulativeGasUsed: bnify(21000),
                from: "0x8c1e1e5b47980D214965f3bd8ea34C413E120ae4",
                gasUsed: bnify(21000),
                logsBloom: "0x00000000000000000000000000000000000000000000000000000000000000000000000000000000000000000000000000000000000000000000000000000000000000000000000000000000000000000000000000000000000000000000000000000000000000000000000000000000000000000000000000000000000000000000000000000000000000000000000000000000000000000000000000000000000000000000000000000000000000000000000000000000000000000000000000000000000000000000000000000000000000000000000000000000000000000000000000000000000000000000000000000000000000000000000000000000",
                to: "0x58Bb4221245461E1d4cf886f18a01E3Df40Bd359",
                transactionHash: "0xec8b1ac5d787f36c738cc7793fec606283b41f1efa69df4ae6b2a014dcd12797",
                transactionIndex: 0,
                logs: [],
                status: 1
            }
        ],
    }
}

blockchainData["default"] = blockchainData.homestead;

function equals(name: string, actual: any, expected: any): void {
    if (expected && expected.eq) {
        if (actual == null) { assert.ok(false, name + " - actual big number null"); }
        expected = ethers.BigNumber.from(expected);
        actual = ethers.BigNumber.from(actual);
        assert.ok(expected.eq(actual), name + " matches");

    } else if (Array.isArray(expected)) {
        if (actual == null) { assert.ok(false, name + " - actual array null"); }
        assert.equal(actual.length, expected.length, name + " array lengths match");
        for (let i = 0; i < expected.length; i++) {
            equals("(" + name + " - item " + i + ")", actual[i], expected[i]);
        }

    } else if (typeof(expected) === "object") {
        if (actual == null) {
           if (expected === actual) { return; }
           assert.ok(false, name + " - actual object null");
        }

        let keys: { [ key: string ]: boolean } = {};
        Object.keys(expected).forEach((key) => { keys[key] = true; });
        Object.keys(actual).forEach((key) => { keys[key] = true; });

        Object.keys(keys).forEach((key) => {
            equals("(" + name + " - key + " + key + ")", actual[key], expected[key]);
        });

    } else {
        if (actual == null) { assert.ok(false, name + " - actual null"); }
        assert.equal(actual, expected, name + " matches");
    }
}

function waiter(duration: number): Promise<void> {
    return new Promise((resolve) => {
        const timer = setTimeout(resolve, duration);
        if (timer.unref) { timer.unref(); }
    });
}


type ProviderDescription = {
    name: string;
    networks: Array<string>;
    create: (network: string) => ethers.providers.Provider;
};

type CheckSkipFunc = (provider: string, network: string, test: TestDescription) => boolean;

type TestDescription = {
    name: string;
    networks: Array<string>;
    execute: (provider: ethers.providers.Provider) => Promise<void>;

    attempts?: number;
    timeout?: number;
    extras?: Array<"nowait" | "funding">;
    checkSkip?: CheckSkipFunc;
};


const allNetworks = [ "default", "homestead", "ropsten", "rinkeby", "kovan", "goerli" ];

// We use separate API keys because otherwise the testcases sometimes
// fail during CI because our default keys are pretty heavily used
const _ApiKeys: Record<string, string> = {
    alchemy: "YrPw6SWb20vJDRFkhWq8aKnTQ8JRNRHM",
    etherscan: "FPFGK6JSW2UHJJ2666FG93KP7WC999MNW7",
    infura: "49a0efa3aaee4fd99797bfa94d8ce2f1",
};

const _ApiKeysPocket: Record<string, string> = {
    homestead: "6004bcd10040261633ade990",
    ropsten: "6004bd4d0040261633ade991",
    rinkeby: "6004bda20040261633ade994",
    goerli: "6004bd860040261633ade992",
};

type ApiKeySet = {
    alchemy: string;
    etherscan: string;
    infura: string;
    pocket: string;
};

function getApiKeys(network: string): ApiKeySet {
    if (network === "default" || network == null) { network = "homestead"; }
    const apiKeys = ethers.utils.shallowCopy(_ApiKeys);
    apiKeys.pocket = _ApiKeysPocket[network];
    return <ApiKeySet>apiKeys;
}

// @ts-ignore
const providerFunctions: Array<ProviderDescription> = [
    {
        name: "getDefaultProvider",
        networks: allNetworks,
        create: (network: string) => {
            if (network == "default") {
                return ethers.getDefaultProvider("homestead", getApiKeys(network));
            }
            return ethers.getDefaultProvider(network, getApiKeys(network));
        }
    },
];

// This wallet can be funded and used for various test cases
const fundWallet = ethers.Wallet.createRandom();


const testFunctions: Array<TestDescription> = [ ];

Object.keys(blockchainData).forEach((network) => {
    function addSimpleTest(name: string, func: (provider: ethers.providers.Provider) => Promise<any>, expected: any) {
        testFunctions.push({
            name: name,
            networks: [ network ],
            execute: async (provider: ethers.providers.Provider) => {
                const value = await func(provider);
                equals(name, expected, value);
            }
        });
    }

    function addObjectTest(name: string, func: (provider: ethers.providers.Provider) => Promise<any>, expected: any, checkSkip?: CheckSkipFunc) {
        testFunctions.push({
            name,
            networks: [ network ],
            checkSkip,
            execute: async (provider: ethers.providers.Provider) => {
                const value = await func(provider);
                Object.keys(expected).forEach((key) => {
                    equals(`${ name }.${ key }`, value[key], expected[key]);
                });
            }
        });
    }

    const tests: TestCases = blockchainData[network];

    // And address test case can have any of the following:
    // - balance
    // - code
    // - storage
    // - ENS name
    tests.addresses.forEach((test) => {
        if (test.balance) {
            addSimpleTest(`fetches account balance: ${ test.address }`, (provider: ethers.providers.Provider) => {
                return provider.getBalance(test.address);
            }, test.balance);
        }

        if (test.code) {
            addSimpleTest(`fetches account code: ${ test.address }`, (provider: ethers.providers.Provider) => {
                return provider.getCode(test.address);
            }, test.code);
        }
    });

    tests.transactions.forEach((test) => {
        const hash = test.hash;
        addObjectTest(`fetches transaction ${ hash }`, async (provider: ethers.providers.Provider) => {
            const tx = await provider.getTransaction(hash);


            assert.equal(typeof(tx.wait), "function", "wait is a function");
            delete tx.wait

            return tx;
        }, test, (provider: string, network: string, test: TestDescription) => {
            // Temporary; pocket is being broken again for old transactions
            return provider === "PocketProvider";
            //return false;
        });
    });

    tests.transactionReceipts.forEach((test) => {
        const hash = test.transactionHash;
        addObjectTest(`fetches transaction receipt ${ hash }`, async (provider: ethers.providers.Provider) => {
            const receipt = await provider.getTransactionReceipt(hash);

            if (test.status === null) {
                assert.ok(receipt.status === undefined, "no status");
                receipt.status = null;
            }

            // This changes with every block; so just make sure it is a number
            // assert.equal(typeof(receipt.confirmations), "number", "confirmations is a number");
            // delete receipt.confirmations;

            return receipt;
        }, test, (provider: string, network: string, test: TestDescription) => {
            // Temporary; pocket is being broken again for old transactions
            return provider === "PocketProvider";
            //return false;
        });
    });
});

(function() {
    function addErrorTest(code: string, func: (provider: ethers.providers.Provider) => Promise<any>) {
        testFunctions.push({
            name: `throws correct ${ code } error`,
            networks: [ "ropsten" ],
            checkSkip: (provider: string, network: string, test: TestDescription) => {
                return false;
            },
            execute: async (provider: ethers.providers.Provider) => {
                try {
                    const value = await func(provider);
                    console.log(value);
                    assert.ok(false, "did not throw");
                } catch (error) {
                    assert.equal(error.code, code, "incorrect error thrown");
                }
            }
        });
    }

    /*
    @TODO: Use this for testing pre-EIP-155 transactions on specific networks
    addErrorTest(ethers.utils.Logger.errors.NONCE_EXPIRED, async (provider: ethers.providers.Provider) => {
        return provider.sendTransaction("0xf86480850218711a0082520894000000000000000000000000000000000000000002801ba038aaddcaaae7d3fa066dfd6f196c8348e1bb210f2c121d36cb2c24ef20cea1fba008ae378075d3cd75aae99ab75a70da82161dffb2c8263dabc5d8adecfa9447fa");
    });
    */

    // Wallet(id("foobar1234"))
    addErrorTest(ethers.utils.Logger.errors.NONCE_EXPIRED, async (provider: ethers.providers.Provider) => {
        return provider.sendTransaction("0xf86480850218711a00825208940000000000000000000000000000000000000000038029a04320fd28c8e6c95da9229d960d14ffa3de81f83abe3ad9c189642c83d7d951f3a009aac89e04a8bafdcf618e21fed5e7b1144ca1083a301fd5fde28b0419eb63ce");
    });

    addErrorTest(ethers.utils.Logger.errors.INSUFFICIENT_FUNDS, async (provider: ethers.providers.Provider) => {

        const txProps = {
            to: "0x8ba1f109551bD432803012645Ac136ddd64DBA72",
            gasPrice: 9000000000,
            gasLimit: 21000,
            chainId: 3,
            value: 1,
        };

        const wallet = ethers.Wallet.createRandom();
        const tx = await wallet.signTransaction(txProps);
        return provider.sendTransaction(tx);
    });

    addErrorTest(ethers.utils.Logger.errors.INSUFFICIENT_FUNDS, async (provider: ethers.providers.Provider) => {
        const txProps = {
            to: "0x8ba1f109551bD432803012645Ac136ddd64DBA72",
            gasPrice: 9000000000,
            gasLimit: 21000,
            value: 1,

            // @TODO: Remove this once all providers are eip-1559 savvy
            type: 0,
        };

        const wallet = ethers.Wallet.createRandom().connect(provider);
        return wallet.sendTransaction(txProps);
    });

    addErrorTest(ethers.utils.Logger.errors.UNPREDICTABLE_GAS_LIMIT, async (provider: ethers.providers.Provider) => {
        return provider.estimateGas({
            to: "0x00000000000C2E074eC69A0dFb2997BA6C7d2e1e" // ENS contract
        });
    });
})();

testFunctions.push({
    // TODO: when the logic underneath is ready, this test should be rewritten
    name: "sends a legacy transaction",
    extras: [ "funding" ],         // We need funding to the fundWallet
    timeout: 900,                  // 15 minutes
    networks: [ "ropsten" ],       // Only test on Ropsten
    checkSkip: (provider: string, network: string, test: TestDescription) => {
        return false;
    },
    execute: async (provider: ethers.providers.Provider) => {
        // const gasPrice = (await provider.getGasPrice()).mul(10);
        //
        // const wallet = fundWallet.connect(provider);
        //
        // const addr = "0x8210357f377E901f18E45294e86a2A32215Cc3C9";
        //
        // await waiter(3000);
        //
        // const b0 = await provider.getBalance(wallet.address);
        // assert.ok(b0.gt(ethers.constants.Zero), "balance is non-zero");
        //
        // const tx = await wallet.sendTransaction({
        //     type: 0,
        //     to: addr,
        //     value: 123,
        //     gasPrice: gasPrice
        // });
        //
        // await tx.wait();
        //
        // await waiter(3000);
        //
        // const b1 = await provider.getBalance(wallet.address);
        // assert.ok(b0.gt(b1), "balance is decreased");
    }
});

testFunctions.push({
    name: "sends an EIP-2930 transaction",
    extras: [ "funding" ],         // We need funding to the funWallet
    timeout: 900,                  // 15 minutes
    networks: [ "ropsten" ],       // Only test on Ropsten
    checkSkip: (provider: string, network: string, test: TestDescription) => {
        return false;
    },
    execute: async (provider: ethers.providers.Provider) => {
        // const gasPrice = (await provider.getGasPrice()).mul(10);
        //
        // const wallet = fundWallet.connect(provider);
        //
        // const addr = "0x8210357f377E901f18E45294e86a2A32215Cc3C9";
        //
        // await waiter(3000);
        //
        // const b0 = await provider.getBalance(wallet.address);
        // assert.ok(b0.gt(ethers.constants.Zero), "balance is non-zero");
        //
        // const tx = await wallet.sendTransaction({
        //     type: 1,
        //     accessList: {
        //         "0x8ba1f109551bD432803012645Ac136ddd64DBA72": [
        //             "0x0000000000000000000000000000000000000000000000000000000000000000",
        //             "0x0000000000000000000000000000000000000000000000000000000000000042",
        //         ]
        //     },
        //     to: addr,
        //     value: 123,
        //     gasPrice: gasPrice
        // });
        //
        // await tx.wait();
        //
        // await waiter(3000);
        //
        // const b1 = await provider.getBalance(wallet.address);
        // assert.ok(b0.gt(b1), "balance is decreased");
    }
});

testFunctions.push({
    name: "sends an EIP-1559 transaction",
    extras: [ "funding" ],         // We need funding to the funWallet
    timeout: 900,                  // 15 minutes
    networks: [ "ropsten" ],       // Only test on Ropsten
    checkSkip: (provider: string, network: string, test: TestDescription) => {
        // These don't support EIP-1559 yet for sending
        return (provider === "AlchemyProvider");
    },
    execute: async (provider: ethers.providers.Provider) => {
        const wallet = fundWallet.connect(provider);

        const addr = "0x8210357f377E901f18E45294e86a2A32215Cc3C9";

        await waiter(3000);

        const b0 = await provider.getBalance(wallet.address);
        assert.ok(b0.gt(ethers.constants.Zero), "balance is non-zero");

        const tx = await wallet.sendTransaction({
            type: 2,
            accessList: {
                "0x8ba1f109551bD432803012645Ac136ddd64DBA72": [
                    "0x0000000000000000000000000000000000000000000000000000000000000000",
                    "0x0000000000000000000000000000000000000000000000000000000000000042",
                ]
            },
            to: addr,
            value: 123,
        });

        await tx.wait();

        await waiter(3000);

        const b1 = await provider.getBalance(wallet.address);
        assert.ok(b0.gt(b1), "balance is decreased");
    }
});

// TODO: methods here should be tested when they are ready
// describe("Test Provider Methods", function() {
//     let fundReceipt: Promise<ethers.providers.TransactionReceipt> = null;
//     const faucet = "0x8210357f377E901f18E45294e86a2A32215Cc3C9";
//
//     before(async function() {
//         this.timeout(300000);
//
//         // Get some ether from the faucet
//         const provider = new ethers.providers.InfuraProvider("ropsten", getApiKeys("ropsten").infura);
//         const funder = await ethers.utils.fetchJson(`https:/\/api.ethers.io/api/v1/?action=fundAccount&address=${ fundWallet.address.toLowerCase() }`);
//         fundReceipt = provider.waitForTransaction(funder.hash);
//         fundReceipt.then((receipt) => {
//             console.log(`*** Funded: ${ fundWallet.address }`);
//         });
//     });
//
//     after(async function() {
//         this.timeout(300000);
//
//         // Wait until the funding is complete
//         await fundReceipt;
//
//         // Refund all unused ether to the faucet
//         const provider = new ethers.providers.InfuraProvider("ropsten", getApiKeys("ropsten").infura);
//         const gasPrice = await provider.getGasPrice();
//         const balance = await provider.getBalance(fundWallet.address);
//         const tx = await fundWallet.connect(provider).sendTransaction({
//             to: faucet,
//             gasLimit: 21000,
//             gasPrice: gasPrice,
//             value: balance.sub(gasPrice.mul(21000))
//         });
//
//         console.log(`*** Sweep Transaction:`, tx.hash);
//     });
//
//     providerFunctions.forEach(({ name, networks, create}) => {
//
//         networks.forEach((network) => {
//             const provider = create(network);
//
//             testFunctions.forEach((test) => {
//
//                 // Skip tests not supported on this network
//                 if (test.networks.indexOf(network) === -1) { return; }
//                 if (test.checkSkip && test.checkSkip(name, network, test)) {
//                     return;
//                 }
//
//                 // How many attempts to try?
//                 const attempts = (test.attempts != null) ? test.attempts: 3;
//                 const timeout = (test.timeout != null) ? test.timeout: 60;
//                 const extras = (test.extras || []).reduce((accum, key) => {
//                     accum[key] = true;
//                     return accum;
//                 }, <Record<string, boolean>>{ });
//
//                 xit(`${ name }.${ network ? network: "default" } ${ test.name}`, async function() {
//                     // Multiply by 2 to make sure this never happens; we want our
//                     // timeout logic to success, not allow a done() called multiple
//                     // times because our logic returns after the timeout has occurred.
//                     this.timeout(2 * (1000 + timeout * 1000 * attempts));
//                     // Wait for the funding transaction to be mined
//                     if (extras.funding) { await fundReceipt; }
//
//                     // We wait at least 1 seconds between tests
//                     if (!extras.nowait) { await waiter(1000); }
//
//                     let error: Error = null;
//                     for (let attempt = 0; attempt < attempts; attempt++) {
//                         try {
//                             const result = await Promise.race([
//                                 test.execute(provider),
//                                 waiter(timeout * 1000).then((result) => { throw new Error("timeout"); })
//                             ]);
//                             return result;
//                         } catch (attemptError) {
//                             console.log(`*** Failed attempt ${ attempt + 1 }: ${ attemptError.message }`);
//                             error = attemptError;
//
//                             // On failure, wait 5s
//                             await waiter(5000);
//                         }
//                     }
//                     throw error;
//                 });
//             });
//         });
//     });
//
// });

describe("Test Basic Authentication", function() {
    //this.retries(3);

    // https://stackoverflow.com/questions/6509278/authentication-test-servers#16756383

    type TestCase = {
        url: string;
        user: string;
        password: string;
        allowInsecureAuthentication?: boolean;
    };

    function test(name: string, url: TestCase): void {
        it("tests " + name, function() {
            this.timeout(60000);
            return ethers.utils.fetchJson(url).then((data) => {
                assert.equal(data.authenticated, true, "authenticates user");
            });
        });
    }

    let secure: TestCase = {
        url: "https://httpbin.org/basic-auth/user/passwd",
        user: "user",
        password: "passwd"
    };

    let insecure: TestCase = {
        url: "http://httpbin.org/basic-auth/user/passwd",
        user: "user",
        password: "passwd"
    };

    let insecureForced: TestCase = {
        url: "http://httpbin.org/basic-auth/user/passwd",
        user: "user",
        password: "passwd",
        allowInsecureAuthentication: true
    };

    test("secure url", secure);
    test("insecure url", insecureForced);

    it("tests insecure connections fail", function() {
        this.timeout(60000);
        assert.throws(() => {
            return ethers.utils.fetchJson(insecure);
        }, (error: Error) => {
            return ((<any>error).reason === "basic authentication requires a secure https url");
        }, "throws an exception for insecure connections");
    })
});

// describe("Test Events", function() {
//     this.retries(3);
//
//     async function testBlockEvent(provider: ethers.providers.Provider) {
//         return new Promise((resolve, reject) => {
//             let firstBlockNumber: number = null;
//             const handler = (blockNumber: number) => {
//                 if (firstBlockNumber == null) {
//                     firstBlockNumber = blockNumber;
//                     return;
//                 }
//                 provider.removeListener("block", handler);
//                 if (firstBlockNumber + 1 === blockNumber) {
//                     resolve(true);
//                 } else {
//                     reject(new Error("blockNumber fail"));
//                 }
//             };
//             provider.on("block", handler);
//         });
//     }
//
//     it("InfuraProvider", async function() {
//         this.timeout(60000);
//         const provider = new ethers.providers.InfuraProvider("rinkeby");
//         await testBlockEvent(provider);
//     });
// });

describe("Test Hedera Provider", function () {
    const provider = new DefaultHederaProvider(HederaNetworks.TESTNET);
    const accountConfig = { shard : BigInt(0), realm: BigInt(0), num: BigInt(98)};
    const solAddr = getAddressFromAccount(accountConfig);
    const nonExistingAddress = "0x0000000000000000000000000000000000000000";
    const timeout = 15000;

    it('Gets the balance', async function () {
        const balance = await provider.getBalance(solAddr);
        // the balance of 0.0.98 cannot be negative
        assert.strictEqual(true, balance.gte(0));
    }).timeout(timeout);

    describe("Sign & Send Transacton, Wait for receipt", function () {
        let signedTx: string | Promise<string>;
        beforeEach(async () => {
            const privateKey = PrivateKey.fromString(hederaTestnetOperableAccount.operator.privateKey);
            const txID = TransactionId.generate(hederaTestnetOperableAccount.operator.accountId);
            const tx = await new ContractCreateTransaction()
                .setGas(300000)
                .setBytecodeFileId("0.0.26562254")
                .setNodeAccountIds([new AccountId(0,0,3)])
                .setConstructorParameters(new ContractFunctionParameters().addUint256(100))
                .setTransactionId(txID)
                .freeze()
                .sign(privateKey);
            const txBytes = tx.toBytes();
            signedTx = ethers.utils.hexlify(txBytes);
        });

        it("Should populate transaction receipt", async function (){
            const sendTransactionResponse = await provider.sendTransaction(await signedTx);
            const receipt = await sendTransactionResponse.wait();
            // assert.strict(receipt.logs.length > 0);
            assert.strictEqual(receipt.to, null);
            assert.strictEqual(receipt.contractAddress, '0x'+sendTransactionResponse.customData.contractId);
            assert.strictEqual(receipt.from, getAddressFromAccount(hederaTestnetOperableAccount.operator.accountId));
            assert.strictEqual(receipt.transactionHash, sendTransactionResponse.hash);
        }).timeout(timeout * 4);

        it("Should populate transaction receipt with timeout", async function (){
            const sendTransactionResponse = await provider.sendTransaction(await signedTx);
            const receipt = await sendTransactionResponse.wait(timeout);
            // assert.strict(receipt.logs.length > 0);
            assert.strictEqual(receipt.to, null);
            assert.strictEqual(receipt.contractAddress, '0x'+sendTransactionResponse.customData.contractId);
            assert.strictEqual(receipt.from, getAddressFromAccount(hederaTestnetOperableAccount.operator.accountId));
            assert.strictEqual(receipt.transactionHash, sendTransactionResponse.hash);
        }).timeout(timeout * 4);
    
        it("Should throw timeout exceeded", async function () {
            const insufficientTimeout = 500;
            await assert.rejects(
                async () => {
                    const sendTransactionResponse = await provider.sendTransaction(await signedTx);
                    await sendTransactionResponse.wait(insufficientTimeout);
                },
                (err) => {
                    assert.strictEqual(err.name, 'Error');
                    assert.strictEqual(err.reason, 'timeout exceeded');
                    assert.strictEqual(err.code, 'TIMEOUT');
                    assert.strictEqual(err.timeout, insufficientTimeout);    
                    return true;
                }
            );
        }).timeout(timeout * 4);
    });

    it("Should populate txn response", async function (){
        const existingId = `0.0.1546615-1641987871-235099329`;
        const record = await provider.getTransaction(existingId);
        const network = await provider.getNetwork();
        assert.strictEqual(record.transactionId, existingId);
        assert.strictEqual(record.chainId, network.chainId);
    }).timeout(timeout * 4);

    it("Should return null on record not found", async function (){
        const fakeTransactionId = `0.0.0-0000000000-000000000`;
        const record = await provider.getTransaction(fakeTransactionId);
        assert.strictEqual(record, null);
    }).timeout(timeout * 4);

    it("Should throw backend error", async function (){
        const badRequestId = `0.0.0`;
        await assert.rejects(
            async () => {
                await provider.getTransaction(badRequestId);
            },
            (err) => {
                assert.strictEqual(err.name, 'Error');
                assert.strictEqual(err.reason, 'bad result from backend');
                assert.strictEqual(err.method, 'TransactionResponseQuery');
                assert.strictEqual(err.error.response.status, 400);
                assert.strictEqual(err.error.response.statusText, 'Bad Request');
                return true;
            }
        );
    }).timeout(timeout * 4);

    it("Is able to get hedera provider as default", async function() {
        let defaultProvider = ethers.providers.getDefaultProvider(HederaNetworks.TESTNET);
        assert.notStrictEqual(defaultProvider, null);

        const chainIDDerivedProvider = ethers.providers.getDefaultProvider(291);
        assert.notStrictEqual(chainIDDerivedProvider, null);

        // ensure providers are usable
        let balance = await defaultProvider.getBalance(solAddr);
        assert.strictEqual(true, balance.gte(0));

        balance = await chainIDDerivedProvider.getBalance(solAddr);
        assert.strictEqual(true, balance.gte(0));
    }).timeout(timeout * 4);

    it("Defaults the provider to hedera mainnet", async function() {
        let defaultMainnetProvider = ethers.providers.getDefaultProvider();
        assert.notStrictEqual(defaultMainnetProvider, null);
        const balance = await defaultMainnetProvider.getBalance(solAddr);
        assert.strictEqual(true, balance.gte(0));
    }).timeout(timeout * 4);

<<<<<<< HEAD
    it("Should get bytecode of contract", async function() {
        const contractAccountConfig = { shard : BigInt(0), realm: BigInt(0), num: BigInt(16645669)};
        const contractAddress = getAddressFromAccount(contractAccountConfig);
        let result = await provider.getCode(contractAddress);
        assert.strict((typeof result === "string" && result != "0x"),  `returns bytecode of contract - ` + contractAddress);
    }).timeout(timeout * 4);

    it("Should return 0x of non-existing contract", async function() {
        let result = await provider.getCode(solAddr);
        assert.strictEqual(result, "0x", `returns 0x of account - ` + solAddr);
        result = await provider.getCode(nonExistingAddress);
        assert.strictEqual(result, "0x", `returns 0x of non-existing account/contract - ` + nonExistingAddress);
    }).timeout(timeout * 4);

    it("Should throw with optional parameter", async function() {
        await assert.rejects(
            async () => {
                await provider.getCode(nonExistingAddress, true);
            },
            (err) => {
              assert.strictEqual(err.name, 'Error');
              assert.strictEqual(err.reason, 'bad result from backend');
              assert.strictEqual(err.method, 'ContractByteCodeQuery');
              assert.strictEqual(err.error.response.status, 404);
              assert.strictEqual(err.error.response.statusText, 'Not Found');
              return true;
            }
        );
=======
    it('should submit signed transaction', async function() {
        // TODO: this test may be flaky
        // The initial balance part is commented out as of the current non-payable constructor.
        // In the future, this test should be changed to use testnet and pre-deployed
        // bytecode for contract with a payable constructor .
        const privateKey = PrivateKey.fromString(hederaTestnetOperableAccount.operator.privateKey);
        // 1. Sign TX -> `sign-transaction.ts`
        const txID = TransactionId.generate(hederaTestnetOperableAccount.operator.accountId);
        const tx = await new ContractCreateTransaction()
            .setContractMemo("memo")
            .setGas(300000)
            // .setInitialBalance(1000)
            .setBytecodeFileId("0.0.26562254")
            .setNodeAccountIds([new AccountId(0,0,3)])
            .setConstructorParameters(new ContractFunctionParameters().addUint256(100))
            .setTransactionId(txID)
            .freeze()
            .sign(privateKey);
        const txBytes = tx.toBytes();
        const signedTx = ethers.utils.hexlify(txBytes);
        const provider = ethers.providers.getDefaultProvider('testnet');
        const txResponse = await provider.sendTransaction(signedTx);
        assert.strictEqual(txResponse.gasLimit.toNumber(), 300000);
        assert.strictEqual(txResponse.from, getAddressFromAccount(hederaTestnetOperableAccount.operator.accountId));
        assert.strictEqual(txResponse.to, undefined); // contract create TX should not be addressed to anything
        // assert.strictEqual(txResponse.value.toNumber(), 100000000000);
    }).timeout(timeout*4);

    /* This test is skipped because the local network won't be started in the CI */
    xit("Should be able to query local network", async function() {
        const genesis = {
            operator: {
                // genesis is the operator
                accountId: "0.0.2",
                privateKey: "302e020100300506032b65700422042091132178e72057a1d7528025956fe39b0b847f200ab59b2fdd367017f3087137",
                publicKey: "302a300506032b65700321000aa8e21064c61eab86e2a9c164565b4e7a9a4146106e0a6cd03a8c395a110e92"
            },
            network: {
                "127.0.0.1:50211": "0.0.3",
                "127.0.0.1:50212": "0.0.4",
                "127.0.0.1:50213": "0.0.5"
            }
        };
        /* Connected to the local network as the GENESIS account*/
        const prov = new ethers.providers.HederaProvider(genesis.network["127.0.0.1:50211"], "127.0.0.1:50211", "");
        const bal = await prov.getBalance(solAddr);
        assert.strictEqual(true, bal.gte(0));
    });

    it("Should be able to query testnet with custom urls", async function() {
        const provider2 = new ethers.providers.HederaProvider(
            "0.0.3",
            "0.testnet.hedera.com:50211",
            "https://testnet.mirrornode.hedera.com");

        const balance2 = await provider2.getBalance(solAddr);
        assert.strictEqual(true, balance2.gte(0));
        const txId = `0.0.1546615-1641987871-235099329`;
        const record2 = await provider2.getTransaction(txId);
        assert.notStrictEqual(record2, null, "Record is null")
    }).timeout(timeout*4);
});

describe("Test Hedera Provider Formatters", function () {
    const timeout = 15000;
    const provider = new DefaultHederaProvider(HederaNetworks.TESTNET);

    it('Should parse hedera record to hethers response', async function () {
        const hederaTransactionRecord: HederaTransactionRecord = {
            chainId: 291,
            transactionId: "0.0.28540924-1642692847-203890635",
            result: "SUCCESS",
            amount: 1000000,
            call_result: "0x608060405234801561001057600080fd5b50600436106100b45760003560e01c806370a082311161007157806370a082311461014157806395d89b411461016a578063a0712d6814610172578063a457c2d714610187578063a9059cbb1461019a578063dd62ed3e146101ad57600080fd5b806306fdde03146100b9578063095ea7b3146100d757806318160ddd146100fa57806323b872dd1461010c578063313ce5671461011f578063395093511461012e575b600080fd5b6100c16101e6565b6040516100ce9190610936565b60405180910390f35b6100ea6100e53660046108f3565b610278565b60405190151581526020016100ce565b6002545b6040519081526020016100ce565b6100ea61011a3660046108b7565b61028e565b604051601281526020016100ce565b6100ea61013c3660046108f3565b61033d565b6100fe61014f366004610862565b6001600160a01b031660009081526020819052604090205490565b6100c1610379565b61018561018036600461091d565b610388565b005b6100ea6101953660046108f3565b6103ce565b6100ea6101a83660046108f3565b610467565b6100fe6101bb366004610884565b6001600160a01b03918216600090815260016020908152604080832093909416825291909152205490565b6060600380546101f5906109b1565b80601f0160208091040260200160405190810160405280929190818152602001828054610221906109b1565b801561026e5780601f106102435761010080835404028352916020019161026e565b820191906000526020600020905b81548152906001019060200180831161025157829003601f168201915b5050505050905090565b6000610285338484610474565b50600192915050565b600061029b848484610598565b6001600160a01b0384166000908152600160209081526040808320338452909152902054828110156103255760405162461bcd60e51b815260206004820152602860248201527f45524332303a207472616e7366657220616d6f756e74206578636565647320616044820152676c6c6f77616e636560c01b60648201526084015b60405180910390fd5b6103328533858403610474565b506001949350505050565b3360008181526001602090815260408083206001600160a01b0387168452909152812054909161028591859061037490869061098b565b610474565b6060600480546101f5906109b1565b60408051338152602081018390527f0f6798a560793a54c3bcfe86a93cde1e73087d944c0ea20544137d4121396885910160405180910390a16103cb3382610767565b50565b3360009081526001602090815260408083206001600160a01b0386168452909152812054828110156104505760405162461bcd60e51b815260206004820152602560248201527f45524332303a2064656372656173656420616c6c6f77616e63652062656c6f77604482015264207a65726f60d81b606482015260840161031c565b61045d3385858403610474565b5060019392505050565b6000610285338484610598565b6001600160a01b0383166104d65760405162461bcd60e51b8152602060048201526024808201527f45524332303a20617070726f76652066726f6d20746865207a65726f206164646044820152637265737360e01b606482015260840161031c565b6001600160a01b0382166105375760405162461bcd60e51b815260206004820152602260248201527f45524332303a20617070726f766520746f20746865207a65726f206164647265604482015261737360f01b606482015260840161031c565b6001600160a01b0383811660008181526001602090815260408083209487168084529482529182902085905590518481527f8c5be1e5ebec7d5bd14f71427d1e84f3dd0314c0f7b2291e5b200ac8c7c3b925910160405180910390a3505050565b6001600160a01b0383166105fc5760405162461bcd60e51b815260206004820152602560248201527f45524332303a207472616e736665722066726f6d20746865207a65726f206164604482015264647265737360d81b606482015260840161031c565b6001600160a01b03821661065e5760405162461bcd60e51b815260206004820152602360248201527f45524332303a207472616e7366657220746f20746865207a65726f206164647260448201526265737360e81b606482015260840161031c565b6001600160a01b038316600090815260208190526040902054818110156106d65760405162461bcd60e51b815260206004820152602660248201527f45524332303a207472616e7366657220616d6f756e7420657863656564732062604482015265616c616e636560d01b606482015260840161031c565b6001600160a01b0380851660009081526020819052604080822085850390559185168152908120805484929061070d90849061098b565b92505081905550826001600160a01b0316846001600160a01b03167fddf252ad1be2c89b69c2b068fc378daa952ba7f163c4a11628f55a4df523b3ef8460405161075991815260200190565b60405180910390a350505050565b6001600160a01b0382166107bd5760405162461bcd60e51b815260206004820152601f60248201527f45524332303a206d696e7420746f20746865207a65726f206164647265737300604482015260640161031c565b80600260008282546107cf919061098b565b90915550506001600160a01b038216600090815260208190526040812080548392906107fc90849061098b565b90915550506040518181526001600160a01b038316906000907fddf252ad1be2c89b69c2b068fc378daa952ba7f163c4a11628f55a4df523b3ef9060200160405180910390a35050565b80356001600160a01b038116811461085d57600080fd5b919050565b60006020828403121561087457600080fd5b61087d82610846565b9392505050565b6000806040838503121561089757600080fd5b6108a083610846565b91506108ae60208401610846565b90509250929050565b6000806000606084860312156108cc57600080fd5b6108d584610846565b92506108e360208501610846565b9150604084013590509250925092565b6000806040838503121561090657600080fd5b61090f83610846565b946020939093013593505050565b60006020828403121561092f57600080fd5b5035919050565b600060208083528351808285015260005b8181101561096357858101830151858201604001528201610947565b81811115610975576000604083870101525b50601f01601f1916929092016040019392505050565b600082198211156109ac57634e487b7160e01b600052601160045260246000fd5b500190565b600181811c908216806109c557607f821691505b602082108114156109e657634e487b7160e01b600052602260045260246000fd5b5091905056fea2646970667358221220a89138010396e5c52a2e58663294560a5b37fe1fb303e2dc2199cfbb5765afec64736f6c63430008070033",
            contract_id: "0.0.28540926",
            created_contract_ids: [ "0.0.28540926" ],
            error_message: "",
            from: "0x0000000000000000000000000000000001b37ffc",
            function_parameters: "0x",
            gas_limit: 300000,
            gas_used: 93420,
            timestamp: "1642692857.235742000",
            to: "0x0000000000000000000000000000000001b37ffe",
            block_hash: '',
            block_number: 0,
            hash: "0x525e387986062f406fae028c164f98dff64aef97dc6e042506026d7931a02402b8feaa13e77eb6dd3efc70f9b1a4633e",
            logs: [
                {
                    address: "0x0000000000000000000000000000000001b37ffe",
                    contract_id: "0.0.28540926",
                    data: "0x0000000000000000000000000000000000000000000000000000000001b37ffc0000000000000000000000000000000000000000000000000000000000002710",
                    index: 0,
                    topics: [
                        "0x0f6798a560793a54c3bcfe86a93cde1e73087d944c0ea20544137d4121396885"
                    ]
                },
                {
                    address: "0x0000000000000000000000000000000001b37ffe",
                    contract_id: "0.0.28540926",
                    data: "0x0000000000000000000000000000000000000000000000000000000000002710",
                    index: 1,
                    topics: [
                        "0xddf252ad1be2c89b69c2b068fc378daa952ba7f163c4a11628f55a4df523b3ef",
                        "0x0000000000000000000000000000000000000000000000000000000000000000",
                        "0x0000000000000000000000000000000000000000000000000000000001b37ffc"
                    ]
                }
            ]
        }

        let transactionResponse: TransactionResponse = {
            accessList: null,
            chainId: 0,
            data: null,
            from: null,
            gasLimit: null,
            hash: null,
            transactionId: null,
            to: null,
            value: null,
            customData: { 
                gas_used: 0,
                logs: {},
                result: null
            },
            wait: null
        }
        
        transactionResponse = provider.formatter.responseFromRecord(hederaTransactionRecord);

        assert.strictEqual(transactionResponse.chainId, hederaTransactionRecord.chainId);
        assert.strictEqual(transactionResponse.hash, hederaTransactionRecord.hash);
        assert.strictEqual(transactionResponse.timestamp, hederaTransactionRecord.timestamp);
        assert.strictEqual(transactionResponse.transactionId, hederaTransactionRecord.transactionId);
        assert.strictEqual(transactionResponse.from, hederaTransactionRecord.from);
        assert.strictEqual(transactionResponse.to, hederaTransactionRecord.to);
        assert.strictEqual(transactionResponse.data, hederaTransactionRecord.call_result);
        assert.strictEqual(transactionResponse.gasLimit.toNumber(), hederaTransactionRecord.gas_limit);
        assert.strictEqual(transactionResponse.value.toNumber(), hederaTransactionRecord.amount);

        assert.strictEqual(transactionResponse.customData.gas_used, hederaTransactionRecord.gas_used);
        assert.deepStrictEqual(transactionResponse.customData.logs, hederaTransactionRecord.logs);
        assert.strictEqual(transactionResponse.customData.result, hederaTransactionRecord.result);
    }).timeout(timeout * 4);

    it('Should parse hethers response to hethers receipt', async function () {
        const transactionResponse: TransactionResponse = {
            chainId: 1,
            data: "0x608060405234801561001057600080fd5b50600436106100b45760003560e01c806370a082311161007157806370a082311461014157806395d89b411461016a578063a0712d6814610172578063a457c2d714610187578063a9059cbb1461019a578063dd62ed3e146101ad57600080fd5b806306fdde03146100b9578063095ea7b3146100d757806318160ddd146100fa57806323b872dd1461010c578063313ce5671461011f578063395093511461012e575b600080fd5b6100c16101e6565b6040516100ce9190610936565b60405180910390f35b6100ea6100e53660046108f3565b610278565b60405190151581526020016100ce565b6002545b6040519081526020016100ce565b6100ea61011a3660046108b7565b61028e565b604051601281526020016100ce565b6100ea61013c3660046108f3565b61033d565b6100fe61014f366004610862565b6001600160a01b031660009081526020819052604090205490565b6100c1610379565b61018561018036600461091d565b610388565b005b6100ea6101953660046108f3565b6103ce565b6100ea6101a83660046108f3565b610467565b6100fe6101bb366004610884565b6001600160a01b03918216600090815260016020908152604080832093909416825291909152205490565b6060600380546101f5906109b1565b80601f0160208091040260200160405190810160405280929190818152602001828054610221906109b1565b801561026e5780601f106102435761010080835404028352916020019161026e565b820191906000526020600020905b81548152906001019060200180831161025157829003601f168201915b5050505050905090565b6000610285338484610474565b50600192915050565b600061029b848484610598565b6001600160a01b0384166000908152600160209081526040808320338452909152902054828110156103255760405162461bcd60e51b815260206004820152602860248201527f45524332303a207472616e7366657220616d6f756e74206578636565647320616044820152676c6c6f77616e636560c01b60648201526084015b60405180910390fd5b6103328533858403610474565b506001949350505050565b3360008181526001602090815260408083206001600160a01b0387168452909152812054909161028591859061037490869061098b565b610474565b6060600480546101f5906109b1565b60408051338152602081018390527f0f6798a560793a54c3bcfe86a93cde1e73087d944c0ea20544137d4121396885910160405180910390a16103cb3382610767565b50565b3360009081526001602090815260408083206001600160a01b0386168452909152812054828110156104505760405162461bcd60e51b815260206004820152602560248201527f45524332303a2064656372656173656420616c6c6f77616e63652062656c6f77604482015264207a65726f60d81b606482015260840161031c565b61045d3385858403610474565b5060019392505050565b6000610285338484610598565b6001600160a01b0383166104d65760405162461bcd60e51b8152602060048201526024808201527f45524332303a20617070726f76652066726f6d20746865207a65726f206164646044820152637265737360e01b606482015260840161031c565b6001600160a01b0382166105375760405162461bcd60e51b815260206004820152602260248201527f45524332303a20617070726f766520746f20746865207a65726f206164647265604482015261737360f01b606482015260840161031c565b6001600160a01b0383811660008181526001602090815260408083209487168084529482529182902085905590518481527f8c5be1e5ebec7d5bd14f71427d1e84f3dd0314c0f7b2291e5b200ac8c7c3b925910160405180910390a3505050565b6001600160a01b0383166105fc5760405162461bcd60e51b815260206004820152602560248201527f45524332303a207472616e736665722066726f6d20746865207a65726f206164604482015264647265737360d81b606482015260840161031c565b6001600160a01b03821661065e5760405162461bcd60e51b815260206004820152602360248201527f45524332303a207472616e7366657220746f20746865207a65726f206164647260448201526265737360e81b606482015260840161031c565b6001600160a01b038316600090815260208190526040902054818110156106d65760405162461bcd60e51b815260206004820152602660248201527f45524332303a207472616e7366657220616d6f756e7420657863656564732062604482015265616c616e636560d01b606482015260840161031c565b6001600160a01b0380851660009081526020819052604080822085850390559185168152908120805484929061070d90849061098b565b92505081905550826001600160a01b0316846001600160a01b03167fddf252ad1be2c89b69c2b068fc378daa952ba7f163c4a11628f55a4df523b3ef8460405161075991815260200190565b60405180910390a350505050565b6001600160a01b0382166107bd5760405162461bcd60e51b815260206004820152601f60248201527f45524332303a206d696e7420746f20746865207a65726f206164647265737300604482015260640161031c565b80600260008282546107cf919061098b565b90915550506001600160a01b038216600090815260208190526040812080548392906107fc90849061098b565b90915550506040518181526001600160a01b038316906000907fddf252ad1be2c89b69c2b068fc378daa952ba7f163c4a11628f55a4df523b3ef9060200160405180910390a35050565b80356001600160a01b038116811461085d57600080fd5b919050565b60006020828403121561087457600080fd5b61087d82610846565b9392505050565b6000806040838503121561089757600080fd5b6108a083610846565b91506108ae60208401610846565b90509250929050565b6000806000606084860312156108cc57600080fd5b6108d584610846565b92506108e360208501610846565b9150604084013590509250925092565b6000806040838503121561090657600080fd5b61090f83610846565b946020939093013593505050565b60006020828403121561092f57600080fd5b5035919050565b600060208083528351808285015260005b8181101561096357858101830151858201604001528201610947565b81811115610975576000604083870101525b50601f01601f1916929092016040019392505050565b600082198211156109ac57634e487b7160e01b600052601160045260246000fd5b500190565b600181811c908216806109c557607f821691505b602082108114156109e657634e487b7160e01b600052602260045260246000fd5b5091905056fea2646970667358221220a89138010396e5c52a2e58663294560a5b37fe1fb303e2dc2199cfbb5765afec64736f6c63430008070033",
            from: "0x0000000000000000000000000000000001b37ffc",
            gasLimit: BigNumber.from(300_000),
            hash: "0x525e387986062f406fae028c164f98dff64aef97dc6e042506026d7931a02402b8feaa13e77eb6dd3efc70f9b1a4633e",
            timestamp: "1642692857.235742000",
            transactionId: "0.0.28540924-1642692847-203890635",
            to: null,
            value: BigNumber.from(0),
            customData: { 
                gas_used: 93420,
                logs: [
                    {
                        address: "0x0000000000000000000000000000000001b37ffe",
                        contract_id: "0.0.28540926",
                        data: "0x0000000000000000000000000000000000000000000000000000000001b37ffc0000000000000000000000000000000000000000000000000000000000002710",
                        index: 0,
                        topics: [
                            "0x0f6798a560793a54c3bcfe86a93cde1e73087d944c0ea20544137d4121396885"
                        ]
                    },
                    {
                        address: "0x0000000000000000000000000000000001b37ffe",
                        contract_id: "0.0.28540926",
                        data: "0x0000000000000000000000000000000000000000000000000000000000002710",
                        index: 1,
                        topics: [
                            "0xddf252ad1be2c89b69c2b068fc378daa952ba7f163c4a11628f55a4df523b3ef",
                            "0x0000000000000000000000000000000000000000000000000000000000000000",
                            "0x0000000000000000000000000000000000000000000000000000000001b37ffc"
                        ]
                    }
                ],
                result: "SUCCESS"
            },
            wait: null
        }

        let receipt: TransactionReceipt = {
            to: null,
            from: null,
            timestamp: null,
            contractAddress: null,
            gasUsed: null,
            logsBloom: null,
            transactionId: null,
            transactionHash: null,
            logs: [
                {
                    timestamp: null,
                    address: null,
                    data: null,
                    topics: [],
                    transactionHash: null,
                    logIndex: 0 
                }
            ],
            cumulativeGasUsed: null,
            byzantium: true,
            type: 0,
            status: 0
        }
        
        receipt = provider.formatter.receiptFromResponse(transactionResponse);

        assert.strictEqual(receipt.to, transactionResponse.to);
        assert.strictEqual(receipt.from, transactionResponse.from);
        assert.strictEqual(receipt.timestamp, transactionResponse.timestamp),
        assert.strictEqual(receipt.contractAddress, null);
        assert.strictEqual(receipt.transactionId, transactionResponse.transactionId);
        assert.strictEqual(receipt.transactionHash, transactionResponse.hash);
        assert.strictEqual(receipt.cumulativeGasUsed, transactionResponse.customData.gas_used);
        assert.strictEqual(receipt.gasUsed, transactionResponse.customData.gas_used);
        assert.strictEqual(receipt.status, 1);
        
        assert.strictEqual(receipt.logs.length, 2);
        assert.strictEqual(receipt.logs[0].timestamp, transactionResponse.timestamp);
        assert.strictEqual(receipt.logs[0].address, transactionResponse.customData.logs[0].address);
        assert.strictEqual(receipt.logs[0].data, transactionResponse.customData.logs[0].data);
        assert.deepStrictEqual(receipt.logs[0].topics, transactionResponse.customData.logs[0].topics);
        assert.strictEqual(receipt.logs[0].transactionHash, transactionResponse.hash);
        assert.strictEqual(receipt.logs[0].logIndex, transactionResponse.customData.logs[0].index);

        assert.strictEqual(receipt.logs[1].timestamp, transactionResponse.timestamp);
        assert.strictEqual(receipt.logs[1].address, transactionResponse.customData.logs[1].address);
        assert.strictEqual(receipt.logs[1].data, transactionResponse.customData.logs[1].data);
        assert.deepStrictEqual(receipt.logs[1].topics, transactionResponse.customData.logs[1].topics);
        assert.strictEqual(receipt.logs[1].transactionHash, transactionResponse.hash);
        assert.strictEqual(receipt.logs[1].logIndex, transactionResponse.customData.logs[1].index);
>>>>>>> 8c3001aa
    }).timeout(timeout * 4);
});<|MERGE_RESOLUTION|>--- conflicted
+++ resolved
@@ -7,10 +7,6 @@
 import { ethers } from "ethers";
 import { BigNumber } from "@ethersproject/bignumber";
 import { DefaultHederaProvider } from "@ethersproject/providers";
-<<<<<<< HEAD
-import { getAddressFromAccount } from "ethers/lib/utils";
-import { HederaNetworks } from "@ethersproject/providers/lib/default-hedera-provider";
-=======
 import { HederaTransactionRecord, TransactionResponse, TransactionReceipt } from "@ethersproject/abstract-provider";
 import { getAddressFromAccount } from "ethers/lib/utils";
 import { HederaNetworks } from "@ethersproject/providers/lib/default-hedera-provider";
@@ -20,7 +16,6 @@
     PrivateKey,
     TransactionId
 } from "@hashgraph/sdk";
->>>>>>> 8c3001aa
 
 const bnify = ethers.BigNumber.from;
 
@@ -1176,36 +1171,6 @@
         assert.strictEqual(true, balance.gte(0));
     }).timeout(timeout * 4);
 
-<<<<<<< HEAD
-    it("Should get bytecode of contract", async function() {
-        const contractAccountConfig = { shard : BigInt(0), realm: BigInt(0), num: BigInt(16645669)};
-        const contractAddress = getAddressFromAccount(contractAccountConfig);
-        let result = await provider.getCode(contractAddress);
-        assert.strict((typeof result === "string" && result != "0x"),  `returns bytecode of contract - ` + contractAddress);
-    }).timeout(timeout * 4);
-
-    it("Should return 0x of non-existing contract", async function() {
-        let result = await provider.getCode(solAddr);
-        assert.strictEqual(result, "0x", `returns 0x of account - ` + solAddr);
-        result = await provider.getCode(nonExistingAddress);
-        assert.strictEqual(result, "0x", `returns 0x of non-existing account/contract - ` + nonExistingAddress);
-    }).timeout(timeout * 4);
-
-    it("Should throw with optional parameter", async function() {
-        await assert.rejects(
-            async () => {
-                await provider.getCode(nonExistingAddress, true);
-            },
-            (err) => {
-              assert.strictEqual(err.name, 'Error');
-              assert.strictEqual(err.reason, 'bad result from backend');
-              assert.strictEqual(err.method, 'ContractByteCodeQuery');
-              assert.strictEqual(err.error.response.status, 404);
-              assert.strictEqual(err.error.response.statusText, 'Not Found');
-              return true;
-            }
-        );
-=======
     it('should submit signed transaction', async function() {
         // TODO: this test may be flaky
         // The initial balance part is commented out as of the current non-payable constructor.
@@ -1267,6 +1232,36 @@
         const record2 = await provider2.getTransaction(txId);
         assert.notStrictEqual(record2, null, "Record is null")
     }).timeout(timeout*4);
+
+    it("Should get bytecode of contract", async function() {
+        const contractAccountConfig = { shard : BigInt(0), realm: BigInt(0), num: BigInt(16645669)};
+        const contractAddress = getAddressFromAccount(contractAccountConfig);
+        let result = await provider.getCode(contractAddress);
+        assert.strict((typeof result === "string" && result != "0x"),  `returns bytecode of contract - ` + contractAddress);
+    }).timeout(timeout * 4);
+
+    it("Should return 0x of non-existing contract", async function() {
+        let result = await provider.getCode(solAddr);
+        assert.strictEqual(result, "0x", `returns 0x of account - ` + solAddr);
+        result = await provider.getCode(nonExistingAddress);
+        assert.strictEqual(result, "0x", `returns 0x of non-existing account/contract - ` + nonExistingAddress);
+    }).timeout(timeout * 4);
+
+    it("Should throw with optional parameter", async function() {
+        await assert.rejects(
+            async () => {
+                await provider.getCode(nonExistingAddress, true);
+            },
+            (err) => {
+              assert.strictEqual(err.name, 'Error');
+              assert.strictEqual(err.reason, 'bad result from backend');
+              assert.strictEqual(err.method, 'ContractByteCodeQuery');
+              assert.strictEqual(err.error.response.status, 404);
+              assert.strictEqual(err.error.response.statusText, 'Not Found');
+              return true;
+            }
+        );
+    }).timeout(timeout * 4);
 });
 
 describe("Test Hedera Provider Formatters", function () {
@@ -1442,6 +1437,5 @@
         assert.deepStrictEqual(receipt.logs[1].topics, transactionResponse.customData.logs[1].topics);
         assert.strictEqual(receipt.logs[1].transactionHash, transactionResponse.hash);
         assert.strictEqual(receipt.logs[1].logIndex, transactionResponse.customData.logs[1].index);
->>>>>>> 8c3001aa
     }).timeout(timeout * 4);
 });