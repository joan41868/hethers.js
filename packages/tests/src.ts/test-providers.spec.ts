--- conflicted
+++ resolved
@@ -652,12 +652,6 @@
         addObjectTest(`fetches transaction ${ hash }`, async (provider: ethers.providers.Provider) => {
             const tx = await provider.getTransaction(hash);
 
-<<<<<<< HEAD
-            // This changes with every block
-            // assert.equal(typeof(tx.confirmations), "number", "confirmations is a number");
-            // delete tx.confirmations;
-=======
->>>>>>> 8c3001aa
 
             assert.equal(typeof(tx.wait), "function", "wait is a function");
             delete tx.wait
