--- conflicted
+++ resolved
@@ -513,68 +513,7 @@
         } catch (err) {
             assert(err !== undefined, "expected error on parsing transfer tx");
         }
-<<<<<<< HEAD
-        return equals(name, a, b);
-    }
-
-    function equalsCommonTransaction(name: string, a: any, b: any): boolean {
-        return equalsNumber(`${ name }-type`, a.type, b.type, 0) &&
-               equalsData(`${ name }-data`, a.data, b.data, "0x") &&
-               equalsNumber(`${ name }-gasLimit`, a.gasLimit, b.gasLimit, 0) &&
-               equalsNumber(`${ name }-nonce`, a.nonce, b.nonce, 0) &&
-               allowNull(`${ name }-to`, a.to, b.to, equalsData) &&
-               equalsNumber(`${ name }-value`, a.value, b.value, 0) &&
-               equalsNumber(`${ name }-chainId`, a.chainId, b.chainId, 0) &&
-               equalsAccessList(`${ name }-accessList`, a.accessList, b.accessList || [ ]);
-    }
-
-    function equalsEip1559Transaction(name: string, a: any, b: any): boolean {
-        return equalsNumber(`${ name }-maxPriorityFeePerGas`, a.maxPriorityFeePerGas, b.maxPriorityFeePerGas, 0) &&
-               equalsNumber(`${ name }-maxFeePerGas`, a.maxFeePerGas, b.maxFeePerGas, 0) &&
-               equalsCommonTransaction(name, a, b);
-    }
-
-    function equalsEip2930Transaction(name: string, a: any, b: any): boolean {
-        return equalsNumber(`${ name }-gasPrice`, a.gasPrice, b.gasPrice, 0) &&
-               equalsCommonTransaction(name, a, b);
-    }
-
-    function equalsTransaction(name: string, a: any, b: any): boolean {
-        switch (a.type) {
-            case 1:
-                return equalsEip2930Transaction(name, a, b);
-            case 2:
-                return equalsEip1559Transaction(name, a, b);
-        }
-        assert.fail(`unknown transaction type ${ a.type }`);
-    }
-
-    tests.forEach((test, index) => {
-        it(test.name, async function() {
-            {
-                const wallet = new ethers.Wallet(test.key);
-                const signed = await wallet.signTransaction(test.tx);
-                assert.equal(signed, test.signed, "signed transactions match");
-            }
-
-            assert.equal(ethers.utils.serializeTransaction(test.tx), test.unsigned, "unsigned transactions match");
-
-            {
-                const tx = ethers.utils.parseTransaction(test.unsigned);
-                assert.ok(equalsTransaction("transaction", tx, test.tx), "all unsigned keys match");
-            }
-
-            {
-                const tx = ethers.utils.parseTransaction(test.signed);
-                assert.ok(equalsTransaction("transaction", tx, test.tx), "all signed keys match");
-                // FIXME
-                // assert.equal(tx.from.toLowerCase(), test.address, "sender matches");
-            }
-        });
-    });
-=======
     })
->>>>>>> a84348cb
 });
 
 describe("BigNumber", function() {
@@ -836,11 +775,8 @@
 //     return _deepEquals(a, b, "");
 // }
 
-<<<<<<< HEAD
-=======
 
 // TODO - check when hedera supports the optional access list
->>>>>>> a84348cb
 describe("EIP-2930", function() {
 
     const Tests = [
