--- conflicted
+++ resolved
@@ -458,106 +458,6 @@
 //  FileCreate requires some of the changes made in `feat/signing-and-sending-transactions`,
 //  as it currently throws on FileCreate parsing
 describe("Test Typed Transactions", function() {
-<<<<<<< HEAD
-    // @ts-ignore
-    const tests: Array<TestCase.TypedTransaction> = loadTests("typed-transactions");
-
-    function equalsData(name: string, a: any, b: any, ifNull?: any): boolean {
-        assert.equal(ethers.utils.hexlify(a), ethers.utils.hexlify((b == null) ? ifNull: b), name);
-        return true;
-    }
-
-    function equalsNumber(name: string, a: any, b: any, ifNull?: any): boolean {
-        assert.ok(ethers.BigNumber.from(a).eq((b == null) ? ifNull: b), name);
-        return true;
-    }
-
-    function equalsArray(name: string, a: any, b: any, equals: (name: string, a: any, b: any) => boolean): boolean {
-        assert.equal(a.length, b.length, `${ name }.length`);
-        for (let i = 0; i < a.length; i++) {
-            if (!equals(`${ name }[${ i }]`, a[i], b[i])) { return false; }
-        }
-        return true;
-    }
-
-    function makeEqualsArray(equals: (name: string, a: any, b: any) => boolean): (name: string, a: any, b: any) => boolean {
-        return function(name: string, a: any, b: any) {
-            return equalsArray(name, a, b, equals);
-        };
-    }
-
-    function equalsAccessList(name: string, a: Array<any>, b: Array<any>): boolean {
-        return equalsArray(`${ name }-address`, a.map((f) => f.address), b.map((f) => f.address), equalsData) &&
-               equalsArray(`${ name }-storageKeys`, a.map((f) => f.storageKeys), b.map((f) => f.storageKeys), makeEqualsArray(equalsData))
-    }
-
-    function allowNull(name: string, a: any, b: any, equals: (name: string, a: any, b: any) => boolean): boolean {
-        if (a == null) {
-            assert.ok(b == null, `${ name }:!NULL`);
-            return true;
-        } else if (b == null) {
-            assert.fail(`${ name }:!!NULL`);
-        }
-        return equals(name, a, b);
-    }
-
-    function equalsCommonTransaction(name: string, a: any, b: any): boolean {
-        return equalsNumber(`${ name }-type`, a.type, b.type, 0) &&
-               equalsData(`${ name }-data`, a.data, b.data, "0x") &&
-               equalsNumber(`${ name }-gasLimit`, a.gasLimit, b.gasLimit, 0) &&
-               equalsNumber(`${ name }-nonce`, a.nonce, b.nonce, 0) &&
-               allowNull(`${ name }-to`, a.to, b.to, equalsData) &&
-               equalsNumber(`${ name }-value`, a.value, b.value, 0) &&
-               equalsNumber(`${ name }-chainId`, a.chainId, b.chainId, 0) &&
-               equalsAccessList(`${ name }-accessList`, a.accessList, b.accessList || [ ]);
-    }
-
-    function equalsEip1559Transaction(name: string, a: any, b: any): boolean {
-        return equalsNumber(`${ name }-maxPriorityFeePerGas`, a.maxPriorityFeePerGas, b.maxPriorityFeePerGas, 0) &&
-               equalsNumber(`${ name }-maxFeePerGas`, a.maxFeePerGas, b.maxFeePerGas, 0) &&
-               equalsCommonTransaction(name, a, b);
-    }
-
-    function equalsEip2930Transaction(name: string, a: any, b: any): boolean {
-        return equalsNumber(`${ name }-gasPrice`, a.gasPrice, b.gasPrice, 0) &&
-               equalsCommonTransaction(name, a, b);
-    }
-
-    // @ts-ignore
-    function equalsTransaction(name: string, a: any, b: any): boolean {
-        switch (a.type) {
-            case 1:
-                return equalsEip2930Transaction(name, a, b);
-            case 2:
-                return equalsEip1559Transaction(name, a, b);
-        }
-        assert.fail(`unknown transaction type ${ a.type }`);
-    }
-
-    tests.forEach((test, index) => {
-        it(test.name, async function() {
-            {
-                // const wallet = new ethers.Wallet(test.key);
-                // const signed = await wallet.signTransaction(test.tx);
-                // assert.equal(signed, test.signed, "signed transactions match");
-            }
-
-            // assert.equal(ethers.utils.serializeTransaction(test.tx), test.unsigned, "unsigned transactions match");
-
-            {
-                // const tx = ethers.utils.parseTransaction(test.unsigned);
-                // assert.ok(equalsTransaction("transaction", tx, test.tx), "all unsigned keys match");
-            }
-
-            {
-                // const tx = ethers.utils.parseTransaction(test.signed);
-                // assert.ok(equalsTransaction("transaction", tx, test.tx), "all signed keys match");
-                // FIXME
-                // assert.equal(tx.from.toLowerCase(), test.address, "sender matches");
-            }
-        });
-    });
-=======
     const sendingAccount = "0.0.101010";
     it('Should parse ContractCreate', async function() {
         const initialBalance = Hbar.fromTinybars(1);
@@ -614,7 +514,6 @@
             assert(err !== undefined, "expected error on parsing transfer tx");
         }
     })
->>>>>>> a84348cb
 });
 
 describe("BigNumber", function() {
@@ -876,11 +775,8 @@
 //     return _deepEquals(a, b, "");
 // }
 
-<<<<<<< HEAD
-=======
 
 // TODO - check when hedera supports the optional access list
->>>>>>> a84348cb
 describe("EIP-2930", function() {
 
     const Tests = [
