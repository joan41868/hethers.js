--- conflicted
+++ resolved
@@ -304,18 +304,12 @@
         // @ts-ignore
         const wallet = new ethers.Wallet(hederaEoa, provider);
 
-<<<<<<< HEAD
-        const contractFactory = new ethers.ContractFactory(abi, "", wallet);
-        const transactions = contractFactory.getDeployTransaction();
-=======
-        const contractAbi = JSON.parse(fs.readFileSync('examples/assets/abi/GLDTokenWithConstructorArgs_abi.json').toString());
         const contractBytecode = fs.readFileSync('examples/assets/bytecode/GLDTokenWithConstructorArgs.bin').toString();
 
-        const contractFactory = new ethers.ContractFactory(contractAbi, contractBytecode, wallet);
+        const contractFactory = new ethers.ContractFactory(abi, contractBytecode, wallet);
         const transactions = contractFactory.getDeployTransactions(ethers.BigNumber.from("1000000"), {
             gasLimit: 300000
         });
->>>>>>> a618c293
 
         assert.strictEqual(Array.isArray(transactions), true);
         assert.strictEqual(transactions.length, 3);
