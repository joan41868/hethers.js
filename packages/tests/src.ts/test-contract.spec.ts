'use strict';

import assert from "assert";

import { BigNumber, ethers } from "ethers";

import contractData from "./test-contract.json";
import fs, {readFileSync} from "fs";
// @ts-ignore
import * as abi from '../../../examples/assets/abi/GLDToken_abi.json';
// @ts-ignore
import * as abiWithArgs from '../../../examples/assets/abi/GLDTokenWithConstructorArgs_abi.json';
// @ts-ignore
abi = abi.default;
// @ts-ignore
abiWithArgs = abiWithArgs.default;
import { arrayify } from "ethers/lib/utils";

// const provider = new ethers.providers.InfuraProvider("rinkeby", "49a0efa3aaee4fd99797bfa94d8ce2f1");
const provider = ethers.getDefaultProvider("testnet");

const TIMEOUT_PERIOD = 120000;

const contract = (function() {
    return new ethers.Contract('', contractData.interface, provider);
})();

function equals(name: string, actual: any, expected: any): void {
    if (Array.isArray(expected)) {
        assert.equal(actual.length, expected.length, 'array length mismatch - '  + name);
        expected.forEach(function(expected, index) {
            equals(name + ':' + index, actual[index], expected);
        });
        return;
    }

    if (typeof(actual) === 'object') {
        if (expected.indexed) {
            assert.ok(ethers.Contract.isIndexed(actual), 'index property has index - ' + name);
            if (expected.hash) {
                assert.equal(actual.hash, expected.hash, 'index property with known hash matches - ' + name);
            }
            return;
        }

        if (actual.eq) {
            assert.ok(actual.eq(expected), 'numeric value matches - ' + name);
        }
    }

    assert.equal(actual, expected, 'value matches - ' + name);
}

// @ts-ignore
async function TestContractEvents() {
    const data = await ethers.utils.fetchJson('https://api.ethers.io/api/v1/?action=triggerTest&address=' + contract.address);

    console.log('*** Triggered Transaction Hash: ' + data.hash);

    contract.on("error", (error) => {
        console.log(error);
        assert(false);
        contract.removeAllListeners();
    });

    function waitForEvent(eventName: string, expected: Array<any>): Promise<void> {
        return new Promise(function(resolve, reject) {
            let done = false;
            contract.on(eventName, function() {
                if (done) { return; }
                done = true;

                let args = Array.prototype.slice.call(arguments);
                let event = args[args.length - 1];
                event.removeListener();
                equals(event.event, args.slice(0, args.length - 1), expected);
                resolve();
            });

            const timer = setTimeout(() => {
                if (done) { return; }
                done = true;

                contract.removeAllListeners();
                reject(new Error("timeout"));
            }, TIMEOUT_PERIOD);
            if (timer.unref) { timer.unref(); }
        });
    }

    return new Promise(function(resolve, reject) {
        let p0 = '0x06B5955A67D827CDF91823E3bB8F069e6c89c1D6';
        let p0_1 = '0x06b5955A67d827CdF91823e3Bb8F069e6C89C1d7';
        let p1 = 0x42;
        let p1_1 = 0x43;

        return Promise.all([
            waitForEvent('Test', [ p0, p1 ]),
            waitForEvent('TestP0', [ p0, p1 ]),
            waitForEvent('TestP0P1', [ p0, p1 ]),
            waitForEvent('TestIndexedString', [ { indexed: true, hash: '0x7c5ea36004851c764c44143b1dcb59679b11c9a68e5f41497f6cf3d480715331' }, p1 ]),
            waitForEvent('TestV2', [ { indexed: true }, [ p0, p1 ] ]),
            waitForEvent('TestV2Nested', [ { indexed: true }, [ p0_1, p1_1, [ p0, p1 ] ] ]),
        ]).then(function(result) {
            resolve(result);
        });
    });
}

// describe('Test Contract Objects', function() {
//
//     it('parses events', function() {
//         this.timeout(TIMEOUT_PERIOD);
//         return TestContractEvents();
//     });
//
//     it('ABIv2 parameters and return types work', function() {
//         this.timeout(TIMEOUT_PERIOD);
//         let p0 = '0x06B5955A67D827CDF91823E3bB8F069e6c89c1D6';
//         let p0_0f = '0x06B5955a67d827cDF91823e3bB8F069E6c89c1e5';
//         let p0_f0 = '0x06b5955a67D827CDF91823e3Bb8F069E6C89c2C6';
//         let p1 = 0x42;
//         let p1_0f = 0x42 + 0x0f;
//         let p1_f0 = 0x42 + 0xf0;
//
//         let expectedPosStruct: any = [ p0_f0, p1_f0, [ p0_0f, p1_0f ] ];
//
//         let seq = Promise.resolve();
//         [
//             [ p0, p1, [ p0, p1 ] ],
//             { p0: p0, p1: p1, child: [ p0, p1 ] },
//             [ p0, p1, { p0: p0, p1: p1 } ],
//             { p0: p0, p1: p1, child: { p0: p0, p1: p1 } }
//         ].forEach(function(struct) {
//             seq = seq.then(function() {
//                 return contract.testV2(struct).then((result: any) => {
//                     equals('position input', result, expectedPosStruct);
//                     equals('keyword input p0', result.p0, expectedPosStruct[0]);
//                     equals('keyword input p1', result.p1, expectedPosStruct[1]);
//                     equals('keyword input child.p0', result.child.p0, expectedPosStruct[2][0]);
//                     equals('keyword input child.p1', result.child.p1, expectedPosStruct[2][1]);
//                 });
//             });
//         });
//
//         return seq;
//     });
//
//     it('collapses single argument solidity methods', function() {
//         this.timeout(TIMEOUT_PERIOD);
//         return contract.testSingleResult(4).then((result: any) => {
//             assert.equal(result, 5, 'single value returned');
//         });
//     });
//
//     it('does not collapses multi argument solidity methods', function() {
//         this.timeout(TIMEOUT_PERIOD);
//         return contract.testMultiResult(6).then((result: any) => {
//             assert.equal(result[0], 7, 'multi value [0] returned');
//             assert.equal(result[1], 8, 'multi value [1] returned');
//             assert.equal(result.r0, 7, 'multi value [r0] returned');
//             assert.equal(result.r1, 8, 'multi value [r1] returned');
//         });
//     });
// });

// @TODO: Exapnd this
describe("Test Contract Transaction Population", function() {

    const testAddress = "0xdeadbeef00deadbeef01deadbeef02deadbeef03"
    const testAddressCheck = "0xDEAdbeeF00deAdbeEF01DeAdBEEF02DeADBEEF03";
    const fireflyAddress = "0x8ba1f109551bD432803012645Ac136ddd64DBA72";

    const contract = new ethers.Contract(null, abi);
    const contractConnected = contract.connect(ethers.getDefaultProvider("testnet"));

    xit("standard population", async function() {
        const tx = await contract.populateTransaction.balanceOf(testAddress);
        //console.log(tx);
        assert.equal(Object.keys(tx).length, 2, "correct number of keys");
        assert.equal(tx.data, "0x70a08231000000000000000000000000deadbeef00deadbeef01deadbeef02deadbeef03", "data matches");
        assert.equal(tx.to, testAddressCheck, "to address matches");
    });

    xit("allows 'from' overrides", async function() {
        const tx = await contract.populateTransaction.balanceOf(testAddress, {
            from: testAddress
        });
        //console.log(tx);

        assert.equal(Object.keys(tx).length, 3, "correct number of keys");
        assert.equal(tx.data, "0x70a08231000000000000000000000000deadbeef00deadbeef01deadbeef02deadbeef03", "data matches");
        assert.equal(tx.to, testAddressCheck, "to address matches");
        assert.equal((<any>tx).from, testAddressCheck, "from address matches");
    });

    xit("allows ENS 'from' overrides", async function() {
        this.timeout(20000);

        const tx = await contractConnected.populateTransaction.balanceOf(testAddress, {
            from: "ricmoo.firefly.eth"
        });
        //console.log(tx);

        assert.equal(Object.keys(tx).length, 3, "correct number of keys");
        assert.equal(tx.data, "0x70a08231000000000000000000000000deadbeef00deadbeef01deadbeef02deadbeef03", "data matches");
        assert.equal(tx.to, testAddressCheck, "to address matches");
        assert.equal((<any>tx).from, fireflyAddress, "from address matches");
    });

    xit("allows send overrides", async function() {
        const tx = await contract.populateTransaction.mint({
            gasLimit: 150000,
            value: 1234,
            from: testAddress
        });
        //console.log(tx);

        assert.equal(Object.keys(tx).length, 7, "correct number of keys");
        assert.equal(tx.data, "0x1249c58b", "data matches");
        assert.equal(tx.to, testAddressCheck, "to address matches");
        assert.equal(tx.gasLimit.toString(), "150000", "gasLimit matches");
        assert.equal(tx.value.toString(), "1234", "value matches");
        assert.equal(tx.from, testAddressCheck, "from address matches");
    });

    xit("allows zero 'value' to non-payable", async function() {
        const tx = await contract.populateTransaction.unstake({
            from: testAddress,
            value: 0
        });
        //console.log(tx);

        assert.equal(Object.keys(tx).length, 3, "correct number of keys");
        assert.equal(tx.data, "0x2def6620", "data matches");
        assert.equal(tx.to, testAddressCheck, "to address matches");
        assert.equal(tx.from, testAddressCheck, "from address matches");
    });

    // @TODO: Add test cases to check for fault cases
    // - cannot send non-zero value to non-payable
    // - using the wrong from for a Signer-connected contract
    xit("forbids non-zero 'value' to non-payable", async function() {
        try {
            const tx = await contract.populateTransaction.unstake({
                value: 1
            });
            console.log("Tx", tx);
            assert.ok(false, "throws on non-zero value to non-payable");
        } catch(error) {
            assert.ok(error.operation === "overrides.value");
        }
    });

    xit("allows overriding same 'from' with a Signer", async function() {
        const contractSigner = contract.connect(testAddress);
        const tx = await contractSigner.populateTransaction.unstake({
            from: testAddress
        });
        //console.log(tx);

        assert.equal(Object.keys(tx).length, 3, "correct number of keys");
        assert.equal(tx.data, "0x2def6620", "data matches");
        assert.equal(tx.to, testAddressCheck, "to address matches");
        assert.equal(tx.from, testAddressCheck, "from address matches");
    });

    xit("forbids overriding 'from' with a Signer", async function() {
        const contractSigner = contract.connect(testAddress);
        try {
            const tx = await contractSigner.populateTransaction.unstake({
                from: fireflyAddress
            });
            console.log("Tx", tx);
            assert.ok(false, "throws on non-zero value to non-payable");
        } catch(error) {
            assert.ok(error.operation === "overrides.from");
        }
    });

    xit("allows overriding with invalid, but nullish values", async function() {
        const contractSigner = contract.connect(testAddress);
        const tx = await contractSigner.populateTransaction.unstake({
            blockTag: null,
            from: null
        });
        //console.log("Tx", tx);
        assert.equal(Object.keys(tx).length, 3, "correct number of keys");
        assert.equal(tx.data, "0x2def6620", "data matches");
        assert.equal(tx.to, testAddressCheck, "to address matches");
        assert.equal(tx.from, testAddressCheck.toLowerCase(), "from address matches");
    });

    it("should return an array of transactions on getDeployTransaction call", async function () {
        const hederaEoa = {
            account: '0.0.29562194',
            privateKey: '0x3b6cd41ded6986add931390d5d3efa0bb2b311a8415cfe66716cac0234de035d'
        };
        const provider = ethers.providers.getDefaultProvider('testnet');
        // @ts-ignore
        const wallet = new ethers.Wallet(hederaEoa, provider);

        const contractBytecode = fs.readFileSync('examples/assets/bytecode/GLDTokenWithConstructorArgs.bin').toString();
        const contractFactory = new ethers.ContractFactory(abiWithArgs, contractBytecode, wallet);
        const transaction = contractFactory.getDeployTransaction(ethers.BigNumber.from("1000000"), {
            gasLimit: 300000
        });
        assert('data' in transaction);
        assert('customData' in transaction);
        assert('gasLimit' in transaction);
        assert.strictEqual(300000, transaction.gasLimit);
    });

    it("should be able to deploy a contract", async function() {
        const hederaEoa = {
            account: '0.0.29562194',
            privateKey: '0x3b6cd41ded6986add931390d5d3efa0bb2b311a8415cfe66716cac0234de035d'
        };
        const provider = ethers.providers.getDefaultProvider('testnet');
        // @ts-ignore
        const wallet = new ethers.Wallet(hederaEoa, provider);
        const bytecode = fs.readFileSync('examples/assets/bytecode/GLDToken.bin').toString();
        const contractFactory = new ethers.ContractFactory(abi, bytecode, wallet);
        const contract = await contractFactory.deploy( { gasLimit: 300000 });
        assert.notStrictEqual(contract, null, "nullified contract");
        assert.notStrictEqual(contract.deployTransaction, "missing deploy transaction");
        assert.notStrictEqual(contract.address, null, 'missing address');
        const params = contract.interface.encodeFunctionData('balanceOf', [
            wallet.address
        ])
        const balance = await wallet.call({
            from: wallet.address,
            to: contract.address,
            data: arrayify(params),
            gasLimit: 300000
        });
        assert.strictEqual(BigNumber.from(balance).toNumber(), 10000, 'balance mismatch');
    }).timeout(60000);

<<<<<<< HEAD
    it("should be able to call contract methods", async function () {
        // configs
        const providerTestnet = ethers.providers.getDefaultProvider('testnet');
        const contractHederaEoa = {
            "account": '0.0.29562194',
            "privateKey": '0x3b6cd41ded6986add931390d5d3efa0bb2b311a8415cfe66716cac0234de035d'
        };

        // contract init
        // @ts-ignore
        const contractWallet = new ethers.Wallet(contractHederaEoa, providerTestnet);
        const abiGLDTokenWithConstructorArgs = JSON.parse(readFileSync('examples/assets/abi/GLDTokenWithConstructorArgs_abi.json').toString());
        const contractByteCodeGLDTokenWithConstructorArgs = readFileSync('examples/assets/bytecode/GLDTokenWithConstructorArgs.bin').toString();
        const contractFactory = new ethers.ContractFactory(abiGLDTokenWithConstructorArgs, contractByteCodeGLDTokenWithConstructorArgs, contractWallet);
        const contract = await contractFactory.deploy(ethers.BigNumber.from('10000'), {gasLimit: 3000000});

        // client wallet init
        let clientWallet = ethers.Wallet.createRandom();
        const clientAccountId = (await contractWallet.createAccount(clientWallet._signingKey().compressedPublicKey)).customData.accountId;
        clientWallet = clientWallet.connect(providerTestnet).connectAccount(clientAccountId.toString());

        // test sending hbars to the contract
        await contractWallet.sendTransaction({
            to: contract.address,
            from: contractWallet.address,
            value: 30,
            gasLimit: 300000
        });

        // test if initial balance of the client is zero
        assert.strictEqual((await contract.balanceOf(clientWallet.address, {gasLimit: 300000})).toString(), '0');

        // test calling a contract view method
        const viewMethodCall = await contract.getInternalCounter({gasLimit: 300000});
        assert.strictEqual(viewMethodCall.toString(), '29');

        // test sending hbars via populateTransaction.transfer
        const populatedTx = await contract.populateTransaction.transfer(clientWallet.address, 10, {gasLimit: 300000});
        const signedTransaction = await contractWallet.signTransaction(populatedTx);
        const tx = await contractWallet.provider.sendTransaction(signedTransaction);
        await tx.wait();
        assert.strictEqual((await contract.balanceOf(clientWallet.address, {gasLimit: 300000})).toString(), '10');

        // test sending hbars via contract.transfer
        const transferMethodCall = await contract.transfer(clientWallet.address, 10, {gasLimit: 300000});
        await transferMethodCall.wait();
        assert.strictEqual((await contract.balanceOf(clientWallet.address, {gasLimit: 300000})).toString(), '20');
    }).timeout(300000);
=======
   it('should have a .wait function', async function() {
       const hederaEoa = {
           account: '0.0.29562194',
           privateKey: '0x3b6cd41ded6986add931390d5d3efa0bb2b311a8415cfe66716cac0234de035d'
       };
       const provider = ethers.providers.getDefaultProvider('testnet');
       // @ts-ignore
       const wallet = new ethers.Wallet(hederaEoa, provider);
       const bytecode = fs.readFileSync('examples/assets/bytecode/GLDToken.bin').toString();
       const contractFactory = new ethers.ContractFactory(abi, bytecode, wallet);
       const contract = await contractFactory.deploy( { gasLimit: 300000 });

       try {
           await contract.deployTransaction.wait(10);
           assert.notStrictEqual(true, false, "It should go in the catch block");
       }
       catch(err) {
           assert.notStrictEqual(err, null, "An error is thrown when the specified timeout is exceeded");
           assert.strictEqual(err.code, 'TIMEOUT');
       }

       const deployTx = contract.deployTransaction;
       const receipt = await deployTx.wait();

       assert.notStrictEqual(receipt, null, "wait returns a receipt");
       assert.strictEqual(receipt.transactionId, deployTx.transactionId, "receipt.transactionId is correct");
       assert.strictEqual(receipt.transactionHash, deployTx.hash, "receipt.transactionHash is correct");
       assert.notStrictEqual(receipt.logs, null, "receipt.logs exists");
       assert.strictEqual(receipt.logs.length, 2);

       // @ts-ignore
       const events = receipt.events;

       assert.notStrictEqual(events, null, "receipt.events exists");
       assert.strictEqual(events.length, 2);

       assert.strictEqual(events[0].event, 'Mint');
       assert.strictEqual(events[0].eventSignature, 'Mint(address,uint256)');
       assert.strictEqual(events[1].event, 'Transfer');
       assert.strictEqual(events[1].eventSignature, 'Transfer(address,address,uint256)');

       for (let i = 0; i < events.length; i++) {
           const log = receipt.logs[i];
           const event = events[i];

           assert.strictEqual(log.timestamp, receipt.timestamp, 'timestamp is correct');
           assert.strictEqual(log.address, receipt.contractAddress, 'address is correct');
           assert.notStrictEqual(log.data, null, 'data exists');
           assert.strictEqual(log.logIndex, i, 'logIndex is correct');
           assert.strictEqual(log.transactionHash, receipt.transactionHash, 'transactionHash is correct');

           assert.strictEqual(event.timestamp, receipt.timestamp, 'event.timestamp is correct');
           assert.strictEqual(event.address, receipt.contractAddress, 'event.address is correct');
           assert.notStrictEqual(event.data, 'event.data exists');
           assert.strictEqual(event.logIndex, i, 'event.logIndex is correct');
           assert.strictEqual(event.transactionHash, receipt.transactionHash, 'event.transactionHash is correct');

           assert.notStrictEqual(event.getTransaction, null, 'events have a method `getTransaction`');
           assert.notStrictEqual(event.getTransactionReceipt, null, 'events have a method `getTransactionReceipt`');

           const eventTx = await event.getTransaction();
           assert.notStrictEqual(eventTx, null, 'event.getTransaction() returns a result');
           assert.notStrictEqual(eventTx.chainId, null, 'eventTx.chainId is correct');
           assert.strictEqual(eventTx.hash, receipt.transactionHash, 'eventTx.hash is correct');
           assert.strictEqual(eventTx.timestamp, receipt.timestamp, 'eventTx.timestamp is correct');
           assert.strictEqual(eventTx.transactionId, receipt.transactionId, 'eventTx.transactionId is correct');
           assert.strictEqual(eventTx.from, receipt.from, 'eventTx.from is correct');
           assert.strictEqual(eventTx.to, receipt.contractAddress,'eventTx.contractAddress is correct');
           assert.strictEqual(eventTx.value.toString(), BigNumber.from(0).toString(), 'eventTx.value is correct');

           const eventRc = await event.getTransactionReceipt();
           assert.strictEqual(eventRc, receipt, "getTransactionReceipt returns the same receipt");

       }
   }).timeout(60000);
>>>>>>> 371dae36
});

describe("contract.deployed", function() {
    const hederaEoa = {
        account: '0.0.29562194',
        privateKey: '0x3b6cd41ded6986add931390d5d3efa0bb2b311a8415cfe66716cac0234de035d'
    };
    const provider = ethers.providers.getDefaultProvider('testnet');
    // @ts-ignore
    const wallet = new ethers.Wallet(hederaEoa, provider);
    const bytecode = fs.readFileSync('examples/assets/bytecode/GLDToken.bin').toString();

    it("should work for already deployed contracts", async function() {
        const contract = ethers.ContractFactory.getContract('0000000000000000000000000000000001c3903b', abi, wallet);
        const contractDeployed = await contract.deployed();

        assert.notStrictEqual(contractDeployed, null, "deployed returns the contract");
        assert.strictEqual(contractDeployed.address, contract.address, "deployed returns the same contract instance");
    });


    it("should work if contract is just now deployed", async function() {
        const contractFactory = new ethers.ContractFactory(abi, bytecode, wallet);
        const contract = await contractFactory.deploy( { gasLimit: 300000 });

        assert.notStrictEqual(contract, null, "nullified contract");
        assert.notStrictEqual(contract.deployTransaction, "missing deploy transaction");
        assert.notStrictEqual(contract.address, null, 'missing address');

        const contractDeployed = await contract.deployed();

        assert.notStrictEqual(contractDeployed, null, "deployed returns the contract");
        assert.strictEqual(contractDeployed.address, contract.address, "deployed returns the same contract instance");

    }).timeout(60000);

});



/*
// Test Contract interaction inside Grid-deployed Geth
describe("Test Contract Life-Cycle", function() {
    this.timeout(10000);

    let blockNumber: number = null;

    before(async function() {
        const provider = ethers.getDefaultProvider();
        blockNumber = await provider.getBlockNumber();
        //console.log(blockNumber);
        this.skip();
    });

    it("says hi", function() {
        console.log("hi", blockNumber);
    });
});
*/<|MERGE_RESOLUTION|>--- conflicted
+++ resolved
@@ -337,7 +337,6 @@
         assert.strictEqual(BigNumber.from(balance).toNumber(), 10000, 'balance mismatch');
     }).timeout(60000);
 
-<<<<<<< HEAD
     it("should be able to call contract methods", async function () {
         // configs
         const providerTestnet = ethers.providers.getDefaultProvider('testnet');
@@ -386,7 +385,7 @@
         await transferMethodCall.wait();
         assert.strictEqual((await contract.balanceOf(clientWallet.address, {gasLimit: 300000})).toString(), '20');
     }).timeout(300000);
-=======
+
    it('should have a .wait function', async function() {
        const hederaEoa = {
            account: '0.0.29562194',
@@ -462,7 +461,6 @@
 
        }
    }).timeout(60000);
->>>>>>> 371dae36
 });
 
 describe("contract.deployed", function() {
