--- conflicted
+++ resolved
@@ -2,11 +2,7 @@
 
 import assert from "assert";
 
-<<<<<<< HEAD
-import { BigNumber, hethers } from "hethers";
-=======
-import { BigNumber, Contract, ethers } from "ethers";
->>>>>>> 04be2b57
+import { BigNumber, Contract, hethers } from "hethers";
 
 import fs, {readFileSync} from "fs";
 // @ts-ignore
@@ -17,84 +13,12 @@
 abi = abi.default;
 // @ts-ignore
 abiWithArgs = abiWithArgs.default;
-<<<<<<< HEAD
 import { arrayify } from "hethers/lib/utils";
+import {Logger} from "@hethers/logger";
 
 // const provider = new hethers.providers.InfuraProvider("rinkeby", "49a0efa3aaee4fd99797bfa94d8ce2f1");
+// @ts-ignore
 const provider = hethers.getDefaultProvider("testnet");
-
-const TIMEOUT_PERIOD = 120000;
-
-const contract = (function() {
-    return new hethers.Contract('', contractData.interface, provider);
-})();
-
-function equals(name: string, actual: any, expected: any): void {
-    if (Array.isArray(expected)) {
-        assert.equal(actual.length, expected.length, 'array length mismatch - '  + name);
-        expected.forEach(function(expected, index) {
-            equals(name + ':' + index, actual[index], expected);
-        });
-        return;
-    }
-
-    if (typeof(actual) === 'object') {
-        if (expected.indexed) {
-            assert.ok(hethers.Contract.isIndexed(actual), 'index property has index - ' + name);
-            if (expected.hash) {
-                assert.equal(actual.hash, expected.hash, 'index property with known hash matches - ' + name);
-            }
-            return;
-        }
-
-        if (actual.eq) {
-            assert.ok(actual.eq(expected), 'numeric value matches - ' + name);
-        }
-    }
-
-    assert.equal(actual, expected, 'value matches - ' + name);
-}
-
-// @ts-ignore
-async function TestContractEvents() {
-    const data = await hethers.utils.fetchJson('https://api.hethers.io/api/v1/?action=triggerTest&address=' + contract.address);
-
-    console.log('*** Triggered Transaction Hash: ' + data.hash);
-
-    contract.on("error", (error) => {
-        console.log(error);
-        assert(false);
-        contract.removeAllListeners();
-    });
-
-    function waitForEvent(eventName: string, expected: Array<any>): Promise<void> {
-        return new Promise(function(resolve, reject) {
-            let done = false;
-            contract.on(eventName, function() {
-                if (done) { return; }
-                done = true;
-
-                let args = Array.prototype.slice.call(arguments);
-                let event = args[args.length - 1];
-                event.removeListener();
-                equals(event.event, args.slice(0, args.length - 1), expected);
-                resolve();
-            });
-
-            const timer = setTimeout(() => {
-                if (done) { return; }
-                done = true;
-
-                contract.removeAllListeners();
-                reject(new Error("timeout"));
-            }, TIMEOUT_PERIOD);
-            if (timer.unref) { timer.unref(); }
-        });
-    }
-
-=======
-import { arrayify } from "ethers/lib/utils";
-import {Logger} from "@ethersproject/logger";
 
 const TIMEOUT_PERIOD = 120000;
 const hederaEoa = {
@@ -104,7 +28,6 @@
 
 // @ts-ignore
 function waitForEvent(contract:Contract, eventName: string, expected: Array<any>): Promise<void> {
->>>>>>> 04be2b57
     return new Promise(function(resolve, reject) {
         let done = false;
         contract.on(eventName, function() {
@@ -135,12 +58,7 @@
     const testAddressCheck = "0xDEAdbeeF00deAdbeEF01DeAdBEEF02DeADBEEF03";
     const fireflyAddress = "0x8ba1f109551bD432803012645Ac136ddd64DBA72";
 
-<<<<<<< HEAD
     const contract = new hethers.Contract(null, abi);
-    const contractConnected = contract.connect(hethers.getDefaultProvider("testnet"));
-=======
-    const contract = new ethers.Contract(null, abi);
->>>>>>> 04be2b57
 
     xit("standard population", async function() {
         const tx = await contract.populateTransaction.balanceOf(testAddress);
@@ -245,15 +163,7 @@
     });
 
     it("should return an array of transactions on getDeployTransaction call", async function () {
-<<<<<<< HEAD
-        const hederaEoa = {
-            account: '0.0.29562194',
-            privateKey: '0x3b6cd41ded6986add931390d5d3efa0bb2b311a8415cfe66716cac0234de035d'
-        };
         const provider = hethers.providers.getDefaultProvider('testnet');
-=======
-        const provider = ethers.providers.getDefaultProvider('testnet');
->>>>>>> 04be2b57
         // @ts-ignore
         const wallet = new hethers.Wallet(hederaEoa, provider);
 
@@ -269,15 +179,7 @@
     });
 
     it("should be able to deploy a contract", async function() {
-<<<<<<< HEAD
-        const hederaEoa = {
-            account: '0.0.29562194',
-            privateKey: '0x3b6cd41ded6986add931390d5d3efa0bb2b311a8415cfe66716cac0234de035d'
-        };
         const provider = hethers.providers.getDefaultProvider('testnet');
-=======
-        const provider = ethers.providers.getDefaultProvider('testnet');
->>>>>>> 04be2b57
         // @ts-ignore
         const wallet = new hethers.Wallet(hederaEoa, provider);
         const bytecode = fs.readFileSync('examples/assets/bytecode/GLDToken.bin').toString();
@@ -300,22 +202,10 @@
 
     it("should be able to call contract methods", async function () {
         // configs
-<<<<<<< HEAD
         const providerTestnet = hethers.providers.getDefaultProvider('testnet');
-        const contractHederaEoa = {
-            "account": '0.0.29562194',
-            "privateKey": '0x3b6cd41ded6986add931390d5d3efa0bb2b311a8415cfe66716cac0234de035d'
-        };
-
         // contract init
         // @ts-ignore
-        const contractWallet = new hethers.Wallet(contractHederaEoa, providerTestnet);
-=======
-        const providerTestnet = ethers.providers.getDefaultProvider('testnet');
-        // contract init
-        // @ts-ignore
-        const contractWallet = new ethers.Wallet(hederaEoa, providerTestnet);
->>>>>>> 04be2b57
+        const contractWallet = new hethers.Wallet(hederaEoa, providerTestnet);
         const abiGLDTokenWithConstructorArgs = JSON.parse(readFileSync('examples/assets/abi/GLDTokenWithConstructorArgs_abi.json').toString());
         const contractByteCodeGLDTokenWithConstructorArgs = readFileSync('examples/assets/bytecode/GLDTokenWithConstructorArgs.bin').toString();
         const contractFactory = new hethers.ContractFactory(abiGLDTokenWithConstructorArgs, contractByteCodeGLDTokenWithConstructorArgs, contractWallet);
@@ -355,17 +245,8 @@
         assert.strictEqual((await contract.balanceOf(clientWallet.address, {gasLimit: 300000})).toString(), '20');
     }).timeout(300000);
 
-<<<<<<< HEAD
-   it('should have a .wait function', async function() {
-       const hederaEoa = {
-           account: '0.0.29562194',
-           privateKey: '0x3b6cd41ded6986add931390d5d3efa0bb2b311a8415cfe66716cac0234de035d'
-       };
+    it('should have a .wait function', async function() {
        const provider = hethers.providers.getDefaultProvider('testnet');
-=======
-    it('should have a .wait function', async function() {
-       const provider = ethers.providers.getDefaultProvider('testnet');
->>>>>>> 04be2b57
        // @ts-ignore
        const wallet = new hethers.Wallet(hederaEoa, provider);
        const bytecode = fs.readFileSync('examples/assets/bytecode/GLDToken.bin').toString();
@@ -438,19 +319,16 @@
 });
 
 describe('Contract Events', function () {
-    const provider = ethers.providers.getDefaultProvider('testnet');
+    const provider = hethers.providers.getDefaultProvider('testnet');
     // @ts-ignore
-    const wallet = new ethers.Wallet(hederaEoa, provider);
+    const wallet = new hethers.Wallet(hederaEoa, provider);
     const abiGLDTokenWithConstructorArgs = JSON.parse(readFileSync('examples/assets/abi/GLDTokenWithConstructorArgs_abi.json').toString());
-    const contract = ethers.ContractFactory.getContract('0x0000000000000000000000000000000001c42805', abiGLDTokenWithConstructorArgs, wallet);
+    const contract = hethers.ContractFactory.getContract('0x0000000000000000000000000000000001c42805', abiGLDTokenWithConstructorArgs, wallet);
     const sleep = async (timeout: number) => {
         await new Promise(resolve => {
             setTimeout(resolve, timeout);
         });
     };
-<<<<<<< HEAD
-    const provider = hethers.providers.getDefaultProvider('testnet');
-=======
     const enoughEventsCaptured = (n:number, expectedN:number) => n >= expectedN;
 
     it("should be able to capture events via contract", async function () {
@@ -505,8 +383,11 @@
 });
 
 describe("contract.deployed", function() {
-    const provider = ethers.providers.getDefaultProvider('testnet');
->>>>>>> 04be2b57
+    const hederaEoa = {
+        account: '0.0.29562194',
+        privateKey: '0x3b6cd41ded6986add931390d5d3efa0bb2b311a8415cfe66716cac0234de035d'
+    };
+    const provider = hethers.providers.getDefaultProvider('testnet');
     // @ts-ignore
     const wallet = new hethers.Wallet(hederaEoa, provider);
     const bytecode = fs.readFileSync('examples/assets/bytecode/GLDToken.bin').toString();
@@ -589,29 +470,4 @@
         assert.notStrictEqual(events[1].data, null, "result data exists");
         assert.strict(events[1].topics.length > 0, "result topics not empty");
     }).timeout(60000);
-<<<<<<< HEAD
-});
-
-
-/*
-// Test Contract interaction inside Grid-deployed Geth
-describe("Test Contract Life-Cycle", function() {
-    this.timeout(10000);
-
-    let blockNumber: number = null;
-
-    before(async function() {
-        const provider = hethers.getDefaultProvider();
-        blockNumber = await provider.getBlockNumber();
-        //console.log(blockNumber);
-        this.skip();
-    });
-
-    it("says hi", function() {
-        console.log("hi", blockNumber);
-    });
-});
-*/
-=======
-});
->>>>>>> 04be2b57
+});