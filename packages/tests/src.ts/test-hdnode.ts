--- conflicted
+++ resolved
@@ -70,11 +70,7 @@
                 assert.equal(node.privateKey, nodeTest.privateKey,
                     'Generates privateKey - ' + nodeTest.privateKey);
 
-<<<<<<< HEAD
                 let wallet = new ethers.Wallet({address: node.address, privateKey: node.privateKey});
-=======
-                let wallet = new ethers.Wallet({ address: nodeTest.address, privateKey: node.privateKey});
->>>>>>> 5c54d02c
                 assert.equal(wallet.address.toLowerCase(), nodeTest.address,
                     'Generates address - ' + nodeTest.privateKey);
             });
