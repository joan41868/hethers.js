{
  "author": "Richard Moore <me@ricmoo.com>",
  "dependencies": {
    "@ethersproject/address": "^5.5.0",
    "@ethersproject/bignumber": "^5.5.0",
    "@ethersproject/bytes": "^5.5.0",
    "@ethersproject/constants": "^5.5.0",
    "@ethersproject/keccak256": "^5.5.0",
    "@ethersproject/logger": "^5.5.0",
    "@ethersproject/properties": "^5.5.0",
    "@ethersproject/rlp": "^5.5.0",
<<<<<<< HEAD
    "@ethersproject/signing-key": "^5.5.0"
=======
    "@ethersproject/signing-key": "^5.5.0",
    "@hashgraph/sdk": "2.7.0-beta.4"
>>>>>>> f48214a0
  },
  "description": "Utilities for decoding and encoding Ethereum transaction for ethers.",
  "ethereum": "donations.ethers.eth",
  "funding": [
    {
      "type": "individual",
      "url": "https://gitcoin.co/grants/13/ethersjs-complete-simple-and-tiny-2"
    },
    {
      "type": "individual",
      "url": "https://www.buymeacoffee.com/ricmoo"
    }
  ],
  "keywords": [
    "Ethereum",
    "ethers"
  ],
  "license": "MIT",
  "main": "./lib/index.js",
  "module": "./lib.esm/index.js",
  "name": "@ethersproject/transactions",
  "publishConfig": {
    "access": "public"
  },
  "repository": {
    "directory": "packages/transactions",
    "type": "git",
    "url": "git://github.com/ethers-io/ethers.js.git"
  },
  "scripts": {
    "test": "echo \"Error: no test specified\" && exit 1"
  },
  "sideEffects": false,
  "tarballHash": "0x2a703ae00409bf0122dd97bf8b4f33f71009dc9df625ff0dd0c391ef25189d65",
  "types": "./lib/index.d.ts",
  "version": "5.5.0"
}<|MERGE_RESOLUTION|>--- conflicted
+++ resolved
@@ -9,12 +9,8 @@
     "@ethersproject/logger": "^5.5.0",
     "@ethersproject/properties": "^5.5.0",
     "@ethersproject/rlp": "^5.5.0",
-<<<<<<< HEAD
-    "@ethersproject/signing-key": "^5.5.0"
-=======
     "@ethersproject/signing-key": "^5.5.0",
     "@hashgraph/sdk": "2.7.0-beta.4"
->>>>>>> f48214a0
   },
   "description": "Utilities for decoding and encoding Ethereum transaction for ethers.",
   "ethereum": "donations.ethers.eth",
