"use strict";
var __assign = (this && this.__assign) || function () {
    __assign = Object.assign || function(t) {
        for (var s, i = 1, n = arguments.length; i < n; i++) {
            s = arguments[i];
            for (var p in s) if (Object.prototype.hasOwnProperty.call(s, p))
                t[p] = s[p];
        }
        return t;
    };
    return __assign.apply(this, arguments);
};
var __createBinding = (this && this.__createBinding) || (Object.create ? (function(o, m, k, k2) {
    if (k2 === undefined) k2 = k;
    Object.defineProperty(o, k2, { enumerable: true, get: function() { return m[k]; } });
}) : (function(o, m, k, k2) {
    if (k2 === undefined) k2 = k;
    o[k2] = m[k];
}));
var __setModuleDefault = (this && this.__setModuleDefault) || (Object.create ? (function(o, v) {
    Object.defineProperty(o, "default", { enumerable: true, value: v });
}) : function(o, v) {
    o["default"] = v;
});
var __importStar = (this && this.__importStar) || function (mod) {
    if (mod && mod.__esModule) return mod;
    var result = {};
    if (mod != null) for (var k in mod) if (k !== "default" && Object.prototype.hasOwnProperty.call(mod, k)) __createBinding(result, mod, k);
    __setModuleDefault(result, mod);
    return result;
};
var __awaiter = (this && this.__awaiter) || function (thisArg, _arguments, P, generator) {
    function adopt(value) { return value instanceof P ? value : new P(function (resolve) { resolve(value); }); }
    return new (P || (P = Promise))(function (resolve, reject) {
        function fulfilled(value) { try { step(generator.next(value)); } catch (e) { reject(e); } }
        function rejected(value) { try { step(generator["throw"](value)); } catch (e) { reject(e); } }
        function step(result) { result.done ? resolve(result.value) : adopt(result.value).then(fulfilled, rejected); }
        step((generator = generator.apply(thisArg, _arguments || [])).next());
    });
};
var __generator = (this && this.__generator) || function (thisArg, body) {
    var _ = { label: 0, sent: function() { if (t[0] & 1) throw t[1]; return t[1]; }, trys: [], ops: [] }, f, y, t, g;
    return g = { next: verb(0), "throw": verb(1), "return": verb(2) }, typeof Symbol === "function" && (g[Symbol.iterator] = function() { return this; }), g;
    function verb(n) { return function (v) { return step([n, v]); }; }
    function step(op) {
        if (f) throw new TypeError("Generator is already executing.");
        while (_) try {
            if (f = 1, y && (t = op[0] & 2 ? y["return"] : op[0] ? y["throw"] || ((t = y["return"]) && t.call(y), 0) : y.next) && !(t = t.call(y, op[1])).done) return t;
            if (y = 0, t) op = [op[0] & 2, t.value];
            switch (op[0]) {
                case 0: case 1: t = op; break;
                case 4: _.label++; return { value: op[1], done: false };
                case 5: _.label++; y = op[1]; op = [0]; continue;
                case 7: op = _.ops.pop(); _.trys.pop(); continue;
                default:
                    if (!(t = _.trys, t = t.length > 0 && t[t.length - 1]) && (op[0] === 6 || op[0] === 2)) { _ = 0; continue; }
                    if (op[0] === 3 && (!t || (op[1] > t[0] && op[1] < t[3]))) { _.label = op[1]; break; }
                    if (op[0] === 6 && _.label < t[1]) { _.label = t[1]; t = op; break; }
                    if (t && _.label < t[2]) { _.label = t[2]; _.ops.push(op); break; }
                    if (t[2]) _.ops.pop();
                    _.trys.pop(); continue;
            }
            op = body.call(thisArg, _);
        } catch (e) { op = [6, e]; y = 0; } finally { f = t = 0; }
        if (op[0] & 5) throw op[1]; return { value: op[0] ? op[1] : void 0, done: true };
    }
};
Object.defineProperty(exports, "__esModule", { value: true });
<<<<<<< HEAD
exports.parse = exports.serialize = exports.accessListify = exports.recoverAddress = exports.computeAliasFromPubKey = exports.computeAlias = exports.computeAddress = exports.parseTransactionId = exports.TransactionTypes = void 0;
=======
exports.parse = exports.serializeHederaTransaction = exports.serialize = exports.accessListify = exports.recoverAddress = exports.computeAliasFromPubKey = exports.computeAlias = exports.computeAddress = exports.TransactionTypes = void 0;
>>>>>>> 0ef36c26
var address_1 = require("@ethersproject/address");
var bignumber_1 = require("@ethersproject/bignumber");
var bytes_1 = require("@ethersproject/bytes");
var constants_1 = require("@ethersproject/constants");
var keccak256_1 = require("@ethersproject/keccak256");
var properties_1 = require("@ethersproject/properties");
var RLP = __importStar(require("@ethersproject/rlp"));
var signing_key_1 = require("@ethersproject/signing-key");
var logger_1 = require("@ethersproject/logger");
var _version_1 = require("./_version");
var utils_1 = require("ethers/lib/utils");
var sdk_1 = require("@hashgraph/sdk");
var logger = new logger_1.Logger(_version_1.version);
var TransactionTypes;
(function (TransactionTypes) {
    TransactionTypes[TransactionTypes["legacy"] = 0] = "legacy";
    TransactionTypes[TransactionTypes["eip2930"] = 1] = "eip2930";
    TransactionTypes[TransactionTypes["eip1559"] = 2] = "eip1559";
})(TransactionTypes = exports.TransactionTypes || (exports.TransactionTypes = {}));
//TODO handle possible exception
function parseTransactionId(transactionId) {
    var accountId = transactionId.split('@');
    var txValidStart = accountId[1].split('.');
    var result = accountId[0] + '-' + txValidStart.join('-');
    return result;
}
exports.parseTransactionId = parseTransactionId;
///////////////////////////////
function handleNumber(value) {
    if (value === "0x") {
        return constants_1.Zero;
    }
    return bignumber_1.BigNumber.from(value);
}
// Legacy Transaction Fields
var transactionFields = [
    { name: "nonce", maxLength: 32, numeric: true },
    { name: "gasPrice", maxLength: 32, numeric: true },
    { name: "gasLimit", maxLength: 32, numeric: true },
    { name: "to", length: 20 },
    { name: "value", maxLength: 32, numeric: true },
    { name: "data" },
];
var allowedTransactionKeys = {
    chainId: true, data: true, gasLimit: true, gasPrice: true, nonce: true, to: true, type: true, value: true
};
function computeAddress(key) {
    var publicKey = (0, signing_key_1.computePublicKey)(key);
    return (0, address_1.getAddress)((0, bytes_1.hexDataSlice)((0, keccak256_1.keccak256)((0, bytes_1.hexDataSlice)(publicKey, 1)), 12));
}
exports.computeAddress = computeAddress;
function computeAlias(key) {
    var publicKey = (0, signing_key_1.computePublicKey)(key);
    return computeAliasFromPubKey(publicKey);
}
exports.computeAlias = computeAlias;
function computeAliasFromPubKey(pubKey) {
    return "0.0." + utils_1.base64.encode(pubKey);
}
exports.computeAliasFromPubKey = computeAliasFromPubKey;
function recoverAddress(digest, signature) {
    return computeAddress((0, signing_key_1.recoverPublicKey)((0, bytes_1.arrayify)(digest), signature));
}
exports.recoverAddress = recoverAddress;
function formatNumber(value, name) {
    var result = (0, bytes_1.stripZeros)(bignumber_1.BigNumber.from(value).toHexString());
    if (result.length > 32) {
        logger.throwArgumentError("invalid length for " + name, ("transaction:" + name), value);
    }
    return result;
}
function accessSetify(addr, storageKeys) {
    return {
        address: (0, address_1.getAddress)(addr),
        storageKeys: (storageKeys || []).map(function (storageKey, index) {
            if ((0, bytes_1.hexDataLength)(storageKey) !== 32) {
                logger.throwArgumentError("invalid access list storageKey", "accessList[" + addr + ":" + index + "]", storageKey);
            }
            return storageKey.toLowerCase();
        })
    };
}
function accessListify(value) {
    if (Array.isArray(value)) {
        return value.map(function (set, index) {
            if (Array.isArray(set)) {
                if (set.length > 2) {
                    logger.throwArgumentError("access list expected to be [ address, storageKeys[] ]", "value[" + index + "]", set);
                }
                return accessSetify(set[0], set[1]);
            }
            return accessSetify(set.address, set.storageKeys);
        });
    }
    var result = Object.keys(value).map(function (addr) {
        var storageKeys = value[addr].reduce(function (accum, storageKey) {
            accum[storageKey] = true;
            return accum;
        }, {});
        return accessSetify(addr, Object.keys(storageKeys).sort());
    });
    result.sort(function (a, b) { return (a.address.localeCompare(b.address)); });
    return result;
}
exports.accessListify = accessListify;
function formatAccessList(value) {
    return accessListify(value).map(function (set) { return [set.address, set.storageKeys]; });
}
function _serializeEip1559(transaction, signature) {
    // If there is an explicit gasPrice, make sure it matches the
    // EIP-1559 fees; otherwise they may not understand what they
    // think they are setting in terms of fee.
    if (transaction.gasPrice != null) {
        var gasPrice = bignumber_1.BigNumber.from(transaction.gasPrice);
        var maxFeePerGas = bignumber_1.BigNumber.from(transaction.maxFeePerGas || 0);
        if (!gasPrice.eq(maxFeePerGas)) {
            logger.throwArgumentError("mismatch EIP-1559 gasPrice != maxFeePerGas", "tx", {
                gasPrice: gasPrice,
                maxFeePerGas: maxFeePerGas
            });
        }
    }
    var fields = [
        formatNumber(transaction.chainId || 0, "chainId"),
        formatNumber(transaction.nonce || 0, "nonce"),
        formatNumber(transaction.maxPriorityFeePerGas || 0, "maxPriorityFeePerGas"),
        formatNumber(transaction.maxFeePerGas || 0, "maxFeePerGas"),
        formatNumber(transaction.gasLimit || 0, "gasLimit"),
        // ((transaction.to != null) ? getAddress(transaction.to): "0x"),
        formatNumber(transaction.value || 0, "value"),
        (transaction.data || "0x"),
        (formatAccessList(transaction.accessList || []))
    ];
    if (signature) {
        var sig = (0, bytes_1.splitSignature)(signature);
        fields.push(formatNumber(sig.recoveryParam, "recoveryParam"));
        fields.push((0, bytes_1.stripZeros)(sig.r));
        fields.push((0, bytes_1.stripZeros)(sig.s));
    }
    return (0, bytes_1.hexConcat)(["0x02", RLP.encode(fields)]);
}
function _serializeEip2930(transaction, signature) {
    var fields = [
        formatNumber(transaction.chainId || 0, "chainId"),
        formatNumber(transaction.nonce || 0, "nonce"),
        formatNumber(transaction.gasPrice || 0, "gasPrice"),
        formatNumber(transaction.gasLimit || 0, "gasLimit"),
        // ((transaction.to != null) ? getAddress(transaction.to): "0x"),
        formatNumber(transaction.value || 0, "value"),
        (transaction.data || "0x"),
        (formatAccessList(transaction.accessList || []))
    ];
    if (signature) {
        var sig = (0, bytes_1.splitSignature)(signature);
        fields.push(formatNumber(sig.recoveryParam, "recoveryParam"));
        fields.push((0, bytes_1.stripZeros)(sig.r));
        fields.push((0, bytes_1.stripZeros)(sig.s));
    }
    return (0, bytes_1.hexConcat)(["0x01", RLP.encode(fields)]);
}
// Legacy Transactions and EIP-155
function _serialize(transaction, signature) {
    (0, properties_1.checkProperties)(transaction, allowedTransactionKeys);
    var raw = [];
    transactionFields.forEach(function (fieldInfo) {
        var value = transaction[fieldInfo.name] || ([]);
        var options = {};
        if (fieldInfo.numeric) {
            options.hexPad = "left";
        }
        value = (0, bytes_1.arrayify)((0, bytes_1.hexlify)(value, options));
        // Fixed-width field
        if (fieldInfo.length && value.length !== fieldInfo.length && value.length > 0) {
            logger.throwArgumentError("invalid length for " + fieldInfo.name, ("transaction:" + fieldInfo.name), value);
        }
        // Variable-width (with a maximum)
        if (fieldInfo.maxLength) {
            value = (0, bytes_1.stripZeros)(value);
            if (value.length > fieldInfo.maxLength) {
                logger.throwArgumentError("invalid length for " + fieldInfo.name, ("transaction:" + fieldInfo.name), value);
            }
        }
        raw.push((0, bytes_1.hexlify)(value));
    });
    var chainId = 0;
    if (transaction.chainId != null) {
        // A chainId was provided; if non-zero we'll use EIP-155
        chainId = transaction.chainId;
        if (typeof (chainId) !== "number") {
            logger.throwArgumentError("invalid transaction.chainId", "transaction", transaction);
        }
    }
    else if (signature && !(0, bytes_1.isBytesLike)(signature) && signature.v > 28) {
        // No chainId provided, but the signature is signing with EIP-155; derive chainId
        chainId = Math.floor((signature.v - 35) / 2);
    }
    // We have an EIP-155 transaction (chainId was specified and non-zero)
    if (chainId !== 0) {
        raw.push((0, bytes_1.hexlify)(chainId)); // @TODO: hexValue?
        raw.push("0x");
        raw.push("0x");
    }
    // Requesting an unsigned transaction
    if (!signature) {
        return RLP.encode(raw);
    }
    // The splitSignature will ensure the transaction has a recoveryParam in the
    // case that the signTransaction function only adds a v.
    var sig = (0, bytes_1.splitSignature)(signature);
    // We pushed a chainId and null r, s on for hashing only; remove those
    var v = 27 + sig.recoveryParam;
    if (chainId !== 0) {
        raw.pop();
        raw.pop();
        raw.pop();
        v += chainId * 2 + 8;
        // If an EIP-155 v (directly or indirectly; maybe _vs) was provided, check it!
        if (sig.v > 28 && sig.v !== v) {
            logger.throwArgumentError("transaction.chainId/signature.v mismatch", "signature", signature);
        }
    }
    else if (sig.v !== v) {
        logger.throwArgumentError("transaction.chainId/signature.v mismatch", "signature", signature);
    }
    raw.push((0, bytes_1.hexlify)(v));
    raw.push((0, bytes_1.stripZeros)((0, bytes_1.arrayify)(sig.r)));
    raw.push((0, bytes_1.stripZeros)((0, bytes_1.arrayify)(sig.s)));
    return RLP.encode(raw);
}
function serialize(transaction, signature) {
    // Legacy and EIP-155 Transactions
    if (transaction.type == null || transaction.type === 0) {
        if (transaction.accessList != null) {
            logger.throwArgumentError("untyped transactions do not support accessList; include type: 1", "transaction", transaction);
        }
        return _serialize(transaction, signature);
    }
    // Typed Transactions (EIP-2718)
    switch (transaction.type) {
        case 1:
            return _serializeEip2930(transaction, signature);
        case 2:
            return _serializeEip1559(transaction, signature);
        default:
            break;
    }
    return logger.throwError("unsupported transaction type: " + transaction.type, logger_1.Logger.errors.UNSUPPORTED_OPERATION, {
        operation: "serializeTransaction",
        transactionType: transaction.type
    });
}
exports.serialize = serialize;
function serializeHederaTransaction(transaction) {
    var _a, _b;
    var tx;
    var arrayifiedData = transaction.data ? (0, bytes_1.arrayify)(transaction.data) : new Uint8Array();
    var gas = (0, bignumber_1.numberify)(transaction.gasLimit ? transaction.gasLimit : 0);
    if (transaction.to) {
        tx = new sdk_1.ContractExecuteTransaction()
            .setContractId(sdk_1.ContractId.fromSolidityAddress((0, utils_1.getAddressFromAccount)(transaction.to)))
            .setFunctionParameters(arrayifiedData)
            .setGas(gas);
        if (transaction.value) {
            tx.setPayableAmount((_a = transaction.value) === null || _a === void 0 ? void 0 : _a.toString());
        }
    }
    else {
        if (transaction.customData.bytecodeFileId) {
            tx = new sdk_1.ContractCreateTransaction()
                .setBytecodeFileId(transaction.customData.bytecodeFileId)
                .setConstructorParameters(arrayifiedData)
                .setInitialBalance((_b = transaction.value) === null || _b === void 0 ? void 0 : _b.toString())
                .setGas(gas);
        }
        else {
            if (transaction.customData.fileChunk && transaction.customData.fileId) {
                tx = new sdk_1.FileAppendTransaction()
                    .setContents(transaction.customData.fileChunk)
                    .setFileId(transaction.customData.fileId);
            }
            else if (!transaction.customData.fileId && transaction.customData.fileChunk) {
                // only a chunk, thus the first one
                tx = new sdk_1.FileCreateTransaction()
                    .setContents(transaction.customData.fileChunk)
                    .setKeys([transaction.customData.fileKey ?
                        transaction.customData.fileKey :
                        sdk_1.PublicKey.fromString(this._signingKey().compressedPublicKey)]);
            }
            else {
                logger.throwArgumentError("Cannot determine transaction type from given custom data. Need either `to`, `fileChunk`, `fileId` or `bytecodeFileId`", logger_1.Logger.errors.INVALID_ARGUMENT, transaction);
            }
        }
    }
    var account = (0, address_1.getAccountFromAddress)(transaction.from.toString());
    tx.setTransactionId(sdk_1.TransactionId.generate(new sdk_1.AccountId({
        shard: (0, bignumber_1.numberify)(account.shard),
        realm: (0, bignumber_1.numberify)(account.realm),
        num: (0, bignumber_1.numberify)(account.num)
    })))
        .setNodeAccountIds([sdk_1.AccountId.fromString(transaction.nodeId.toString())])
        .freeze();
    return tx;
}
exports.serializeHederaTransaction = serializeHederaTransaction;
// function _parseEipSignature(tx: Transaction, fields: Array<string>, serialize: (tx: UnsignedTransaction) => string): void {
//     try {
//         const recid = handleNumber(fields[0]).toNumber();
//         if (recid !== 0 && recid !== 1) { throw new Error("bad recid"); }
//         tx.v = recid;
//     } catch (error) {
//         logger.throwArgumentError("invalid v for transaction type: 1", "v", fields[0]);
//     }
//
//     tx.r = hexZeroPad(fields[1], 32);
//     tx.s = hexZeroPad(fields[2], 32);
//
//     try {
//         const digest = keccak256(serialize(tx));
//         tx.from = recoverAddress(digest, { r: tx.r, s: tx.s, recoveryParam: tx.v });
//     } catch (error) {
//         console.log(error);
//     }
// }
//
function parseHederaTransactionId(obj) {
    //TODO cleaner implementation
    var parsedString = obj.accountId.realm + '.' + obj.accountId.shard + '.' + obj.accountId.num + '@' + obj.validStart.seconds + '.' + obj.validStart.nanos;
    return parsedString;
}
function parse(rawTransaction) {
    var _a;
    return __awaiter(this, void 0, void 0, function () {
        var payload, parsed, contents, _b;
        var _c;
        return __generator(this, function (_d) {
            switch (_d.label) {
                case 0:
                    payload = (0, bytes_1.arrayify)(rawTransaction);
                    try {
                        parsed = sdk_1.Transaction.fromBytes(payload);
                    }
                    catch (error) {
                        logger.throwArgumentError(error.message, "rawTransaction", rawTransaction);
                    }
                    _c = {};
                    _b = bytes_1.hexlify;
                    return [4 /*yield*/, parsed.getTransactionHash()];
                case 1:
                    contents = (_c.hash = _b.apply(void 0, [_d.sent()]),
                        _c.from = (0, utils_1.getAddressFromAccount)(parsed.transactionId.accountId.toString()),
                        _c);
                    if (parsed instanceof sdk_1.ContractExecuteTransaction) {
                        parsed = parsed;
                        contents.to = (0, utils_1.getAddressFromAccount)((_a = parsed.contractId) === null || _a === void 0 ? void 0 : _a.toString());
                        contents.gasLimit = handleNumber(parsed.gas.toString());
                        contents.value = parsed.payableAmount ?
                            handleNumber(parsed.payableAmount.toBigNumber().toString()) : handleNumber('0');
                        contents.data = parsed.functionParameters ? (0, bytes_1.hexlify)(parsed.functionParameters) : '0x';
                    }
                    else if (parsed instanceof sdk_1.ContractCreateTransaction) {
                        parsed = parsed;
                        contents.gasLimit = handleNumber(parsed.gas.toString());
                        contents.value = parsed.initialBalance ?
                            handleNumber(parsed.initialBalance.toBigNumber().toString()) : handleNumber('0');
                        // TODO IMPORTANT! We are setting only the constructor arguments and not the whole bytecode + constructor args
                        contents.data = parsed.constructorParameters ? (0, bytes_1.hexlify)(parsed.constructorParameters) : '0x';
                    }
                    else if (parsed instanceof sdk_1.FileCreateTransaction) {
                        parsed = parsed;
                        contents.data = (0, bytes_1.hexlify)(Buffer.from(parsed.contents));
                    }
                    else if (parsed instanceof sdk_1.FileAppendTransaction) {
                        parsed = parsed;
                        contents.data = (0, bytes_1.hexlify)(Buffer.from(parsed.contents));
                    }
                    else {
                        return [2 /*return*/, logger.throwError("unsupported transaction", logger_1.Logger.errors.UNSUPPORTED_OPERATION, { operation: "parse" })];
                    }
                    // TODO populate r, s ,v
                    return [2 /*return*/, __assign(__assign({ transactionId: parseHederaTransactionId(parsed.transactionId) }, contents), { chainId: 0, r: '', s: '', v: 0 })];
            }
        });
    });
}
exports.parse = parse;
//# sourceMappingURL=index.js.map<|MERGE_RESOLUTION|>--- conflicted
+++ resolved
@@ -66,11 +66,7 @@
     }
 };
 Object.defineProperty(exports, "__esModule", { value: true });
-<<<<<<< HEAD
-exports.parse = exports.serialize = exports.accessListify = exports.recoverAddress = exports.computeAliasFromPubKey = exports.computeAlias = exports.computeAddress = exports.parseTransactionId = exports.TransactionTypes = void 0;
-=======
 exports.parse = exports.serializeHederaTransaction = exports.serialize = exports.accessListify = exports.recoverAddress = exports.computeAliasFromPubKey = exports.computeAlias = exports.computeAddress = exports.TransactionTypes = void 0;
->>>>>>> 0ef36c26
 var address_1 = require("@ethersproject/address");
 var bignumber_1 = require("@ethersproject/bignumber");
 var bytes_1 = require("@ethersproject/bytes");
@@ -90,14 +86,6 @@
     TransactionTypes[TransactionTypes["eip2930"] = 1] = "eip2930";
     TransactionTypes[TransactionTypes["eip1559"] = 2] = "eip1559";
 })(TransactionTypes = exports.TransactionTypes || (exports.TransactionTypes = {}));
-//TODO handle possible exception
-function parseTransactionId(transactionId) {
-    var accountId = transactionId.split('@');
-    var txValidStart = accountId[1].split('.');
-    var result = accountId[0] + '-' + txValidStart.join('-');
-    return result;
-}
-exports.parseTransactionId = parseTransactionId;
 ///////////////////////////////
 function handleNumber(value) {
     if (value === "0x") {
@@ -395,11 +383,74 @@
 //     }
 // }
 //
-function parseHederaTransactionId(obj) {
-    //TODO cleaner implementation
-    var parsedString = obj.accountId.realm + '.' + obj.accountId.shard + '.' + obj.accountId.num + '@' + obj.validStart.seconds + '.' + obj.validStart.nanos;
-    return parsedString;
-}
+// // Legacy Transactions and EIP-155
+// function _parse(rawTransaction: Uint8Array): Transaction {
+//     const transaction = RLP.decode(rawTransaction);
+//
+//     if (transaction.length !== 9 && transaction.length !== 6) {
+//         logger.throwArgumentError("invalid raw transaction", "rawTransaction", rawTransaction);
+//     }
+//
+//     const tx: Transaction = {
+//         nonce:    handleNumber(transaction[0]).toNumber(),
+//         gasPrice: handleNumber(transaction[1]),
+//         gasLimit: handleNumber(transaction[2]),
+//         to:       handleAddress(transaction[3]),
+//         value:    handleNumber(transaction[4]),
+//         data:     transaction[5],
+//         chainId:  0
+//     };
+//
+//     // Legacy unsigned transaction
+//     if (transaction.length === 6) { return tx; }
+//
+//     try {
+//         tx.v = BigNumber.from(transaction[6]).toNumber();
+//
+//     } catch (error) {
+//         console.log(error);
+//         return tx;
+//     }
+//
+//     tx.r = hexZeroPad(transaction[7], 32);
+//     tx.s = hexZeroPad(transaction[8], 32);
+//
+//     if (BigNumber.from(tx.r).isZero() && BigNumber.from(tx.s).isZero()) {
+//         // EIP-155 unsigned transaction
+//         tx.chainId = tx.v;
+//         tx.v = 0;
+//
+//     } else {
+//         // Signed Transaction
+//
+//         tx.chainId = Math.floor((tx.v - 35) / 2);
+//         if (tx.chainId < 0) { tx.chainId = 0; }
+//
+//         let recoveryParam = tx.v - 27;
+//
+//         const raw = transaction.slice(0, 6);
+//
+//         if (tx.chainId !== 0) {
+//             raw.push(hexlify(tx.chainId));
+//             raw.push("0x");
+//             raw.push("0x");
+//             recoveryParam -= tx.chainId * 2 + 8;
+//         }
+//
+//         const digest = keccak256(RLP.encode(raw));
+//         try {
+//             tx.from = recoverAddress(digest, { r: hexlify(tx.r), s: hexlify(tx.s), recoveryParam: recoveryParam });
+//         } catch (error) {
+//             console.log(error);
+//         }
+//
+//         tx.hash = keccak256(rawTransaction);
+//     }
+//
+//     tx.type = null;
+//
+//     return tx;
+// }
 function parse(rawTransaction) {
     var _a;
     return __awaiter(this, void 0, void 0, function () {
@@ -450,7 +501,7 @@
                         return [2 /*return*/, logger.throwError("unsupported transaction", logger_1.Logger.errors.UNSUPPORTED_OPERATION, { operation: "parse" })];
                     }
                     // TODO populate r, s ,v
-                    return [2 /*return*/, __assign(__assign({ transactionId: parseHederaTransactionId(parsed.transactionId) }, contents), { chainId: 0, r: '', s: '', v: 0 })];
+                    return [2 /*return*/, __assign(__assign({}, contents), { nonce: 0, gasPrice: handleNumber('0'), chainId: 0, r: '', s: '', v: 0, type: null })];
             }
         });
     });
