"use strict";
var __assign = (this && this.__assign) || function () {
    __assign = Object.assign || function(t) {
        for (var s, i = 1, n = arguments.length; i < n; i++) {
            s = arguments[i];
            for (var p in s) if (Object.prototype.hasOwnProperty.call(s, p))
                t[p] = s[p];
        }
        return t;
    };
    return __assign.apply(this, arguments);
};
var __createBinding = (this && this.__createBinding) || (Object.create ? (function(o, m, k, k2) {
    if (k2 === undefined) k2 = k;
    Object.defineProperty(o, k2, { enumerable: true, get: function() { return m[k]; } });
}) : (function(o, m, k, k2) {
    if (k2 === undefined) k2 = k;
    o[k2] = m[k];
}));
var __setModuleDefault = (this && this.__setModuleDefault) || (Object.create ? (function(o, v) {
    Object.defineProperty(o, "default", { enumerable: true, value: v });
}) : function(o, v) {
    o["default"] = v;
});
var __importStar = (this && this.__importStar) || function (mod) {
    if (mod && mod.__esModule) return mod;
    var result = {};
    if (mod != null) for (var k in mod) if (k !== "default" && Object.prototype.hasOwnProperty.call(mod, k)) __createBinding(result, mod, k);
    __setModuleDefault(result, mod);
    return result;
};
var __awaiter = (this && this.__awaiter) || function (thisArg, _arguments, P, generator) {
    function adopt(value) { return value instanceof P ? value : new P(function (resolve) { resolve(value); }); }
    return new (P || (P = Promise))(function (resolve, reject) {
        function fulfilled(value) { try { step(generator.next(value)); } catch (e) { reject(e); } }
        function rejected(value) { try { step(generator["throw"](value)); } catch (e) { reject(e); } }
        function step(result) { result.done ? resolve(result.value) : adopt(result.value).then(fulfilled, rejected); }
        step((generator = generator.apply(thisArg, _arguments || [])).next());
    });
};
var __generator = (this && this.__generator) || function (thisArg, body) {
    var _ = { label: 0, sent: function() { if (t[0] & 1) throw t[1]; return t[1]; }, trys: [], ops: [] }, f, y, t, g;
    return g = { next: verb(0), "throw": verb(1), "return": verb(2) }, typeof Symbol === "function" && (g[Symbol.iterator] = function() { return this; }), g;
    function verb(n) { return function (v) { return step([n, v]); }; }
    function step(op) {
        if (f) throw new TypeError("Generator is already executing.");
        while (_) try {
            if (f = 1, y && (t = op[0] & 2 ? y["return"] : op[0] ? y["throw"] || ((t = y["return"]) && t.call(y), 0) : y.next) && !(t = t.call(y, op[1])).done) return t;
            if (y = 0, t) op = [op[0] & 2, t.value];
            switch (op[0]) {
                case 0: case 1: t = op; break;
                case 4: _.label++; return { value: op[1], done: false };
                case 5: _.label++; y = op[1]; op = [0]; continue;
                case 7: op = _.ops.pop(); _.trys.pop(); continue;
                default:
                    if (!(t = _.trys, t = t.length > 0 && t[t.length - 1]) && (op[0] === 6 || op[0] === 2)) { _ = 0; continue; }
                    if (op[0] === 3 && (!t || (op[1] > t[0] && op[1] < t[3]))) { _.label = op[1]; break; }
                    if (op[0] === 6 && _.label < t[1]) { _.label = t[1]; t = op; break; }
                    if (t && _.label < t[2]) { _.label = t[2]; _.ops.push(op); break; }
                    if (t[2]) _.ops.pop();
                    _.trys.pop(); continue;
            }
            op = body.call(thisArg, _);
        } catch (e) { op = [6, e]; y = 0; } finally { f = t = 0; }
        if (op[0] & 5) throw op[1]; return { value: op[0] ? op[1] : void 0, done: true };
    }
};
Object.defineProperty(exports, "__esModule", { value: true });
exports.parse = exports.serialize = exports.accessListify = exports.recoverAddress = exports.computeAliasFromPubKey = exports.computeAlias = exports.computeAddress = exports.parseTransactionId = exports.TransactionTypes = void 0;
var address_1 = require("@ethersproject/address");
var bignumber_1 = require("@ethersproject/bignumber");
var bytes_1 = require("@ethersproject/bytes");
var constants_1 = require("@ethersproject/constants");
var keccak256_1 = require("@ethersproject/keccak256");
var properties_1 = require("@ethersproject/properties");
var RLP = __importStar(require("@ethersproject/rlp"));
var signing_key_1 = require("@ethersproject/signing-key");
var logger_1 = require("@ethersproject/logger");
var _version_1 = require("./_version");
var utils_1 = require("ethers/lib/utils");
var sdk_1 = require("@hashgraph/sdk");
var logger = new logger_1.Logger(_version_1.version);
var TransactionTypes;
(function (TransactionTypes) {
    TransactionTypes[TransactionTypes["legacy"] = 0] = "legacy";
    TransactionTypes[TransactionTypes["eip2930"] = 1] = "eip2930";
    TransactionTypes[TransactionTypes["eip1559"] = 2] = "eip1559";
})(TransactionTypes = exports.TransactionTypes || (exports.TransactionTypes = {}));
<<<<<<< HEAD
//TODO handle possible exception
function parseTransactionId(transactionId) {
    var accountId = transactionId.split('@');
    var txValidStart = accountId[1].split('.');
    var result = accountId[0] + '-' + txValidStart.join('-');
    return result;
}
exports.parseTransactionId = parseTransactionId;
///////////////////////////////
//
// function handleAddress(value: string): string {
//     if (value === "0x") { return null; }
//     return getAddress(value);
// }
=======
///////////////////////////////
>>>>>>> a84348cb
function handleNumber(value) {
    if (value === "0x") {
        return constants_1.Zero;
    }
    return bignumber_1.BigNumber.from(value);
}
// Legacy Transaction Fields
var transactionFields = [
    { name: "nonce", maxLength: 32, numeric: true },
    { name: "gasPrice", maxLength: 32, numeric: true },
    { name: "gasLimit", maxLength: 32, numeric: true },
    { name: "to", length: 20 },
    { name: "value", maxLength: 32, numeric: true },
    { name: "data" },
];
var allowedTransactionKeys = {
    chainId: true, data: true, gasLimit: true, gasPrice: true, nonce: true, to: true, type: true, value: true
};
function computeAddress(key) {
    var publicKey = (0, signing_key_1.computePublicKey)(key);
    return (0, address_1.getAddress)((0, bytes_1.hexDataSlice)((0, keccak256_1.keccak256)((0, bytes_1.hexDataSlice)(publicKey, 1)), 12));
}
exports.computeAddress = computeAddress;
function computeAlias(key) {
    var publicKey = (0, signing_key_1.computePublicKey)(key);
    return computeAliasFromPubKey(publicKey);
}
exports.computeAlias = computeAlias;
function computeAliasFromPubKey(pubKey) {
    return "0.0." + utils_1.base64.encode(pubKey);
}
exports.computeAliasFromPubKey = computeAliasFromPubKey;
function recoverAddress(digest, signature) {
    return computeAddress((0, signing_key_1.recoverPublicKey)((0, bytes_1.arrayify)(digest), signature));
}
exports.recoverAddress = recoverAddress;
function formatNumber(value, name) {
    var result = (0, bytes_1.stripZeros)(bignumber_1.BigNumber.from(value).toHexString());
    if (result.length > 32) {
        logger.throwArgumentError("invalid length for " + name, ("transaction:" + name), value);
    }
    return result;
}
function accessSetify(addr, storageKeys) {
    return {
        address: (0, address_1.getAddress)(addr),
        storageKeys: (storageKeys || []).map(function (storageKey, index) {
            if ((0, bytes_1.hexDataLength)(storageKey) !== 32) {
                logger.throwArgumentError("invalid access list storageKey", "accessList[" + addr + ":" + index + "]", storageKey);
            }
            return storageKey.toLowerCase();
        })
    };
}
function accessListify(value) {
    if (Array.isArray(value)) {
        return value.map(function (set, index) {
            if (Array.isArray(set)) {
                if (set.length > 2) {
                    logger.throwArgumentError("access list expected to be [ address, storageKeys[] ]", "value[" + index + "]", set);
                }
                return accessSetify(set[0], set[1]);
            }
            return accessSetify(set.address, set.storageKeys);
        });
    }
    var result = Object.keys(value).map(function (addr) {
        var storageKeys = value[addr].reduce(function (accum, storageKey) {
            accum[storageKey] = true;
            return accum;
        }, {});
        return accessSetify(addr, Object.keys(storageKeys).sort());
    });
    result.sort(function (a, b) { return (a.address.localeCompare(b.address)); });
    return result;
}
exports.accessListify = accessListify;
function formatAccessList(value) {
    return accessListify(value).map(function (set) { return [set.address, set.storageKeys]; });
}
function _serializeEip1559(transaction, signature) {
    // If there is an explicit gasPrice, make sure it matches the
    // EIP-1559 fees; otherwise they may not understand what they
    // think they are setting in terms of fee.
    if (transaction.gasPrice != null) {
        var gasPrice = bignumber_1.BigNumber.from(transaction.gasPrice);
        var maxFeePerGas = bignumber_1.BigNumber.from(transaction.maxFeePerGas || 0);
        if (!gasPrice.eq(maxFeePerGas)) {
            logger.throwArgumentError("mismatch EIP-1559 gasPrice != maxFeePerGas", "tx", {
                gasPrice: gasPrice,
                maxFeePerGas: maxFeePerGas
            });
        }
    }
    var fields = [
        formatNumber(transaction.chainId || 0, "chainId"),
        formatNumber(transaction.nonce || 0, "nonce"),
        formatNumber(transaction.maxPriorityFeePerGas || 0, "maxPriorityFeePerGas"),
        formatNumber(transaction.maxFeePerGas || 0, "maxFeePerGas"),
        formatNumber(transaction.gasLimit || 0, "gasLimit"),
        ((transaction.to != null) ? (0, address_1.getAddress)(transaction.to) : "0x"),
        formatNumber(transaction.value || 0, "value"),
        (transaction.data || "0x"),
        (formatAccessList(transaction.accessList || []))
    ];
    if (signature) {
        var sig = (0, bytes_1.splitSignature)(signature);
        fields.push(formatNumber(sig.recoveryParam, "recoveryParam"));
        fields.push((0, bytes_1.stripZeros)(sig.r));
        fields.push((0, bytes_1.stripZeros)(sig.s));
    }
    return (0, bytes_1.hexConcat)(["0x02", RLP.encode(fields)]);
}
function _serializeEip2930(transaction, signature) {
    var fields = [
        formatNumber(transaction.chainId || 0, "chainId"),
        formatNumber(transaction.nonce || 0, "nonce"),
        formatNumber(transaction.gasPrice || 0, "gasPrice"),
        formatNumber(transaction.gasLimit || 0, "gasLimit"),
        ((transaction.to != null) ? (0, address_1.getAddress)(transaction.to) : "0x"),
        formatNumber(transaction.value || 0, "value"),
        (transaction.data || "0x"),
        (formatAccessList(transaction.accessList || []))
    ];
    if (signature) {
        var sig = (0, bytes_1.splitSignature)(signature);
        fields.push(formatNumber(sig.recoveryParam, "recoveryParam"));
        fields.push((0, bytes_1.stripZeros)(sig.r));
        fields.push((0, bytes_1.stripZeros)(sig.s));
    }
    return (0, bytes_1.hexConcat)(["0x01", RLP.encode(fields)]);
}
// Legacy Transactions and EIP-155
function _serialize(transaction, signature) {
    (0, properties_1.checkProperties)(transaction, allowedTransactionKeys);
    var raw = [];
    transactionFields.forEach(function (fieldInfo) {
        var value = transaction[fieldInfo.name] || ([]);
        var options = {};
        if (fieldInfo.numeric) {
            options.hexPad = "left";
        }
        value = (0, bytes_1.arrayify)((0, bytes_1.hexlify)(value, options));
        // Fixed-width field
        if (fieldInfo.length && value.length !== fieldInfo.length && value.length > 0) {
            logger.throwArgumentError("invalid length for " + fieldInfo.name, ("transaction:" + fieldInfo.name), value);
        }
        // Variable-width (with a maximum)
        if (fieldInfo.maxLength) {
            value = (0, bytes_1.stripZeros)(value);
            if (value.length > fieldInfo.maxLength) {
                logger.throwArgumentError("invalid length for " + fieldInfo.name, ("transaction:" + fieldInfo.name), value);
            }
        }
        raw.push((0, bytes_1.hexlify)(value));
    });
    var chainId = 0;
    if (transaction.chainId != null) {
        // A chainId was provided; if non-zero we'll use EIP-155
        chainId = transaction.chainId;
        if (typeof (chainId) !== "number") {
            logger.throwArgumentError("invalid transaction.chainId", "transaction", transaction);
        }
    }
    else if (signature && !(0, bytes_1.isBytesLike)(signature) && signature.v > 28) {
        // No chainId provided, but the signature is signing with EIP-155; derive chainId
        chainId = Math.floor((signature.v - 35) / 2);
    }
    // We have an EIP-155 transaction (chainId was specified and non-zero)
    if (chainId !== 0) {
        raw.push((0, bytes_1.hexlify)(chainId)); // @TODO: hexValue?
        raw.push("0x");
        raw.push("0x");
    }
    // Requesting an unsigned transaction
    if (!signature) {
        return RLP.encode(raw);
    }
    // The splitSignature will ensure the transaction has a recoveryParam in the
    // case that the signTransaction function only adds a v.
    var sig = (0, bytes_1.splitSignature)(signature);
    // We pushed a chainId and null r, s on for hashing only; remove those
    var v = 27 + sig.recoveryParam;
    if (chainId !== 0) {
        raw.pop();
        raw.pop();
        raw.pop();
        v += chainId * 2 + 8;
        // If an EIP-155 v (directly or indirectly; maybe _vs) was provided, check it!
        if (sig.v > 28 && sig.v !== v) {
            logger.throwArgumentError("transaction.chainId/signature.v mismatch", "signature", signature);
        }
    }
    else if (sig.v !== v) {
        logger.throwArgumentError("transaction.chainId/signature.v mismatch", "signature", signature);
    }
    raw.push((0, bytes_1.hexlify)(v));
    raw.push((0, bytes_1.stripZeros)((0, bytes_1.arrayify)(sig.r)));
    raw.push((0, bytes_1.stripZeros)((0, bytes_1.arrayify)(sig.s)));
    return RLP.encode(raw);
}
function serialize(transaction, signature) {
    // Legacy and EIP-155 Transactions
    if (transaction.type == null || transaction.type === 0) {
        if (transaction.accessList != null) {
            logger.throwArgumentError("untyped transactions do not support accessList; include type: 1", "transaction", transaction);
        }
        return _serialize(transaction, signature);
    }
    // Typed Transactions (EIP-2718)
    switch (transaction.type) {
        case 1:
            return _serializeEip2930(transaction, signature);
        case 2:
            return _serializeEip1559(transaction, signature);
        default:
            break;
    }
    return logger.throwError("unsupported transaction type: " + transaction.type, logger_1.Logger.errors.UNSUPPORTED_OPERATION, {
        operation: "serializeTransaction",
        transactionType: transaction.type
    });
}
exports.serialize = serialize;
// function _parseEipSignature(tx: Transaction, fields: Array<string>, serialize: (tx: UnsignedTransaction) => string): void {
//     try {
//         const recid = handleNumber(fields[0]).toNumber();
//         if (recid !== 0 && recid !== 1) { throw new Error("bad recid"); }
//         tx.v = recid;
//     } catch (error) {
//         logger.throwArgumentError("invalid v for transaction type: 1", "v", fields[0]);
//     }
//
//     tx.r = hexZeroPad(fields[1], 32);
//     tx.s = hexZeroPad(fields[2], 32);
//
//     try {
//         const digest = keccak256(serialize(tx));
//         tx.from = recoverAddress(digest, { r: tx.r, s: tx.s, recoveryParam: tx.v });
//     } catch (error) {
//         console.log(error);
//     }
// }
<<<<<<< HEAD
// function _parseEip1559(payload: Uint8Array): Transaction {
//     const transaction = RLP.decode(payload.slice(1));
//
//     if (transaction.length !== 9 && transaction.length !== 12) {
//         logger.throwArgumentError("invalid component count for transaction type: 2", "payload", hexlify(payload));
//     }
//
//     const maxPriorityFeePerGas = handleNumber(transaction[2]);
//     const maxFeePerGas = handleNumber(transaction[3]);
//     const tx: Transaction = {
//         type:                  2,
//         chainId:               handleNumber(transaction[0]).toNumber(),
//         nonce:                 handleNumber(transaction[1]).toNumber(),
//         maxPriorityFeePerGas:  maxPriorityFeePerGas,
//         maxFeePerGas:          maxFeePerGas,
//         gasPrice:              null,
//         gasLimit:              handleNumber(transaction[4]),
//         to:                    handleAddress(transaction[5]),
//         value:                 handleNumber(transaction[6]),
//         data:                  transaction[7],
//         accessList:            accessListify(transaction[8]),
//     };
//
//     // Unsigned EIP-1559 Transaction
//     if (transaction.length === 9) { return tx; }
//
//     tx.hash = keccak256(payload);
//
//     _parseEipSignature(tx, transaction.slice(9), _serializeEip1559);
//
//     return tx;
// }
//
// function _parseEip2930(payload: Uint8Array): Transaction {
//     const transaction = RLP.decode(payload.slice(1));
//
//     if (transaction.length !== 8 && transaction.length !== 11) {
//         logger.throwArgumentError("invalid component count for transaction type: 1", "payload", hexlify(payload));
//     }
//
//     const tx: Transaction = {
//         type:       1,
//         chainId:    handleNumber(transaction[0]).toNumber(),
//         nonce:      handleNumber(transaction[1]).toNumber(),
//         gasPrice:   handleNumber(transaction[2]),
//         gasLimit:   handleNumber(transaction[3]),
//         to:         handleAddress(transaction[4]),
//         value:      handleNumber(transaction[5]),
//         data:       transaction[6],
//         accessList: accessListify(transaction[7])
//     };
//
//     // Unsigned EIP-2930 Transaction
//     if (transaction.length === 8) { return tx; }
//
//     tx.hash = keccak256(payload);
//
//     _parseEipSignature(tx, transaction.slice(8), _serializeEip2930);
//
//     return tx;
// }
=======
>>>>>>> a84348cb
//
// // Legacy Transactions and EIP-155
// function _parse(rawTransaction: Uint8Array): Transaction {
//     const transaction = RLP.decode(rawTransaction);
//
//     if (transaction.length !== 9 && transaction.length !== 6) {
//         logger.throwArgumentError("invalid raw transaction", "rawTransaction", rawTransaction);
//     }
//
//     const tx: Transaction = {
//         nonce:    handleNumber(transaction[0]).toNumber(),
//         gasPrice: handleNumber(transaction[1]),
//         gasLimit: handleNumber(transaction[2]),
//         to:       handleAddress(transaction[3]),
//         value:    handleNumber(transaction[4]),
//         data:     transaction[5],
//         chainId:  0
//     };
//
//     // Legacy unsigned transaction
//     if (transaction.length === 6) { return tx; }
//
//     try {
//         tx.v = BigNumber.from(transaction[6]).toNumber();
//
//     } catch (error) {
//         console.log(error);
//         return tx;
//     }
//
//     tx.r = hexZeroPad(transaction[7], 32);
//     tx.s = hexZeroPad(transaction[8], 32);
//
//     if (BigNumber.from(tx.r).isZero() && BigNumber.from(tx.s).isZero()) {
//         // EIP-155 unsigned transaction
//         tx.chainId = tx.v;
//         tx.v = 0;
//
//     } else {
//         // Signed Transaction
//
//         tx.chainId = Math.floor((tx.v - 35) / 2);
//         if (tx.chainId < 0) { tx.chainId = 0; }
//
//         let recoveryParam = tx.v - 27;
//
//         const raw = transaction.slice(0, 6);
//
//         if (tx.chainId !== 0) {
//             raw.push(hexlify(tx.chainId));
//             raw.push("0x");
//             raw.push("0x");
//             recoveryParam -= tx.chainId * 2 + 8;
//         }
//
//         const digest = keccak256(RLP.encode(raw));
//         try {
//             tx.from = recoverAddress(digest, { r: hexlify(tx.r), s: hexlify(tx.s), recoveryParam: recoveryParam });
//         } catch (error) {
//             console.log(error);
//         }
//
//         tx.hash = keccak256(rawTransaction);
//     }
//
//     tx.type = null;
//
//     return tx;
// }
<<<<<<< HEAD
function parseHederaTransactionId(obj) {
    //TODO cleaner implementation
    var parsedString = obj.accountId.realm + '.' + obj.accountId.shard + '.' + obj.accountId.num + '@' + obj.validStart.seconds + '.' + obj.validStart.nanos;
    return parsedString;
}
=======
>>>>>>> a84348cb
function parse(rawTransaction) {
    var _a;
    return __awaiter(this, void 0, void 0, function () {
        var payload, parsed, contents, _b;
        var _c;
        return __generator(this, function (_d) {
            switch (_d.label) {
                case 0:
                    payload = (0, bytes_1.arrayify)(rawTransaction);
                    try {
                        parsed = sdk_1.Transaction.fromBytes(payload);
                    }
                    catch (error) {
                        logger.throwArgumentError(error.message, "rawTransaction", rawTransaction);
                    }
                    _c = {};
                    _b = bytes_1.hexlify;
                    return [4 /*yield*/, parsed.getTransactionHash()];
                case 1:
                    contents = (_c.hash = _b.apply(void 0, [_d.sent()]),
                        _c.from = (0, utils_1.getAddressFromAccount)(parsed.transactionId.accountId.toString()),
                        _c);
                    if (parsed instanceof sdk_1.ContractExecuteTransaction) {
                        parsed = parsed;
                        contents.to = (0, utils_1.getAddressFromAccount)((_a = parsed.contractId) === null || _a === void 0 ? void 0 : _a.toString());
                        contents.gasLimit = handleNumber(parsed.gas.toString());
                        contents.value = parsed.payableAmount ?
<<<<<<< HEAD
                            handleNumber(parsed.payableAmount.toTinybars().toString()) : handleNumber('0');
=======
                            handleNumber(parsed.payableAmount.toBigNumber().toString()) : handleNumber('0');
>>>>>>> a84348cb
                        contents.data = parsed.functionParameters ? (0, bytes_1.hexlify)(parsed.functionParameters) : '0x';
                    }
                    else if (parsed instanceof sdk_1.ContractCreateTransaction) {
                        parsed = parsed;
                        contents.gasLimit = handleNumber(parsed.gas.toString());
                        contents.value = parsed.initialBalance ?
<<<<<<< HEAD
                            handleNumber(parsed.initialBalance.toTinybars().toString()) : handleNumber('0');
=======
                            handleNumber(parsed.initialBalance.toBigNumber().toString()) : handleNumber('0');
>>>>>>> a84348cb
                        // TODO IMPORTANT! We are setting only the constructor arguments and not the whole bytecode + constructor args
                        contents.data = parsed.constructorParameters ? (0, bytes_1.hexlify)(parsed.constructorParameters) : '0x';
                    }
                    else {
                        return [2 /*return*/, logger.throwError("unsupported transaction", logger_1.Logger.errors.UNSUPPORTED_OPERATION, { operation: "parse" })];
                    }
                    // TODO populate r, s ,v
<<<<<<< HEAD
                    return [2 /*return*/, __assign(__assign({ transactionId: parseHederaTransactionId(parsed.transactionId) }, contents), { chainId: 0, r: '', s: '', v: 0 })];
=======
                    return [2 /*return*/, __assign(__assign({}, contents), { nonce: 0, gasPrice: handleNumber('0'), chainId: 0, r: '', s: '', v: 0, type: null })];
>>>>>>> a84348cb
            }
        });
    });
}
exports.parse = parse;
//# sourceMappingURL=index.js.map<|MERGE_RESOLUTION|>--- conflicted
+++ resolved
@@ -66,7 +66,7 @@
     }
 };
 Object.defineProperty(exports, "__esModule", { value: true });
-exports.parse = exports.serialize = exports.accessListify = exports.recoverAddress = exports.computeAliasFromPubKey = exports.computeAlias = exports.computeAddress = exports.parseTransactionId = exports.TransactionTypes = void 0;
+exports.parse = exports.serialize = exports.accessListify = exports.recoverAddress = exports.computeAliasFromPubKey = exports.computeAlias = exports.computeAddress = exports.TransactionTypes = void 0;
 var address_1 = require("@ethersproject/address");
 var bignumber_1 = require("@ethersproject/bignumber");
 var bytes_1 = require("@ethersproject/bytes");
@@ -86,24 +86,7 @@
     TransactionTypes[TransactionTypes["eip2930"] = 1] = "eip2930";
     TransactionTypes[TransactionTypes["eip1559"] = 2] = "eip1559";
 })(TransactionTypes = exports.TransactionTypes || (exports.TransactionTypes = {}));
-<<<<<<< HEAD
-//TODO handle possible exception
-function parseTransactionId(transactionId) {
-    var accountId = transactionId.split('@');
-    var txValidStart = accountId[1].split('.');
-    var result = accountId[0] + '-' + txValidStart.join('-');
-    return result;
-}
-exports.parseTransactionId = parseTransactionId;
 ///////////////////////////////
-//
-// function handleAddress(value: string): string {
-//     if (value === "0x") { return null; }
-//     return getAddress(value);
-// }
-=======
-///////////////////////////////
->>>>>>> a84348cb
 function handleNumber(value) {
     if (value === "0x") {
         return constants_1.Zero;
@@ -347,70 +330,6 @@
 //         console.log(error);
 //     }
 // }
-<<<<<<< HEAD
-// function _parseEip1559(payload: Uint8Array): Transaction {
-//     const transaction = RLP.decode(payload.slice(1));
-//
-//     if (transaction.length !== 9 && transaction.length !== 12) {
-//         logger.throwArgumentError("invalid component count for transaction type: 2", "payload", hexlify(payload));
-//     }
-//
-//     const maxPriorityFeePerGas = handleNumber(transaction[2]);
-//     const maxFeePerGas = handleNumber(transaction[3]);
-//     const tx: Transaction = {
-//         type:                  2,
-//         chainId:               handleNumber(transaction[0]).toNumber(),
-//         nonce:                 handleNumber(transaction[1]).toNumber(),
-//         maxPriorityFeePerGas:  maxPriorityFeePerGas,
-//         maxFeePerGas:          maxFeePerGas,
-//         gasPrice:              null,
-//         gasLimit:              handleNumber(transaction[4]),
-//         to:                    handleAddress(transaction[5]),
-//         value:                 handleNumber(transaction[6]),
-//         data:                  transaction[7],
-//         accessList:            accessListify(transaction[8]),
-//     };
-//
-//     // Unsigned EIP-1559 Transaction
-//     if (transaction.length === 9) { return tx; }
-//
-//     tx.hash = keccak256(payload);
-//
-//     _parseEipSignature(tx, transaction.slice(9), _serializeEip1559);
-//
-//     return tx;
-// }
-//
-// function _parseEip2930(payload: Uint8Array): Transaction {
-//     const transaction = RLP.decode(payload.slice(1));
-//
-//     if (transaction.length !== 8 && transaction.length !== 11) {
-//         logger.throwArgumentError("invalid component count for transaction type: 1", "payload", hexlify(payload));
-//     }
-//
-//     const tx: Transaction = {
-//         type:       1,
-//         chainId:    handleNumber(transaction[0]).toNumber(),
-//         nonce:      handleNumber(transaction[1]).toNumber(),
-//         gasPrice:   handleNumber(transaction[2]),
-//         gasLimit:   handleNumber(transaction[3]),
-//         to:         handleAddress(transaction[4]),
-//         value:      handleNumber(transaction[5]),
-//         data:       transaction[6],
-//         accessList: accessListify(transaction[7])
-//     };
-//
-//     // Unsigned EIP-2930 Transaction
-//     if (transaction.length === 8) { return tx; }
-//
-//     tx.hash = keccak256(payload);
-//
-//     _parseEipSignature(tx, transaction.slice(8), _serializeEip2930);
-//
-//     return tx;
-// }
-=======
->>>>>>> a84348cb
 //
 // // Legacy Transactions and EIP-155
 // function _parse(rawTransaction: Uint8Array): Transaction {
@@ -480,14 +399,6 @@
 //
 //     return tx;
 // }
-<<<<<<< HEAD
-function parseHederaTransactionId(obj) {
-    //TODO cleaner implementation
-    var parsedString = obj.accountId.realm + '.' + obj.accountId.shard + '.' + obj.accountId.num + '@' + obj.validStart.seconds + '.' + obj.validStart.nanos;
-    return parsedString;
-}
-=======
->>>>>>> a84348cb
 function parse(rawTransaction) {
     var _a;
     return __awaiter(this, void 0, void 0, function () {
@@ -515,22 +426,14 @@
                         contents.to = (0, utils_1.getAddressFromAccount)((_a = parsed.contractId) === null || _a === void 0 ? void 0 : _a.toString());
                         contents.gasLimit = handleNumber(parsed.gas.toString());
                         contents.value = parsed.payableAmount ?
-<<<<<<< HEAD
-                            handleNumber(parsed.payableAmount.toTinybars().toString()) : handleNumber('0');
-=======
                             handleNumber(parsed.payableAmount.toBigNumber().toString()) : handleNumber('0');
->>>>>>> a84348cb
                         contents.data = parsed.functionParameters ? (0, bytes_1.hexlify)(parsed.functionParameters) : '0x';
                     }
                     else if (parsed instanceof sdk_1.ContractCreateTransaction) {
                         parsed = parsed;
                         contents.gasLimit = handleNumber(parsed.gas.toString());
                         contents.value = parsed.initialBalance ?
-<<<<<<< HEAD
-                            handleNumber(parsed.initialBalance.toTinybars().toString()) : handleNumber('0');
-=======
                             handleNumber(parsed.initialBalance.toBigNumber().toString()) : handleNumber('0');
->>>>>>> a84348cb
                         // TODO IMPORTANT! We are setting only the constructor arguments and not the whole bytecode + constructor args
                         contents.data = parsed.constructorParameters ? (0, bytes_1.hexlify)(parsed.constructorParameters) : '0x';
                     }
@@ -538,11 +441,7 @@
                         return [2 /*return*/, logger.throwError("unsupported transaction", logger_1.Logger.errors.UNSUPPORTED_OPERATION, { operation: "parse" })];
                     }
                     // TODO populate r, s ,v
-<<<<<<< HEAD
-                    return [2 /*return*/, __assign(__assign({ transactionId: parseHederaTransactionId(parsed.transactionId) }, contents), { chainId: 0, r: '', s: '', v: 0 })];
-=======
                     return [2 /*return*/, __assign(__assign({}, contents), { nonce: 0, gasPrice: handleNumber('0'), chainId: 0, r: '', s: '', v: 0, type: null })];
->>>>>>> a84348cb
             }
         });
     });
