"use strict";
var __assign = (this && this.__assign) || function () {
    __assign = Object.assign || function(t) {
        for (var s, i = 1, n = arguments.length; i < n; i++) {
            s = arguments[i];
            for (var p in s) if (Object.prototype.hasOwnProperty.call(s, p))
                t[p] = s[p];
        }
        return t;
    };
    return __assign.apply(this, arguments);
};
var __awaiter = (this && this.__awaiter) || function (thisArg, _arguments, P, generator) {
    function adopt(value) { return value instanceof P ? value : new P(function (resolve) { resolve(value); }); }
    return new (P || (P = Promise))(function (resolve, reject) {
        function fulfilled(value) { try { step(generator.next(value)); } catch (e) { reject(e); } }
        function rejected(value) { try { step(generator["throw"](value)); } catch (e) { reject(e); } }
        function step(result) { result.done ? resolve(result.value) : adopt(result.value).then(fulfilled, rejected); }
        step((generator = generator.apply(thisArg, _arguments || [])).next());
    });
};
var __generator = (this && this.__generator) || function (thisArg, body) {
    var _ = { label: 0, sent: function() { if (t[0] & 1) throw t[1]; return t[1]; }, trys: [], ops: [] }, f, y, t, g;
    return g = { next: verb(0), "throw": verb(1), "return": verb(2) }, typeof Symbol === "function" && (g[Symbol.iterator] = function() { return this; }), g;
    function verb(n) { return function (v) { return step([n, v]); }; }
    function step(op) {
        if (f) throw new TypeError("Generator is already executing.");
        while (_) try {
            if (f = 1, y && (t = op[0] & 2 ? y["return"] : op[0] ? y["throw"] || ((t = y["return"]) && t.call(y), 0) : y.next) && !(t = t.call(y, op[1])).done) return t;
            if (y = 0, t) op = [op[0] & 2, t.value];
            switch (op[0]) {
                case 0: case 1: t = op; break;
                case 4: _.label++; return { value: op[1], done: false };
                case 5: _.label++; y = op[1]; op = [0]; continue;
                case 7: op = _.ops.pop(); _.trys.pop(); continue;
                default:
                    if (!(t = _.trys, t = t.length > 0 && t[t.length - 1]) && (op[0] === 6 || op[0] === 2)) { _ = 0; continue; }
                    if (op[0] === 3 && (!t || (op[1] > t[0] && op[1] < t[3]))) { _.label = op[1]; break; }
                    if (op[0] === 6 && _.label < t[1]) { _.label = t[1]; t = op; break; }
                    if (t && _.label < t[2]) { _.label = t[2]; _.ops.push(op); break; }
                    if (t[2]) _.ops.pop();
                    _.trys.pop(); continue;
            }
            op = body.call(thisArg, _);
        } catch (e) { op = [6, e]; y = 0; } finally { f = t = 0; }
        if (op[0] & 5) throw op[1]; return { value: op[0] ? op[1] : void 0, done: true };
    }
};
Object.defineProperty(exports, "__esModule", { value: true });
exports.numberify = exports.parse = exports.serializeHederaTransaction = exports.accessListify = exports.recoverAddress = exports.computeAliasFromPubKey = exports.computeAlias = exports.computeAddress = exports.TransactionTypes = void 0;
var address_1 = require("@ethersproject/address");
var bignumber_1 = require("@ethersproject/bignumber");
var bytes_1 = require("@ethersproject/bytes");
var constants_1 = require("@ethersproject/constants");
var keccak256_1 = require("@ethersproject/keccak256");
var signing_key_1 = require("@ethersproject/signing-key");
var logger_1 = require("@ethersproject/logger");
var _version_1 = require("./_version");
var utils_1 = require("ethers/lib/utils");
var sdk_1 = require("@hashgraph/sdk");
var logger = new logger_1.Logger(_version_1.version);
var TransactionTypes;
(function (TransactionTypes) {
    TransactionTypes[TransactionTypes["legacy"] = 0] = "legacy";
    TransactionTypes[TransactionTypes["eip2930"] = 1] = "eip2930";
    TransactionTypes[TransactionTypes["eip1559"] = 2] = "eip1559";
})(TransactionTypes = exports.TransactionTypes || (exports.TransactionTypes = {}));
///////////////////////////////
function handleNumber(value) {
    if (value === "0x") {
        return constants_1.Zero;
    }
    return bignumber_1.BigNumber.from(value);
}
function computeAddress(key) {
    var publicKey = (0, signing_key_1.computePublicKey)(key);
    return (0, address_1.getAddress)((0, bytes_1.hexDataSlice)((0, keccak256_1.keccak256)((0, bytes_1.hexDataSlice)(publicKey, 1)), 12));
}
exports.computeAddress = computeAddress;
function computeAlias(key) {
    var publicKey = (0, signing_key_1.computePublicKey)(key);
    return computeAliasFromPubKey(publicKey);
}
exports.computeAlias = computeAlias;
function computeAliasFromPubKey(pubKey) {
    return "0.0." + utils_1.base64.encode(pubKey);
}
exports.computeAliasFromPubKey = computeAliasFromPubKey;
function recoverAddress(digest, signature) {
    return computeAddress((0, signing_key_1.recoverPublicKey)((0, bytes_1.arrayify)(digest), signature));
}
exports.recoverAddress = recoverAddress;
function accessSetify(addr, storageKeys) {
    return {
        address: (0, address_1.getAddress)(addr),
        storageKeys: (storageKeys || []).map(function (storageKey, index) {
            if ((0, bytes_1.hexDataLength)(storageKey) !== 32) {
                logger.throwArgumentError("invalid access list storageKey", "accessList[" + addr + ":" + index + "]", storageKey);
            }
            return storageKey.toLowerCase();
        })
    };
}
function accessListify(value) {
    if (Array.isArray(value)) {
        return value.map(function (set, index) {
            if (Array.isArray(set)) {
                if (set.length > 2) {
                    logger.throwArgumentError("access list expected to be [ address, storageKeys[] ]", "value[" + index + "]", set);
                }
                return accessSetify(set[0], set[1]);
            }
            return accessSetify(set.address, set.storageKeys);
        });
    }
    var result = Object.keys(value).map(function (addr) {
        var storageKeys = value[addr].reduce(function (accum, storageKey) {
            accum[storageKey] = true;
            return accum;
        }, {});
        return accessSetify(addr, Object.keys(storageKeys).sort());
    });
    result.sort(function (a, b) { return (a.address.localeCompare(b.address)); });
    return result;
}
exports.accessListify = accessListify;
function serializeHederaTransaction(transaction, pubKey) {
    var _a, _b;
    var tx;
    var arrayifiedData = transaction.data ? (0, bytes_1.arrayify)(transaction.data) : new Uint8Array();
<<<<<<< HEAD
    var gas = (0, bignumber_1.numberify)(transaction.gasLimit ? transaction.gasLimit : 0);
    if (transaction.customData.isCryptoTransfer) {
        tx = new sdk_1.TransferTransaction()
            .addHbarTransfer(transaction.from.toString(), new sdk_1.Hbar(transaction.value.toString(), sdk_1.HbarUnit.Tinybar).negated())
            .addHbarTransfer(transaction.to.toString(), new sdk_1.Hbar(transaction.value.toString(), sdk_1.HbarUnit.Tinybar));
    }
    else if (transaction.to) {
=======
    var gas = numberify(transaction.gasLimit ? transaction.gasLimit : 0);
    if (transaction.to) {
>>>>>>> ede0b6e0
        tx = new sdk_1.ContractExecuteTransaction()
            .setContractId(sdk_1.ContractId.fromSolidityAddress((0, utils_1.getAddressFromAccount)(transaction.to)))
            .setFunctionParameters(arrayifiedData)
            .setGas(gas);
        if (transaction.value) {
            tx.setPayableAmount((_a = transaction.value) === null || _a === void 0 ? void 0 : _a.toString());
        }
    }
    else {
        if (transaction.customData.bytecodeFileId) {
            tx = new sdk_1.ContractCreateTransaction()
                .setBytecodeFileId(transaction.customData.bytecodeFileId)
                .setConstructorParameters(arrayifiedData)
                .setInitialBalance((_b = transaction.value) === null || _b === void 0 ? void 0 : _b.toString())
                .setGas(gas);
        }
        else {
            if (transaction.customData.fileChunk && transaction.customData.fileId) {
                tx = new sdk_1.FileAppendTransaction()
                    .setContents(transaction.customData.fileChunk)
                    .setFileId(transaction.customData.fileId);
            }
            else if (!transaction.customData.fileId && transaction.customData.fileChunk) {
                // only a chunk, thus the first one
                tx = new sdk_1.FileCreateTransaction()
                    .setContents(transaction.customData.fileChunk)
                    .setKeys([transaction.customData.fileKey ?
                        transaction.customData.fileKey :
                        pubKey
                ]);
            }
            else if (transaction.customData.publicKey) {
                var _c = transaction.customData, publicKey = _c.publicKey, initialBalance = _c.initialBalance;
                tx = new sdk_1.AccountCreateTransaction()
                    .setKey(sdk_1.PublicKey.fromString(publicKey.toString()))
                    .setInitialBalance(sdk_1.Hbar.fromTinybars(initialBalance.toString()));
            }
            else {
                logger.throwArgumentError("Cannot determine transaction type from given custom data. Need either `to`, `fileChunk`, `fileId` or `bytecodeFileId`", logger_1.Logger.errors.INVALID_ARGUMENT, transaction);
            }
        }
    }
    var account = (0, address_1.getAccountFromAddress)(transaction.from.toString());
    tx.setTransactionId(sdk_1.TransactionId.generate(new sdk_1.AccountId({
        shard: numberify(account.shard),
        realm: numberify(account.realm),
        num: numberify(account.num)
    })))
        .setNodeAccountIds([sdk_1.AccountId.fromString(transaction.nodeId.toString())])
        .freeze();
    return tx;
}
exports.serializeHederaTransaction = serializeHederaTransaction;
// function _parseEipSignature(tx: Transaction, fields: Array<string>, serialize: (tx: UnsignedTransaction) => string): void {
//     try {
//         const recid = handleNumber(fields[0]).toNumber();
//         if (recid !== 0 && recid !== 1) { throw new Error("bad recid"); }
//         tx.v = recid;
//     } catch (error) {
//         logger.throwArgumentError("invalid v for transaction type: 1", "v", fields[0]);
//     }
//
//     tx.r = hexZeroPad(fields[1], 32);
//     tx.s = hexZeroPad(fields[2], 32);
//
//     try {
//         const digest = keccak256(serialize(tx));
//         tx.from = recoverAddress(digest, { r: tx.r, s: tx.s, recoveryParam: tx.v });
//     } catch (error) {
//         console.log(error);
//     }
// }
//
// // Legacy Transactions and EIP-155
// function _parse(rawTransaction: Uint8Array): Transaction {
//     const transaction = RLP.decode(rawTransaction);
//
//     if (transaction.length !== 9 && transaction.length !== 6) {
//         logger.throwArgumentError("invalid raw transaction", "rawTransaction", rawTransaction);
//     }
//
//     const tx: Transaction = {
//         nonce:    handleNumber(transaction[0]).toNumber(),
//         gasPrice: handleNumber(transaction[1]),
//         gasLimit: handleNumber(transaction[2]),
//         to:       handleAddress(transaction[3]),
//         value:    handleNumber(transaction[4]),
//         data:     transaction[5],
//         chainId:  0
//     };
//
//     // Legacy unsigned transaction
//     if (transaction.length === 6) { return tx; }
//
//     try {
//         tx.v = BigNumber.from(transaction[6]).toNumber();
//
//     } catch (error) {
//         console.log(error);
//         return tx;
//     }
//
//     tx.r = hexZeroPad(transaction[7], 32);
//     tx.s = hexZeroPad(transaction[8], 32);
//
//     if (BigNumber.from(tx.r).isZero() && BigNumber.from(tx.s).isZero()) {
//         // EIP-155 unsigned transaction
//         tx.chainId = tx.v;
//         tx.v = 0;
//
//     } else {
//         // Signed Transaction
//
//         tx.chainId = Math.floor((tx.v - 35) / 2);
//         if (tx.chainId < 0) { tx.chainId = 0; }
//
//         let recoveryParam = tx.v - 27;
//
//         const raw = transaction.slice(0, 6);
//
//         if (tx.chainId !== 0) {
//             raw.push(hexlify(tx.chainId));
//             raw.push("0x");
//             raw.push("0x");
//             recoveryParam -= tx.chainId * 2 + 8;
//         }
//
//         const digest = keccak256(RLP.encode(raw));
//         try {
//             tx.from = recoverAddress(digest, { r: hexlify(tx.r), s: hexlify(tx.s), recoveryParam: recoveryParam });
//         } catch (error) {
//             console.log(error);
//         }
//
//         tx.hash = keccak256(rawTransaction);
//     }
//
//     tx.type = null;
//
//     return tx;
// }
function parse(rawTransaction) {
    var _a;
    return __awaiter(this, void 0, void 0, function () {
        var payload, parsed, tx, contents, _b;
        var _c;
        return __generator(this, function (_d) {
            switch (_d.label) {
                case 0:
                    payload = (0, bytes_1.arrayify)(rawTransaction);
                    try {
                        parsed = sdk_1.Transaction.fromBytes(payload);
                    }
                    catch (error) {
                        logger.throwArgumentError(error.message, "rawTransaction", rawTransaction);
                    }
                    tx = parsed.transactionId;
                    _c = {
                        transactionId: tx.accountId.toString() + '-' + tx.validStart.seconds + '-' + tx.validStart.nanos
                    };
                    _b = bytes_1.hexlify;
                    return [4 /*yield*/, parsed.getTransactionHash()];
                case 1:
                    contents = (_c.hash = _b.apply(void 0, [_d.sent()]),
                        _c.from = (0, utils_1.getAddressFromAccount)(parsed.transactionId.accountId.toString()),
                        _c);
                    if (parsed instanceof sdk_1.ContractExecuteTransaction) {
                        parsed = parsed;
                        contents.to = (0, utils_1.getAddressFromAccount)((_a = parsed.contractId) === null || _a === void 0 ? void 0 : _a.toString());
                        contents.gasLimit = handleNumber(parsed.gas.toString());
                        contents.value = parsed.payableAmount ?
                            handleNumber(parsed.payableAmount.toBigNumber().toString()) : handleNumber('0');
                        contents.data = parsed.functionParameters ? (0, bytes_1.hexlify)(parsed.functionParameters) : '0x';
                    }
                    else if (parsed instanceof sdk_1.ContractCreateTransaction) {
                        parsed = parsed;
                        contents.gasLimit = handleNumber(parsed.gas.toString());
                        contents.value = parsed.initialBalance ?
                            handleNumber(parsed.initialBalance.toBigNumber().toString()) : handleNumber('0');
                        // TODO IMPORTANT! We are setting only the constructor arguments and not the whole bytecode + constructor args
                        contents.data = parsed.constructorParameters ? (0, bytes_1.hexlify)(parsed.constructorParameters) : '0x';
                    }
                    else if (parsed instanceof sdk_1.FileCreateTransaction) {
                        parsed = parsed;
                        contents.data = (0, bytes_1.hexlify)(Buffer.from(parsed.contents));
                    }
                    else if (parsed instanceof sdk_1.FileAppendTransaction) {
                        parsed = parsed;
                        contents.data = (0, bytes_1.hexlify)(Buffer.from(parsed.contents));
                    }
                    else if (parsed instanceof sdk_1.TransferTransaction) {
                        // TODO populate value / to?
                    }
                    else if (parsed instanceof sdk_1.AccountCreateTransaction) {
                        parsed = parsed;
                        contents.value = parsed.initialBalance ?
                            handleNumber(parsed.initialBalance.toBigNumber().toString()) : handleNumber('0');
                    }
                    else {
                        return [2 /*return*/, logger.throwError("unsupported transaction", logger_1.Logger.errors.UNSUPPORTED_OPERATION, { operation: "parse" })];
                    }
                    // TODO populate r, s ,v
                    return [2 /*return*/, __assign(__assign({}, contents), { chainId: 0, r: '', s: '', v: 0 })];
            }
        });
    });
}
exports.parse = parse;
function numberify(num) {
    return bignumber_1.BigNumber.from(num).toNumber();
}
exports.numberify = numberify;
//# sourceMappingURL=index.js.map<|MERGE_RESOLUTION|>--- conflicted
+++ resolved
@@ -128,18 +128,8 @@
     var _a, _b;
     var tx;
     var arrayifiedData = transaction.data ? (0, bytes_1.arrayify)(transaction.data) : new Uint8Array();
-<<<<<<< HEAD
-    var gas = (0, bignumber_1.numberify)(transaction.gasLimit ? transaction.gasLimit : 0);
-    if (transaction.customData.isCryptoTransfer) {
-        tx = new sdk_1.TransferTransaction()
-            .addHbarTransfer(transaction.from.toString(), new sdk_1.Hbar(transaction.value.toString(), sdk_1.HbarUnit.Tinybar).negated())
-            .addHbarTransfer(transaction.to.toString(), new sdk_1.Hbar(transaction.value.toString(), sdk_1.HbarUnit.Tinybar));
-    }
-    else if (transaction.to) {
-=======
     var gas = numberify(transaction.gasLimit ? transaction.gasLimit : 0);
     if (transaction.to) {
->>>>>>> ede0b6e0
         tx = new sdk_1.ContractExecuteTransaction()
             .setContractId(sdk_1.ContractId.fromSolidityAddress((0, utils_1.getAddressFromAccount)(transaction.to)))
             .setFunctionParameters(arrayifiedData)
