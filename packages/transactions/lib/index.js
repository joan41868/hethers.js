--- conflicted
+++ resolved
@@ -87,14 +87,6 @@
     TransactionTypes[TransactionTypes["eip1559"] = 2] = "eip1559";
 })(TransactionTypes = exports.TransactionTypes || (exports.TransactionTypes = {}));
 ///////////////////////////////
-<<<<<<< HEAD
-//
-// function handleAddress(value: string): string {
-//     if (value === "0x") { return null; }
-//     return getAddress(value);
-// }
-=======
->>>>>>> a84348cb
 function handleNumber(value) {
     if (value === "0x") {
         return constants_1.Zero;
@@ -195,7 +187,7 @@
         formatNumber(transaction.maxPriorityFeePerGas || 0, "maxPriorityFeePerGas"),
         formatNumber(transaction.maxFeePerGas || 0, "maxFeePerGas"),
         formatNumber(transaction.gasLimit || 0, "gasLimit"),
-        // ((transaction.to != null) ? getAddress(transaction.to): "0x"),
+        ((transaction.to != null) ? (0, address_1.getAddress)(transaction.to) : "0x"),
         formatNumber(transaction.value || 0, "value"),
         (transaction.data || "0x"),
         (formatAccessList(transaction.accessList || []))
@@ -214,7 +206,7 @@
         formatNumber(transaction.nonce || 0, "nonce"),
         formatNumber(transaction.gasPrice || 0, "gasPrice"),
         formatNumber(transaction.gasLimit || 0, "gasLimit"),
-        // ((transaction.to != null) ? getAddress(transaction.to): "0x"),
+        ((transaction.to != null) ? (0, address_1.getAddress)(transaction.to) : "0x"),
         formatNumber(transaction.value || 0, "value"),
         (transaction.data || "0x"),
         (formatAccessList(transaction.accessList || []))
@@ -338,70 +330,6 @@
 //         console.log(error);
 //     }
 // }
-<<<<<<< HEAD
-// function _parseEip1559(payload: Uint8Array): Transaction {
-//     const transaction = RLP.decode(payload.slice(1));
-//
-//     if (transaction.length !== 9 && transaction.length !== 12) {
-//         logger.throwArgumentError("invalid component count for transaction type: 2", "payload", hexlify(payload));
-//     }
-//
-//     const maxPriorityFeePerGas = handleNumber(transaction[2]);
-//     const maxFeePerGas = handleNumber(transaction[3]);
-//     const tx: Transaction = {
-//         type:                  2,
-//         chainId:               handleNumber(transaction[0]).toNumber(),
-//         nonce:                 handleNumber(transaction[1]).toNumber(),
-//         maxPriorityFeePerGas:  maxPriorityFeePerGas,
-//         maxFeePerGas:          maxFeePerGas,
-//         gasPrice:              null,
-//         gasLimit:              handleNumber(transaction[4]),
-//         to:                    handleAddress(transaction[5]),
-//         value:                 handleNumber(transaction[6]),
-//         data:                  transaction[7],
-//         accessList:            accessListify(transaction[8]),
-//     };
-//
-//     // Unsigned EIP-1559 Transaction
-//     if (transaction.length === 9) { return tx; }
-//
-//     tx.hash = keccak256(payload);
-//
-//     _parseEipSignature(tx, transaction.slice(9), _serializeEip1559);
-//
-//     return tx;
-// }
-//
-// function _parseEip2930(payload: Uint8Array): Transaction {
-//     const transaction = RLP.decode(payload.slice(1));
-//
-//     if (transaction.length !== 8 && transaction.length !== 11) {
-//         logger.throwArgumentError("invalid component count for transaction type: 1", "payload", hexlify(payload));
-//     }
-//
-//     const tx: Transaction = {
-//         type:       1,
-//         chainId:    handleNumber(transaction[0]).toNumber(),
-//         nonce:      handleNumber(transaction[1]).toNumber(),
-//         gasPrice:   handleNumber(transaction[2]),
-//         gasLimit:   handleNumber(transaction[3]),
-//         to:         handleAddress(transaction[4]),
-//         value:      handleNumber(transaction[5]),
-//         data:       transaction[6],
-//         accessList: accessListify(transaction[7])
-//     };
-//
-//     // Unsigned EIP-2930 Transaction
-//     if (transaction.length === 8) { return tx; }
-//
-//     tx.hash = keccak256(payload);
-//
-//     _parseEipSignature(tx, transaction.slice(8), _serializeEip2930);
-//
-//     return tx;
-// }
-=======
->>>>>>> a84348cb
 //
 // // Legacy Transactions and EIP-155
 // function _parse(rawTransaction: Uint8Array): Transaction {
@@ -498,36 +426,17 @@
                         contents.to = (0, utils_1.getAddressFromAccount)((_a = parsed.contractId) === null || _a === void 0 ? void 0 : _a.toString());
                         contents.gasLimit = handleNumber(parsed.gas.toString());
                         contents.value = parsed.payableAmount ?
-<<<<<<< HEAD
-                            handleNumber(parsed.payableAmount.toTinybars().toString()) : handleNumber('0');
-=======
                             handleNumber(parsed.payableAmount.toBigNumber().toString()) : handleNumber('0');
->>>>>>> a84348cb
                         contents.data = parsed.functionParameters ? (0, bytes_1.hexlify)(parsed.functionParameters) : '0x';
                     }
                     else if (parsed instanceof sdk_1.ContractCreateTransaction) {
                         parsed = parsed;
                         contents.gasLimit = handleNumber(parsed.gas.toString());
                         contents.value = parsed.initialBalance ?
-<<<<<<< HEAD
-                            handleNumber(parsed.initialBalance.toTinybars().toString()) : handleNumber('0');
-                        // TODO IMPORTANT! We are setting only the constructor arguments and not the whole bytecode + constructor args
-                        contents.data = parsed.constructorParameters ? (0, bytes_1.hexlify)(parsed.constructorParameters) : '0x';
-                    }
-                    else if (parsed instanceof sdk_1.FileCreateTransaction) {
-                        parsed = parsed;
-                        contents.data = (0, bytes_1.hexlify)(Buffer.from(parsed.contents));
-                    }
-                    else if (parsed instanceof sdk_1.FileAppendTransaction) {
-                        parsed = parsed;
-                        contents.data = (0, bytes_1.hexlify)(Buffer.from(parsed.contents));
-                    }
-=======
                             handleNumber(parsed.initialBalance.toBigNumber().toString()) : handleNumber('0');
                         // TODO IMPORTANT! We are setting only the constructor arguments and not the whole bytecode + constructor args
                         contents.data = parsed.constructorParameters ? (0, bytes_1.hexlify)(parsed.constructorParameters) : '0x';
                     }
->>>>>>> a84348cb
                     else {
                         return [2 /*return*/, logger.throwError("unsupported transaction", logger_1.Logger.errors.UNSUPPORTED_OPERATION, { operation: "parse" })];
                     }
