"use strict";

import { AccountLike, getAccountFromAddress, getAddress } from "@ethersproject/address";
import { BigNumber, BigNumberish, numberify } from "@ethersproject/bignumber";
import {
    arrayify,
    BytesLike,
    hexDataLength,
    hexDataSlice,
    hexlify,
    SignatureLike,
} from "@ethersproject/bytes";
import {Zero} from "@ethersproject/constants";
import {keccak256} from "@ethersproject/keccak256";
import {computePublicKey, recoverPublicKey} from "@ethersproject/signing-key";

import {Logger} from "@ethersproject/logger";
import {version} from "./_version";
import {base64, getAddressFromAccount} from "ethers/lib/utils";
import {
    ContractCreateTransaction,
    ContractExecuteTransaction, ContractId, FileAppendTransaction,
    FileCreateTransaction,
    Transaction as HederaTransaction,
    PublicKey as HederaPubKey, TransactionId, AccountId, TransferTransaction, AccountCreateTransaction, Hbar, HbarUnit
} from "@hashgraph/sdk";
import { TransactionRequest } from "@ethersproject/abstract-provider";

const logger = new Logger(version);

///////////////////////////////
// Exported Types

export type AccessList = Array<{ address: string, storageKeys: Array<string> }>;

// Input allows flexibility in describing an access list
export type AccessListish = AccessList |
                            Array<[ string, Array<string> ]> |
                            Record<string, Array<string>>;

export enum TransactionTypes {
    legacy = 0,
    eip2930 = 1,
    eip1559 = 2,
}

export type UnsignedTransaction = {
    to?: AccountLike;
    nonce?: number;

    gasLimit?: BigNumberish;
    gasPrice?: BigNumberish;

    data?: BytesLike;
    value?: BigNumberish;
    chainId?: number;

    // Typed-Transaction features
    type?: number | null;

    // EIP-2930; Type 1 & EIP-1559; Type 2
    accessList?: AccessListish;

    // EIP-1559; Type 2
    maxPriorityFeePerGas?: BigNumberish;
    maxFeePerGas?: BigNumberish;
}

export interface Transaction {
    transactionId: string;
    hash?: string;

    to?: string;
    from?: string;

    gasLimit: BigNumber;

    data: string;
    value: BigNumber;
    chainId: number;

    r?: string;
    s?: string;
    v?: number;

    // EIP-2930; Type 1 & EIP-1559; Type 2
    accessList?: AccessList;
}

type HederaTransactionContents = {
    transactionId: string,
    hash: string,
    to?: string,
    from: string,
    gasLimit: BigNumber,
    value: BigNumber,
    data: string
}

///////////////////////////////

function handleNumber(value: string): BigNumber {
    if (value === "0x") { return Zero; }
    return BigNumber.from(value);
}

export function computeAddress(key: BytesLike | string): string {
    const publicKey = computePublicKey(key);
    return getAddress(hexDataSlice(keccak256(hexDataSlice(publicKey, 1)), 12));
}

export function computeAlias(key: BytesLike | string): string {
    const publicKey = computePublicKey(key);
    return computeAliasFromPubKey(publicKey);
}

export function computeAliasFromPubKey(pubKey: string): string {
    return `0.0.${base64.encode(pubKey)}`;
}

export function recoverAddress(digest: BytesLike, signature: SignatureLike): string {
    return computeAddress(recoverPublicKey(arrayify(digest), signature));
}

function accessSetify(addr: string, storageKeys: Array<string>): { address: string,storageKeys: Array<string> } {
    return {
        address: getAddress(addr),
        storageKeys: (storageKeys || []).map((storageKey, index) => {
            if (hexDataLength(storageKey) !== 32) {
                logger.throwArgumentError("invalid access list storageKey", `accessList[${ addr }:${ index }]`, storageKey)
            }
            return storageKey.toLowerCase();
        })
    };
}

export function accessListify(value: AccessListish): AccessList {
    if (Array.isArray(value)) {
        return (<Array<[ string, Array<string>] | { address: string, storageKeys: Array<string>}>>value).map((set, index) => {
            if (Array.isArray(set)) {
                if (set.length > 2) {
                    logger.throwArgumentError("access list expected to be [ address, storageKeys[] ]", `value[${ index }]`, set);
                }
                return accessSetify(set[0], set[1])
            }
            return accessSetify(set.address, set.storageKeys);
        });
    }

    const result: Array<{ address: string, storageKeys: Array<string> }> = Object.keys(value).map((addr) => {
        const storageKeys: Record<string, true> = value[addr].reduce((accum, storageKey) => {
            accum[storageKey] = true;
            return accum;
        }, <Record<string, true>>{ });
        return accessSetify(addr, Object.keys(storageKeys).sort())
    });
    result.sort((a, b) => (a.address.localeCompare(b.address)));
    return result;
}

export function serializeHederaTransaction(transaction: TransactionRequest, pubKey?: HederaPubKey) : HederaTransaction {
    let tx: HederaTransaction;
    const arrayifiedData = transaction.data ? arrayify(transaction.data) : new Uint8Array();
    const gas = numberify(transaction.gasLimit ? transaction.gasLimit : 0);
<<<<<<< HEAD
    if (transaction.to) {
        if (transaction.isCryptoTransfer && transaction.value) {
            tx = new TransferTransaction()
                .addHbarTransfer(transaction.from.toString(), new Hbar(transaction.value.toString(), HbarUnit.Tinybar).negated())
                .addHbarTransfer(transaction.to.toString(), new Hbar(transaction.value.toString(), HbarUnit.Tinybar));
        } else {
            tx = new ContractExecuteTransaction()
                .setContractId(ContractId.fromSolidityAddress(getAddressFromAccount(transaction.to)))
                .setFunctionParameters(arrayifiedData)
                .setGas(gas);
            if (transaction.value) {
                (tx as ContractExecuteTransaction).setPayableAmount(transaction.value?.toString())
            }
=======
    if (transaction.customData.isCryptoTransfer) {
        tx = new TransferTransaction()
            .addHbarTransfer(transaction.from.toString(), new Hbar(transaction.value.toString()).negated())
            .addHbarTransfer(transaction.to.toString(), new Hbar(transaction.value.toString()));
    } else if (transaction.to) {
        tx = new ContractExecuteTransaction()
            .setContractId(ContractId.fromSolidityAddress(getAddressFromAccount(transaction.to)))
            .setFunctionParameters(arrayifiedData)
            .setGas(gas);
        if (transaction.value) {
            (tx as ContractExecuteTransaction).setPayableAmount(transaction.value?.toString())
>>>>>>> e682719d
        }
    } else {
        if (transaction.customData.bytecodeFileId) {
            tx = new ContractCreateTransaction()
                .setBytecodeFileId(transaction.customData.bytecodeFileId)
                .setConstructorParameters(arrayifiedData)
                .setInitialBalance(transaction.value?.toString())
                .setGas(gas);
        } else {
            if (transaction.customData.fileChunk && transaction.customData.fileId) {
                tx = new FileAppendTransaction()
                    .setContents(transaction.customData.fileChunk)
                    .setFileId(transaction.customData.fileId)
            } else if (!transaction.customData.fileId && transaction.customData.fileChunk) {
                // only a chunk, thus the first one
                tx = new FileCreateTransaction()
                    .setContents(transaction.customData.fileChunk)
                    .setKeys([transaction.customData.fileKey ?
                        transaction.customData.fileKey :
                        pubKey
                    ]);
            } else if (transaction.customData.publicKey) {
                const {publicKey, initialBalance} = transaction.customData;
                tx = new AccountCreateTransaction()
                    .setKey(HederaPubKey.fromString(publicKey.toString()))
                    .setInitialBalance(Hbar.fromTinybars(initialBalance.toString()));
            }
            else {
                logger.throwArgumentError(
                    "Cannot determine transaction type from given custom data. Need either `to`, `fileChunk`, `fileId` or `bytecodeFileId`",
                    Logger.errors.INVALID_ARGUMENT,
                    transaction);
            }
        }
    }
    const account = getAccountFromAddress(transaction.from.toString());
    tx.setTransactionId(
        TransactionId.generate(new AccountId({
            shard: numberify(account.shard),
            realm: numberify(account.realm),
            num: numberify(account.num)
        })))
    .setNodeAccountIds([AccountId.fromString(transaction.nodeId.toString())])
    .freeze();
    return tx;
}

// function _parseEipSignature(tx: Transaction, fields: Array<string>, serialize: (tx: UnsignedTransaction) => string): void {
//     try {
//         const recid = handleNumber(fields[0]).toNumber();
//         if (recid !== 0 && recid !== 1) { throw new Error("bad recid"); }
//         tx.v = recid;
//     } catch (error) {
//         logger.throwArgumentError("invalid v for transaction type: 1", "v", fields[0]);
//     }
//
//     tx.r = hexZeroPad(fields[1], 32);
//     tx.s = hexZeroPad(fields[2], 32);
//
//     try {
//         const digest = keccak256(serialize(tx));
//         tx.from = recoverAddress(digest, { r: tx.r, s: tx.s, recoveryParam: tx.v });
//     } catch (error) {
//         console.log(error);
//     }
// }

//

// // Legacy Transactions and EIP-155
// function _parse(rawTransaction: Uint8Array): Transaction {
//     const transaction = RLP.decode(rawTransaction);
//
//     if (transaction.length !== 9 && transaction.length !== 6) {
//         logger.throwArgumentError("invalid raw transaction", "rawTransaction", rawTransaction);
//     }
//
//     const tx: Transaction = {
//         nonce:    handleNumber(transaction[0]).toNumber(),
//         gasPrice: handleNumber(transaction[1]),
//         gasLimit: handleNumber(transaction[2]),
//         to:       handleAddress(transaction[3]),
//         value:    handleNumber(transaction[4]),
//         data:     transaction[5],
//         chainId:  0
//     };
//
//     // Legacy unsigned transaction
//     if (transaction.length === 6) { return tx; }
//
//     try {
//         tx.v = BigNumber.from(transaction[6]).toNumber();
//
//     } catch (error) {
//         console.log(error);
//         return tx;
//     }
//
//     tx.r = hexZeroPad(transaction[7], 32);
//     tx.s = hexZeroPad(transaction[8], 32);
//
//     if (BigNumber.from(tx.r).isZero() && BigNumber.from(tx.s).isZero()) {
//         // EIP-155 unsigned transaction
//         tx.chainId = tx.v;
//         tx.v = 0;
//
//     } else {
//         // Signed Transaction
//
//         tx.chainId = Math.floor((tx.v - 35) / 2);
//         if (tx.chainId < 0) { tx.chainId = 0; }
//
//         let recoveryParam = tx.v - 27;
//
//         const raw = transaction.slice(0, 6);
//
//         if (tx.chainId !== 0) {
//             raw.push(hexlify(tx.chainId));
//             raw.push("0x");
//             raw.push("0x");
//             recoveryParam -= tx.chainId * 2 + 8;
//         }
//
//         const digest = keccak256(RLP.encode(raw));
//         try {
//             tx.from = recoverAddress(digest, { r: hexlify(tx.r), s: hexlify(tx.s), recoveryParam: recoveryParam });
//         } catch (error) {
//             console.log(error);
//         }
//
//         tx.hash = keccak256(rawTransaction);
//     }
//
//     tx.type = null;
//
//     return tx;
// }

export async function parse(rawTransaction: BytesLike): Promise<Transaction> {
    const payload = arrayify(rawTransaction);

    let parsed;
    try {
        parsed = HederaTransaction.fromBytes(payload);
    } catch (error) {
        logger.throwArgumentError(error.message, "rawTransaction", rawTransaction);
    }
    const tx = parsed.transactionId;
    let contents = {
        transactionId: tx.accountId.toString() + '-' + tx.validStart.seconds + '-' + tx.validStart.nanos,
        hash: hexlify(await parsed.getTransactionHash()), //stringify?
        from: getAddressFromAccount(parsed.transactionId.accountId.toString()),
    } as HederaTransactionContents;

    if (parsed instanceof ContractExecuteTransaction) {
        parsed = parsed as ContractExecuteTransaction;
        contents.to = getAddressFromAccount(parsed.contractId?.toString());
        contents.gasLimit = handleNumber(parsed.gas.toString());
        contents.value = parsed.payableAmount ?
            handleNumber(parsed.payableAmount.toBigNumber().toString()) : handleNumber('0');
        contents.data = parsed.functionParameters ? hexlify(parsed.functionParameters) : '0x';
    } else if (parsed instanceof ContractCreateTransaction) {
        parsed = parsed as ContractCreateTransaction;
        contents.gasLimit = handleNumber(parsed.gas.toString());
        contents.value = parsed.initialBalance ?
            handleNumber(parsed.initialBalance.toBigNumber().toString()) : handleNumber('0');
        // TODO IMPORTANT! We are setting only the constructor arguments and not the whole bytecode + constructor args
        contents.data = parsed.constructorParameters ? hexlify(parsed.constructorParameters) : '0x';
    } else if (parsed instanceof FileCreateTransaction) {
        parsed = parsed as FileCreateTransaction;
        contents.data = hexlify(Buffer.from(parsed.contents));
    } else if (parsed instanceof FileAppendTransaction) {
        parsed = parsed as FileAppendTransaction;
        contents.data = hexlify(Buffer.from(parsed.contents));
    } else if (parsed instanceof TransferTransaction) {
        // TODO populate value / to?
    } else if (parsed instanceof AccountCreateTransaction) {
        parsed = parsed as AccountCreateTransaction;
        contents.value = parsed.initialBalance ?
            handleNumber(parsed.initialBalance.toBigNumber().toString()) : handleNumber('0');
    } else {
        return logger.throwError(`unsupported transaction`, Logger.errors.UNSUPPORTED_OPERATION, {operation: "parse"});
    }

    // TODO populate r, s ,v
    return {
        ...contents,
        chainId: 0,
        r: '',
        s: '',
        v: 0,
    };
}
<|MERGE_RESOLUTION|>--- conflicted
+++ resolved
@@ -162,25 +162,10 @@
     let tx: HederaTransaction;
     const arrayifiedData = transaction.data ? arrayify(transaction.data) : new Uint8Array();
     const gas = numberify(transaction.gasLimit ? transaction.gasLimit : 0);
-<<<<<<< HEAD
-    if (transaction.to) {
-        if (transaction.isCryptoTransfer && transaction.value) {
-            tx = new TransferTransaction()
-                .addHbarTransfer(transaction.from.toString(), new Hbar(transaction.value.toString(), HbarUnit.Tinybar).negated())
-                .addHbarTransfer(transaction.to.toString(), new Hbar(transaction.value.toString(), HbarUnit.Tinybar));
-        } else {
-            tx = new ContractExecuteTransaction()
-                .setContractId(ContractId.fromSolidityAddress(getAddressFromAccount(transaction.to)))
-                .setFunctionParameters(arrayifiedData)
-                .setGas(gas);
-            if (transaction.value) {
-                (tx as ContractExecuteTransaction).setPayableAmount(transaction.value?.toString())
-            }
-=======
     if (transaction.customData.isCryptoTransfer) {
         tx = new TransferTransaction()
-            .addHbarTransfer(transaction.from.toString(), new Hbar(transaction.value.toString()).negated())
-            .addHbarTransfer(transaction.to.toString(), new Hbar(transaction.value.toString()));
+            .addHbarTransfer(transaction.from.toString(), new Hbar(transaction.value.toString(), HbarUnit.Tinybar).negated())
+            .addHbarTransfer(transaction.to.toString(), new Hbar(transaction.value.toString(), HbarUnit.Tinybar));
     } else if (transaction.to) {
         tx = new ContractExecuteTransaction()
             .setContractId(ContractId.fromSolidityAddress(getAddressFromAccount(transaction.to)))
@@ -188,7 +173,6 @@
             .setGas(gas);
         if (transaction.value) {
             (tx as ContractExecuteTransaction).setPayableAmount(transaction.value?.toString())
->>>>>>> e682719d
         }
     } else {
         if (transaction.customData.bytecodeFileId) {
