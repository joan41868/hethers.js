"use strict";

import {getAddress} from "@ethersproject/address";
import {BigNumber, BigNumberish} from "@ethersproject/bignumber";
import {
    arrayify,
    BytesLike,
    DataOptions,
    hexConcat,
    hexDataLength,
    hexDataSlice,
    hexlify,
    // hexZeroPad,
    isBytesLike,
    SignatureLike,
    splitSignature,
    stripZeros,
} from "@ethersproject/bytes";
import {Zero} from "@ethersproject/constants";
import {keccak256} from "@ethersproject/keccak256";
import {checkProperties} from "@ethersproject/properties";
import * as RLP from "@ethersproject/rlp";
import {computePublicKey, recoverPublicKey} from "@ethersproject/signing-key";

import {Logger} from "@ethersproject/logger";
import {version} from "./_version";
import {base64, getAddressFromAccount} from "ethers/lib/utils";
<<<<<<< HEAD
import {ContractCreateTransaction, ContractExecuteTransaction, Transaction as HederaTransaction, TransactionId} from "@hashgraph/sdk";
=======
import {ContractCreateTransaction, ContractExecuteTransaction, Transaction as HederaTransaction} from "@hashgraph/sdk";
>>>>>>> a84348cb

const logger = new Logger(version);

///////////////////////////////
// Exported Types

export type AccessList = Array<{ address: string, storageKeys: Array<string> }>;

// Input allows flexibility in describing an access list
export type AccessListish = AccessList |
                            Array<[ string, Array<string> ]> |
                            Record<string, Array<string>>;

export enum TransactionTypes {
    legacy = 0,
    eip2930 = 1,
    eip1559 = 2,
}

export type UnsignedTransaction = {
    to?: string;
    nonce?: number;

    gasLimit?: BigNumberish;
    gasPrice?: BigNumberish;

    data?: BytesLike;
    value?: BigNumberish;
    chainId?: number;

    // Typed-Transaction features
    type?: number | null;

    // EIP-2930; Type 1 & EIP-1559; Type 2
    accessList?: AccessListish;

    // EIP-1559; Type 2
    maxPriorityFeePerGas?: BigNumberish;
    maxFeePerGas?: BigNumberish;
}

export interface Transaction {
    transactionId: string;
    hash?: string;

    to?: string;
    from?: string;
<<<<<<< HEAD

    gasLimit: BigNumber;
=======
    nonce: number; // TODO remove

    gasLimit: BigNumber;
    gasPrice?: BigNumber; // TODO remove
>>>>>>> a84348cb

    data: string;
    value: BigNumber;
    chainId: number;

    r?: string;
    s?: string;
    v?: number;

    // EIP-2930; Type 1 & EIP-1559; Type 2
    accessList?: AccessList;
}

type HederaTransactionContents = {
    hash: string,
    to?: string,
    from: string,
    gasLimit: BigNumber,
    value: BigNumber,
    data: string
}

<<<<<<< HEAD
//TODO handle possible exception
export function parseTransactionId(transactionId: string): string {
    const accountId = transactionId.split('@');
    const txValidStart = accountId[1].split('.');
    const result = accountId[0] + '-' + txValidStart.join('-');

    return result;
}

///////////////////////////////
//
// function handleAddress(value: string): string {
//     if (value === "0x") { return null; }
//     return getAddress(value);
// }
=======
type HederaTransactionContents = {
    hash: string,
    to?: string,
    from: string,
    gasLimit: BigNumber,
    value: BigNumber,
    data: string
}

///////////////////////////////
>>>>>>> a84348cb

function handleNumber(value: string): BigNumber {
    if (value === "0x") { return Zero; }
    return BigNumber.from(value);
}

// Legacy Transaction Fields
const transactionFields = [
    { name: "nonce",    maxLength: 32, numeric: true },
    { name: "gasPrice", maxLength: 32, numeric: true },
    { name: "gasLimit", maxLength: 32, numeric: true },
    { name: "to",          length: 20 },
    { name: "value",    maxLength: 32, numeric: true },
    { name: "data" },
];

const allowedTransactionKeys: { [ key: string ]: boolean } = {
    chainId: true, data: true, gasLimit: true, gasPrice:true, nonce: true, to: true, type: true, value: true
}

export function computeAddress(key: BytesLike | string): string {
    const publicKey = computePublicKey(key);
    return getAddress(hexDataSlice(keccak256(hexDataSlice(publicKey, 1)), 12));
}

export function computeAlias(key: BytesLike | string): string {
    const publicKey = computePublicKey(key);
    return computeAliasFromPubKey(publicKey);
}

export function computeAliasFromPubKey(pubKey: string): string {
    return `0.0.${base64.encode(pubKey)}`;
}

export function recoverAddress(digest: BytesLike, signature: SignatureLike): string {
    return computeAddress(recoverPublicKey(arrayify(digest), signature));
}

function formatNumber(value: BigNumberish, name: string): Uint8Array {
    const result = stripZeros(BigNumber.from(value).toHexString());
    if (result.length > 32) {
        logger.throwArgumentError("invalid length for " + name, ("transaction:" + name), value);
    }
    return result;
}

function accessSetify(addr: string, storageKeys: Array<string>): { address: string,storageKeys: Array<string> } {
    return {
        address: getAddress(addr),
        storageKeys: (storageKeys || []).map((storageKey, index) => {
            if (hexDataLength(storageKey) !== 32) {
                logger.throwArgumentError("invalid access list storageKey", `accessList[${ addr }:${ index }]`, storageKey)
            }
            return storageKey.toLowerCase();
        })
    };
}

export function accessListify(value: AccessListish): AccessList {
    if (Array.isArray(value)) {
        return (<Array<[ string, Array<string>] | { address: string, storageKeys: Array<string>}>>value).map((set, index) => {
            if (Array.isArray(set)) {
                if (set.length > 2) {
                    logger.throwArgumentError("access list expected to be [ address, storageKeys[] ]", `value[${ index }]`, set);
                }
                return accessSetify(set[0], set[1])
            }
            return accessSetify(set.address, set.storageKeys);
        });
    }

    const result: Array<{ address: string, storageKeys: Array<string> }> = Object.keys(value).map((addr) => {
        const storageKeys: Record<string, true> = value[addr].reduce((accum, storageKey) => {
            accum[storageKey] = true;
            return accum;
        }, <Record<string, true>>{ });
        return accessSetify(addr, Object.keys(storageKeys).sort())
    });
    result.sort((a, b) => (a.address.localeCompare(b.address)));
    return result;
}

function formatAccessList(value: AccessListish): Array<[ string, Array<string> ]> {
    return accessListify(value).map((set) => [ set.address, set.storageKeys ]);
}

function _serializeEip1559(transaction: UnsignedTransaction, signature?: SignatureLike): string {
    // If there is an explicit gasPrice, make sure it matches the
    // EIP-1559 fees; otherwise they may not understand what they
    // think they are setting in terms of fee.
    if (transaction.gasPrice != null) {
        const gasPrice = BigNumber.from(transaction.gasPrice);
        const maxFeePerGas = BigNumber.from(transaction.maxFeePerGas || 0);
        if (!gasPrice.eq(maxFeePerGas)) {
            logger.throwArgumentError("mismatch EIP-1559 gasPrice != maxFeePerGas", "tx", {
                gasPrice, maxFeePerGas
            });
        }
    }

    const fields: any = [
        formatNumber(transaction.chainId || 0, "chainId"),
        formatNumber(transaction.nonce || 0, "nonce"),
        formatNumber(transaction.maxPriorityFeePerGas || 0, "maxPriorityFeePerGas"),
        formatNumber(transaction.maxFeePerGas || 0, "maxFeePerGas"),
        formatNumber(transaction.gasLimit || 0, "gasLimit"),
        ((transaction.to != null) ? getAddress(transaction.to): "0x"),
        formatNumber(transaction.value || 0, "value"),
        (transaction.data || "0x"),
        (formatAccessList(transaction.accessList || []))
    ];

    if (signature) {
        const sig = splitSignature(signature);
        fields.push(formatNumber(sig.recoveryParam, "recoveryParam"));
        fields.push(stripZeros(sig.r));
        fields.push(stripZeros(sig.s));
    }

    return hexConcat([ "0x02", RLP.encode(fields)]);
}

function _serializeEip2930(transaction: UnsignedTransaction, signature?: SignatureLike): string {
    const fields: any = [
        formatNumber(transaction.chainId || 0, "chainId"),
        formatNumber(transaction.nonce || 0, "nonce"),
        formatNumber(transaction.gasPrice || 0, "gasPrice"),
        formatNumber(transaction.gasLimit || 0, "gasLimit"),
        ((transaction.to != null) ? getAddress(transaction.to): "0x"),
        formatNumber(transaction.value || 0, "value"),
        (transaction.data || "0x"),
        (formatAccessList(transaction.accessList || []))
    ];

    if (signature) {
        const sig = splitSignature(signature);
        fields.push(formatNumber(sig.recoveryParam, "recoveryParam"));
        fields.push(stripZeros(sig.r));
        fields.push(stripZeros(sig.s));
    }

    return hexConcat([ "0x01", RLP.encode(fields)]);
}

// Legacy Transactions and EIP-155
function _serialize(transaction: UnsignedTransaction, signature?: SignatureLike): string {
    checkProperties(transaction, allowedTransactionKeys);

    const raw: Array<string | Uint8Array> = [];

    transactionFields.forEach(function(fieldInfo) {
        let value = (<any>transaction)[fieldInfo.name] || ([]);
        const options: DataOptions = { };
        if (fieldInfo.numeric) { options.hexPad = "left"; }
        value = arrayify(hexlify(value, options));

        // Fixed-width field
        if (fieldInfo.length && value.length !== fieldInfo.length && value.length > 0) {
            logger.throwArgumentError("invalid length for " + fieldInfo.name, ("transaction:" + fieldInfo.name), value);
        }

        // Variable-width (with a maximum)
        if (fieldInfo.maxLength) {
            value = stripZeros(value);
            if (value.length > fieldInfo.maxLength) {
                logger.throwArgumentError("invalid length for " + fieldInfo.name, ("transaction:" + fieldInfo.name), value );
            }
        }

        raw.push(hexlify(value));
    });

    let chainId = 0;
    if (transaction.chainId != null) {
        // A chainId was provided; if non-zero we'll use EIP-155
        chainId = transaction.chainId;

        if (typeof(chainId) !== "number") {
            logger.throwArgumentError("invalid transaction.chainId", "transaction", transaction);
        }

    } else if (signature && !isBytesLike(signature) && signature.v > 28) {
        // No chainId provided, but the signature is signing with EIP-155; derive chainId
        chainId = Math.floor((signature.v - 35) / 2);
    }

    // We have an EIP-155 transaction (chainId was specified and non-zero)
    if (chainId !== 0) {
        raw.push(hexlify(chainId)); // @TODO: hexValue?
        raw.push("0x");
        raw.push("0x");
    }

    // Requesting an unsigned transaction
    if (!signature) {
        return RLP.encode(raw);
    }

    // The splitSignature will ensure the transaction has a recoveryParam in the
    // case that the signTransaction function only adds a v.
    const sig = splitSignature(signature);

    // We pushed a chainId and null r, s on for hashing only; remove those
    let v = 27 + sig.recoveryParam
    if (chainId !== 0) {
        raw.pop();
        raw.pop();
        raw.pop();
        v += chainId * 2 + 8;

        // If an EIP-155 v (directly or indirectly; maybe _vs) was provided, check it!
        if (sig.v > 28 && sig.v !== v) {
             logger.throwArgumentError("transaction.chainId/signature.v mismatch", "signature", signature);
        }
    } else if (sig.v !== v) {
         logger.throwArgumentError("transaction.chainId/signature.v mismatch", "signature", signature);
    }

    raw.push(hexlify(v));
    raw.push(stripZeros(arrayify(sig.r)));
    raw.push(stripZeros(arrayify(sig.s)));

    return RLP.encode(raw);
}

export function serialize(transaction: UnsignedTransaction, signature?: SignatureLike): string {
    // Legacy and EIP-155 Transactions
    if (transaction.type == null || transaction.type === 0) {
        if (transaction.accessList != null) {
            logger.throwArgumentError("untyped transactions do not support accessList; include type: 1", "transaction", transaction);
        }
        return _serialize(transaction, signature);
    }

    // Typed Transactions (EIP-2718)
    switch (transaction.type) {
        case 1:
            return _serializeEip2930(transaction, signature);
        case 2:
            return _serializeEip1559(transaction, signature);
        default:
            break;
    }

    return logger.throwError(`unsupported transaction type: ${ transaction.type }`, Logger.errors.UNSUPPORTED_OPERATION, {
        operation: "serializeTransaction",
        transactionType: transaction.type
    });
}

// function _parseEipSignature(tx: Transaction, fields: Array<string>, serialize: (tx: UnsignedTransaction) => string): void {
//     try {
//         const recid = handleNumber(fields[0]).toNumber();
//         if (recid !== 0 && recid !== 1) { throw new Error("bad recid"); }
//         tx.v = recid;
//     } catch (error) {
//         logger.throwArgumentError("invalid v for transaction type: 1", "v", fields[0]);
//     }
//
//     tx.r = hexZeroPad(fields[1], 32);
//     tx.s = hexZeroPad(fields[2], 32);
//
//     try {
//         const digest = keccak256(serialize(tx));
//         tx.from = recoverAddress(digest, { r: tx.r, s: tx.s, recoveryParam: tx.v });
//     } catch (error) {
//         console.log(error);
//     }
// }

<<<<<<< HEAD
// function _parseEip1559(payload: Uint8Array): Transaction {
//     const transaction = RLP.decode(payload.slice(1));
//
//     if (transaction.length !== 9 && transaction.length !== 12) {
//         logger.throwArgumentError("invalid component count for transaction type: 2", "payload", hexlify(payload));
//     }
//
//     const maxPriorityFeePerGas = handleNumber(transaction[2]);
//     const maxFeePerGas = handleNumber(transaction[3]);
//     const tx: Transaction = {
//         type:                  2,
//         chainId:               handleNumber(transaction[0]).toNumber(),
//         nonce:                 handleNumber(transaction[1]).toNumber(),
//         maxPriorityFeePerGas:  maxPriorityFeePerGas,
//         maxFeePerGas:          maxFeePerGas,
//         gasPrice:              null,
//         gasLimit:              handleNumber(transaction[4]),
//         to:                    handleAddress(transaction[5]),
//         value:                 handleNumber(transaction[6]),
//         data:                  transaction[7],
//         accessList:            accessListify(transaction[8]),
//     };
//
//     // Unsigned EIP-1559 Transaction
//     if (transaction.length === 9) { return tx; }
//
//     tx.hash = keccak256(payload);
//
//     _parseEipSignature(tx, transaction.slice(9), _serializeEip1559);
//
//     return tx;
// }
//
// function _parseEip2930(payload: Uint8Array): Transaction {
//     const transaction = RLP.decode(payload.slice(1));
//
//     if (transaction.length !== 8 && transaction.length !== 11) {
//         logger.throwArgumentError("invalid component count for transaction type: 1", "payload", hexlify(payload));
//     }
//
//     const tx: Transaction = {
//         type:       1,
//         chainId:    handleNumber(transaction[0]).toNumber(),
//         nonce:      handleNumber(transaction[1]).toNumber(),
//         gasPrice:   handleNumber(transaction[2]),
//         gasLimit:   handleNumber(transaction[3]),
//         to:         handleAddress(transaction[4]),
//         value:      handleNumber(transaction[5]),
//         data:       transaction[6],
//         accessList: accessListify(transaction[7])
//     };
//
//     // Unsigned EIP-2930 Transaction
//     if (transaction.length === 8) { return tx; }
//
//     tx.hash = keccak256(payload);
//
//     _parseEipSignature(tx, transaction.slice(8), _serializeEip2930);
//
//     return tx;
// }
//
=======
//

>>>>>>> a84348cb
// // Legacy Transactions and EIP-155
// function _parse(rawTransaction: Uint8Array): Transaction {
//     const transaction = RLP.decode(rawTransaction);
//
//     if (transaction.length !== 9 && transaction.length !== 6) {
//         logger.throwArgumentError("invalid raw transaction", "rawTransaction", rawTransaction);
//     }
//
//     const tx: Transaction = {
//         nonce:    handleNumber(transaction[0]).toNumber(),
//         gasPrice: handleNumber(transaction[1]),
//         gasLimit: handleNumber(transaction[2]),
//         to:       handleAddress(transaction[3]),
//         value:    handleNumber(transaction[4]),
//         data:     transaction[5],
//         chainId:  0
//     };
//
//     // Legacy unsigned transaction
//     if (transaction.length === 6) { return tx; }
//
//     try {
//         tx.v = BigNumber.from(transaction[6]).toNumber();
//
//     } catch (error) {
//         console.log(error);
//         return tx;
//     }
//
//     tx.r = hexZeroPad(transaction[7], 32);
//     tx.s = hexZeroPad(transaction[8], 32);
//
//     if (BigNumber.from(tx.r).isZero() && BigNumber.from(tx.s).isZero()) {
//         // EIP-155 unsigned transaction
//         tx.chainId = tx.v;
//         tx.v = 0;
//
//     } else {
//         // Signed Transaction
//
//         tx.chainId = Math.floor((tx.v - 35) / 2);
//         if (tx.chainId < 0) { tx.chainId = 0; }
//
//         let recoveryParam = tx.v - 27;
//
//         const raw = transaction.slice(0, 6);
//
//         if (tx.chainId !== 0) {
//             raw.push(hexlify(tx.chainId));
//             raw.push("0x");
//             raw.push("0x");
//             recoveryParam -= tx.chainId * 2 + 8;
//         }
//
//         const digest = keccak256(RLP.encode(raw));
//         try {
//             tx.from = recoverAddress(digest, { r: hexlify(tx.r), s: hexlify(tx.s), recoveryParam: recoveryParam });
//         } catch (error) {
//             console.log(error);
//         }
//
//         tx.hash = keccak256(rawTransaction);
//     }
//
//     tx.type = null;
//
//     return tx;
// }

<<<<<<< HEAD
function parseHederaTransactionId(obj: TransactionId): string {
    //TODO cleaner implementation
    const parsedString = obj.accountId.realm+'.'+obj.accountId.shard+'.'+obj.accountId.num+'@'+obj.validStart.seconds+'.'+obj.validStart.nanos;
    return parsedString;
}
=======
>>>>>>> a84348cb

export async function parse(rawTransaction: BytesLike): Promise<Transaction> {
    const payload = arrayify(rawTransaction);

    let parsed;
    try {
        parsed = HederaTransaction.fromBytes(payload);
    } catch (error) {
        logger.throwArgumentError(error.message, "rawTransaction", rawTransaction);
    }

    let contents = {
<<<<<<< HEAD
        hash: hexlify(await parsed.getTransactionHash()), //stringify?
=======
        hash: hexlify(await parsed.getTransactionHash()),
>>>>>>> a84348cb
        from: getAddressFromAccount(parsed.transactionId.accountId.toString()),
    } as HederaTransactionContents;

    if (parsed instanceof ContractExecuteTransaction) {
        parsed = parsed as ContractExecuteTransaction;
        contents.to = getAddressFromAccount(parsed.contractId?.toString());
        contents.gasLimit = handleNumber(parsed.gas.toString());
        contents.value = parsed.payableAmount ?
<<<<<<< HEAD
            handleNumber(parsed.payableAmount.toTinybars().toString()) : handleNumber('0');
=======
            handleNumber(parsed.payableAmount.toBigNumber().toString()) : handleNumber('0');
>>>>>>> a84348cb
        contents.data = parsed.functionParameters ? hexlify(parsed.functionParameters) : '0x';
    } else if (parsed instanceof ContractCreateTransaction) {
        parsed = parsed as ContractCreateTransaction;
        contents.gasLimit = handleNumber(parsed.gas.toString());
        contents.value = parsed.initialBalance ?
<<<<<<< HEAD
            handleNumber(parsed.initialBalance.toTinybars().toString()) : handleNumber('0');
=======
            handleNumber(parsed.initialBalance.toBigNumber().toString()) : handleNumber('0');
>>>>>>> a84348cb
        // TODO IMPORTANT! We are setting only the constructor arguments and not the whole bytecode + constructor args
        contents.data = parsed.constructorParameters ? hexlify(parsed.constructorParameters) : '0x';
    } else {
        return logger.throwError(`unsupported transaction`, Logger.errors.UNSUPPORTED_OPERATION, {operation: "parse"});
    }

    // TODO populate r, s ,v

    return {
<<<<<<< HEAD
        transactionId: parseHederaTransactionId(parsed.transactionId),
        ...contents,
=======
        ...contents,
        nonce: 0,
        gasPrice: handleNumber('0'),
>>>>>>> a84348cb
        chainId: 0,
        r: '',
        s: '',
        v: 0,
<<<<<<< HEAD
=======
        type: null,
>>>>>>> a84348cb
    };
}
<|MERGE_RESOLUTION|>--- conflicted
+++ resolved
@@ -25,11 +25,7 @@
 import {Logger} from "@ethersproject/logger";
 import {version} from "./_version";
 import {base64, getAddressFromAccount} from "ethers/lib/utils";
-<<<<<<< HEAD
 import {ContractCreateTransaction, ContractExecuteTransaction, Transaction as HederaTransaction, TransactionId} from "@hashgraph/sdk";
-=======
-import {ContractCreateTransaction, ContractExecuteTransaction, Transaction as HederaTransaction} from "@hashgraph/sdk";
->>>>>>> a84348cb
 
 const logger = new Logger(version);
 
@@ -77,15 +73,8 @@
 
     to?: string;
     from?: string;
-<<<<<<< HEAD
 
     gasLimit: BigNumber;
-=======
-    nonce: number; // TODO remove
-
-    gasLimit: BigNumber;
-    gasPrice?: BigNumber; // TODO remove
->>>>>>> a84348cb
 
     data: string;
     value: BigNumber;
@@ -108,7 +97,6 @@
     data: string
 }
 
-<<<<<<< HEAD
 //TODO handle possible exception
 export function parseTransactionId(transactionId: string): string {
     const accountId = transactionId.split('@');
@@ -119,24 +107,6 @@
 }
 
 ///////////////////////////////
-//
-// function handleAddress(value: string): string {
-//     if (value === "0x") { return null; }
-//     return getAddress(value);
-// }
-=======
-type HederaTransactionContents = {
-    hash: string,
-    to?: string,
-    from: string,
-    gasLimit: BigNumber,
-    value: BigNumber,
-    data: string
-}
-
-///////////////////////////////
->>>>>>> a84348cb
-
 function handleNumber(value: string): BigNumber {
     if (value === "0x") { return Zero; }
     return BigNumber.from(value);
@@ -406,150 +376,13 @@
 //     }
 // }
 
-<<<<<<< HEAD
-// function _parseEip1559(payload: Uint8Array): Transaction {
-//     const transaction = RLP.decode(payload.slice(1));
 //
-//     if (transaction.length !== 9 && transaction.length !== 12) {
-//         logger.throwArgumentError("invalid component count for transaction type: 2", "payload", hexlify(payload));
-//     }
-//
-//     const maxPriorityFeePerGas = handleNumber(transaction[2]);
-//     const maxFeePerGas = handleNumber(transaction[3]);
-//     const tx: Transaction = {
-//         type:                  2,
-//         chainId:               handleNumber(transaction[0]).toNumber(),
-//         nonce:                 handleNumber(transaction[1]).toNumber(),
-//         maxPriorityFeePerGas:  maxPriorityFeePerGas,
-//         maxFeePerGas:          maxFeePerGas,
-//         gasPrice:              null,
-//         gasLimit:              handleNumber(transaction[4]),
-//         to:                    handleAddress(transaction[5]),
-//         value:                 handleNumber(transaction[6]),
-//         data:                  transaction[7],
-//         accessList:            accessListify(transaction[8]),
-//     };
-//
-//     // Unsigned EIP-1559 Transaction
-//     if (transaction.length === 9) { return tx; }
-//
-//     tx.hash = keccak256(payload);
-//
-//     _parseEipSignature(tx, transaction.slice(9), _serializeEip1559);
-//
-//     return tx;
-// }
-//
-// function _parseEip2930(payload: Uint8Array): Transaction {
-//     const transaction = RLP.decode(payload.slice(1));
-//
-//     if (transaction.length !== 8 && transaction.length !== 11) {
-//         logger.throwArgumentError("invalid component count for transaction type: 1", "payload", hexlify(payload));
-//     }
-//
-//     const tx: Transaction = {
-//         type:       1,
-//         chainId:    handleNumber(transaction[0]).toNumber(),
-//         nonce:      handleNumber(transaction[1]).toNumber(),
-//         gasPrice:   handleNumber(transaction[2]),
-//         gasLimit:   handleNumber(transaction[3]),
-//         to:         handleAddress(transaction[4]),
-//         value:      handleNumber(transaction[5]),
-//         data:       transaction[6],
-//         accessList: accessListify(transaction[7])
-//     };
-//
-//     // Unsigned EIP-2930 Transaction
-//     if (transaction.length === 8) { return tx; }
-//
-//     tx.hash = keccak256(payload);
-//
-//     _parseEipSignature(tx, transaction.slice(8), _serializeEip2930);
-//
-//     return tx;
-// }
-//
-=======
-//
-
->>>>>>> a84348cb
-// // Legacy Transactions and EIP-155
-// function _parse(rawTransaction: Uint8Array): Transaction {
-//     const transaction = RLP.decode(rawTransaction);
-//
-//     if (transaction.length !== 9 && transaction.length !== 6) {
-//         logger.throwArgumentError("invalid raw transaction", "rawTransaction", rawTransaction);
-//     }
-//
-//     const tx: Transaction = {
-//         nonce:    handleNumber(transaction[0]).toNumber(),
-//         gasPrice: handleNumber(transaction[1]),
-//         gasLimit: handleNumber(transaction[2]),
-//         to:       handleAddress(transaction[3]),
-//         value:    handleNumber(transaction[4]),
-//         data:     transaction[5],
-//         chainId:  0
-//     };
-//
-//     // Legacy unsigned transaction
-//     if (transaction.length === 6) { return tx; }
-//
-//     try {
-//         tx.v = BigNumber.from(transaction[6]).toNumber();
-//
-//     } catch (error) {
-//         console.log(error);
-//         return tx;
-//     }
-//
-//     tx.r = hexZeroPad(transaction[7], 32);
-//     tx.s = hexZeroPad(transaction[8], 32);
-//
-//     if (BigNumber.from(tx.r).isZero() && BigNumber.from(tx.s).isZero()) {
-//         // EIP-155 unsigned transaction
-//         tx.chainId = tx.v;
-//         tx.v = 0;
-//
-//     } else {
-//         // Signed Transaction
-//
-//         tx.chainId = Math.floor((tx.v - 35) / 2);
-//         if (tx.chainId < 0) { tx.chainId = 0; }
-//
-//         let recoveryParam = tx.v - 27;
-//
-//         const raw = transaction.slice(0, 6);
-//
-//         if (tx.chainId !== 0) {
-//             raw.push(hexlify(tx.chainId));
-//             raw.push("0x");
-//             raw.push("0x");
-//             recoveryParam -= tx.chainId * 2 + 8;
-//         }
-//
-//         const digest = keccak256(RLP.encode(raw));
-//         try {
-//             tx.from = recoverAddress(digest, { r: hexlify(tx.r), s: hexlify(tx.s), recoveryParam: recoveryParam });
-//         } catch (error) {
-//             console.log(error);
-//         }
-//
-//         tx.hash = keccak256(rawTransaction);
-//     }
-//
-//     tx.type = null;
-//
-//     return tx;
-// }
-
-<<<<<<< HEAD
+
 function parseHederaTransactionId(obj: TransactionId): string {
     //TODO cleaner implementation
     const parsedString = obj.accountId.realm+'.'+obj.accountId.shard+'.'+obj.accountId.num+'@'+obj.validStart.seconds+'.'+obj.validStart.nanos;
     return parsedString;
 }
-=======
->>>>>>> a84348cb
 
 export async function parse(rawTransaction: BytesLike): Promise<Transaction> {
     const payload = arrayify(rawTransaction);
@@ -562,11 +395,7 @@
     }
 
     let contents = {
-<<<<<<< HEAD
         hash: hexlify(await parsed.getTransactionHash()), //stringify?
-=======
-        hash: hexlify(await parsed.getTransactionHash()),
->>>>>>> a84348cb
         from: getAddressFromAccount(parsed.transactionId.accountId.toString()),
     } as HederaTransactionContents;
 
@@ -575,21 +404,13 @@
         contents.to = getAddressFromAccount(parsed.contractId?.toString());
         contents.gasLimit = handleNumber(parsed.gas.toString());
         contents.value = parsed.payableAmount ?
-<<<<<<< HEAD
-            handleNumber(parsed.payableAmount.toTinybars().toString()) : handleNumber('0');
-=======
             handleNumber(parsed.payableAmount.toBigNumber().toString()) : handleNumber('0');
->>>>>>> a84348cb
         contents.data = parsed.functionParameters ? hexlify(parsed.functionParameters) : '0x';
     } else if (parsed instanceof ContractCreateTransaction) {
         parsed = parsed as ContractCreateTransaction;
         contents.gasLimit = handleNumber(parsed.gas.toString());
         contents.value = parsed.initialBalance ?
-<<<<<<< HEAD
-            handleNumber(parsed.initialBalance.toTinybars().toString()) : handleNumber('0');
-=======
             handleNumber(parsed.initialBalance.toBigNumber().toString()) : handleNumber('0');
->>>>>>> a84348cb
         // TODO IMPORTANT! We are setting only the constructor arguments and not the whole bytecode + constructor args
         contents.data = parsed.constructorParameters ? hexlify(parsed.constructorParameters) : '0x';
     } else {
@@ -599,21 +420,11 @@
     // TODO populate r, s ,v
 
     return {
-<<<<<<< HEAD
         transactionId: parseHederaTransactionId(parsed.transactionId),
         ...contents,
-=======
-        ...contents,
-        nonce: 0,
-        gasPrice: handleNumber('0'),
->>>>>>> a84348cb
         chainId: 0,
         r: '',
         s: '',
         v: 0,
-<<<<<<< HEAD
-=======
-        type: null,
->>>>>>> a84348cb
     };
 }
