"use strict";

<<<<<<< HEAD
import { AccountLike, getAddress } from "@ethersproject/address";
import {BigNumber, BigNumberish} from "@ethersproject/bignumber";
=======
import { AccountLike, getAccountFromAddress, getAddress } from "@ethersproject/address";
import { BigNumber, BigNumberish, numberify } from "@ethersproject/bignumber";
>>>>>>> e7285f9e
import {
    arrayify,
    BytesLike,
    DataOptions,
    hexConcat,
    hexDataLength,
    hexDataSlice,
    hexlify,
    // hexZeroPad,
    isBytesLike,
    SignatureLike,
    splitSignature,
    stripZeros,
} from "@ethersproject/bytes";
import {Zero} from "@ethersproject/constants";
import {keccak256} from "@ethersproject/keccak256";
import {checkProperties} from "@ethersproject/properties";
import * as RLP from "@ethersproject/rlp";
import {computePublicKey, recoverPublicKey} from "@ethersproject/signing-key";

import {Logger} from "@ethersproject/logger";
import {version} from "./_version";
import {base64, getAddressFromAccount} from "ethers/lib/utils";
import {
    ContractCreateTransaction,
<<<<<<< HEAD
    ContractExecuteTransaction, FileAppendTransaction,
    FileCreateTransaction,
    Transaction as HederaTransaction
} from "@hashgraph/sdk";
=======
    ContractExecuteTransaction, ContractId, FileAppendTransaction,
    FileCreateTransaction,
    Transaction as HederaTransaction,
    PublicKey as HederaPubKey, TransactionId, AccountId, TransferTransaction
} from "@hashgraph/sdk";
import { TransactionRequest } from "@ethersproject/abstract-provider";
>>>>>>> e7285f9e

const logger = new Logger(version);

///////////////////////////////
// Exported Types

export type AccessList = Array<{ address: string, storageKeys: Array<string> }>;

// Input allows flexibility in describing an access list
export type AccessListish = AccessList |
                            Array<[ string, Array<string> ]> |
                            Record<string, Array<string>>;

export enum TransactionTypes {
    legacy = 0,
    eip2930 = 1,
    eip1559 = 2,
}

export type UnsignedTransaction = {
    to?: AccountLike;
    nonce?: number;

    gasLimit?: BigNumberish;
    gasPrice?: BigNumberish;

    data?: BytesLike;
    value?: BigNumberish;
    chainId?: number;

    // Typed-Transaction features
    type?: number | null;

    // EIP-2930; Type 1 & EIP-1559; Type 2
    accessList?: AccessListish;

    // EIP-1559; Type 2
    maxPriorityFeePerGas?: BigNumberish;
    maxFeePerGas?: BigNumberish;
}

export interface Transaction {
    hash?: string;

    to?: string;
    from?: string;
    nonce: number; // TODO remove

    gasLimit: BigNumber;
    gasPrice?: BigNumber; // TODO remove

    data: string;
    value: BigNumber;
    chainId: number;

    r?: string;
    s?: string;
    v?: number;

    // Typed-Transaction features
    type?: number | null;

    // EIP-2930; Type 1 & EIP-1559; Type 2
    accessList?: AccessList;

    // EIP-1559; Type 2
    maxPriorityFeePerGas?: BigNumber;
    maxFeePerGas?: BigNumber;
}

type HederaTransactionContents = {
    hash: string,
    to?: string,
    from: string,
    gasLimit: BigNumber,
    value: BigNumber,
    data: string
}

///////////////////////////////

function handleNumber(value: string): BigNumber {
    if (value === "0x") { return Zero; }
    return BigNumber.from(value);
}

// Legacy Transaction Fields
const transactionFields = [
    { name: "nonce",    maxLength: 32, numeric: true },
    { name: "gasPrice", maxLength: 32, numeric: true },
    { name: "gasLimit", maxLength: 32, numeric: true },
    { name: "to",          length: 20 },
    { name: "value",    maxLength: 32, numeric: true },
    { name: "data" },
];

const allowedTransactionKeys: { [ key: string ]: boolean } = {
    chainId: true, data: true, gasLimit: true, gasPrice:true, nonce: true, to: true, type: true, value: true
}

export function computeAddress(key: BytesLike | string): string {
    const publicKey = computePublicKey(key);
    return getAddress(hexDataSlice(keccak256(hexDataSlice(publicKey, 1)), 12));
}

export function computeAlias(key: BytesLike | string): string {
    const publicKey = computePublicKey(key);
    return computeAliasFromPubKey(publicKey);
}

export function computeAliasFromPubKey(pubKey: string): string {
    return `0.0.${base64.encode(pubKey)}`;
}

export function recoverAddress(digest: BytesLike, signature: SignatureLike): string {
    return computeAddress(recoverPublicKey(arrayify(digest), signature));
}

function formatNumber(value: BigNumberish, name: string): Uint8Array {
    const result = stripZeros(BigNumber.from(value).toHexString());
    if (result.length > 32) {
        logger.throwArgumentError("invalid length for " + name, ("transaction:" + name), value);
    }
    return result;
}

function accessSetify(addr: string, storageKeys: Array<string>): { address: string,storageKeys: Array<string> } {
    return {
        address: getAddress(addr),
        storageKeys: (storageKeys || []).map((storageKey, index) => {
            if (hexDataLength(storageKey) !== 32) {
                logger.throwArgumentError("invalid access list storageKey", `accessList[${ addr }:${ index }]`, storageKey)
            }
            return storageKey.toLowerCase();
        })
    };
}

export function accessListify(value: AccessListish): AccessList {
    if (Array.isArray(value)) {
        return (<Array<[ string, Array<string>] | { address: string, storageKeys: Array<string>}>>value).map((set, index) => {
            if (Array.isArray(set)) {
                if (set.length > 2) {
                    logger.throwArgumentError("access list expected to be [ address, storageKeys[] ]", `value[${ index }]`, set);
                }
                return accessSetify(set[0], set[1])
            }
            return accessSetify(set.address, set.storageKeys);
        });
    }

    const result: Array<{ address: string, storageKeys: Array<string> }> = Object.keys(value).map((addr) => {
        const storageKeys: Record<string, true> = value[addr].reduce((accum, storageKey) => {
            accum[storageKey] = true;
            return accum;
        }, <Record<string, true>>{ });
        return accessSetify(addr, Object.keys(storageKeys).sort())
    });
    result.sort((a, b) => (a.address.localeCompare(b.address)));
    return result;
}

function formatAccessList(value: AccessListish): Array<[ string, Array<string> ]> {
    return accessListify(value).map((set) => [ set.address, set.storageKeys ]);
}

function _serializeEip1559(transaction: UnsignedTransaction, signature?: SignatureLike): string {
    // If there is an explicit gasPrice, make sure it matches the
    // EIP-1559 fees; otherwise they may not understand what they
    // think they are setting in terms of fee.
    if (transaction.gasPrice != null) {
        const gasPrice = BigNumber.from(transaction.gasPrice);
        const maxFeePerGas = BigNumber.from(transaction.maxFeePerGas || 0);
        if (!gasPrice.eq(maxFeePerGas)) {
            logger.throwArgumentError("mismatch EIP-1559 gasPrice != maxFeePerGas", "tx", {
                gasPrice, maxFeePerGas
            });
        }
    }

    const fields: any = [
        formatNumber(transaction.chainId || 0, "chainId"),
        formatNumber(transaction.nonce || 0, "nonce"),
        formatNumber(transaction.maxPriorityFeePerGas || 0, "maxPriorityFeePerGas"),
        formatNumber(transaction.maxFeePerGas || 0, "maxFeePerGas"),
        formatNumber(transaction.gasLimit || 0, "gasLimit"),
        // ((transaction.to != null) ? getAddress(transaction.to): "0x"),
        formatNumber(transaction.value || 0, "value"),
        (transaction.data || "0x"),
        (formatAccessList(transaction.accessList || []))
    ];

    if (signature) {
        const sig = splitSignature(signature);
        fields.push(formatNumber(sig.recoveryParam, "recoveryParam"));
        fields.push(stripZeros(sig.r));
        fields.push(stripZeros(sig.s));
    }

    return hexConcat([ "0x02", RLP.encode(fields)]);
}

function _serializeEip2930(transaction: UnsignedTransaction, signature?: SignatureLike): string {
    const fields: any = [
        formatNumber(transaction.chainId || 0, "chainId"),
        formatNumber(transaction.nonce || 0, "nonce"),
        formatNumber(transaction.gasPrice || 0, "gasPrice"),
        formatNumber(transaction.gasLimit || 0, "gasLimit"),
        // ((transaction.to != null) ? getAddress(transaction.to): "0x"),
        formatNumber(transaction.value || 0, "value"),
        (transaction.data || "0x"),
        (formatAccessList(transaction.accessList || []))
    ];

    if (signature) {
        const sig = splitSignature(signature);
        fields.push(formatNumber(sig.recoveryParam, "recoveryParam"));
        fields.push(stripZeros(sig.r));
        fields.push(stripZeros(sig.s));
    }

    return hexConcat([ "0x01", RLP.encode(fields)]);
}

// Legacy Transactions and EIP-155
function _serialize(transaction: UnsignedTransaction, signature?: SignatureLike): string {
    checkProperties(transaction, allowedTransactionKeys);

    const raw: Array<string | Uint8Array> = [];

    transactionFields.forEach(function(fieldInfo) {
        let value = (<any>transaction)[fieldInfo.name] || ([]);
        const options: DataOptions = { };
        if (fieldInfo.numeric) { options.hexPad = "left"; }
        value = arrayify(hexlify(value, options));

        // Fixed-width field
        if (fieldInfo.length && value.length !== fieldInfo.length && value.length > 0) {
            logger.throwArgumentError("invalid length for " + fieldInfo.name, ("transaction:" + fieldInfo.name), value);
        }

        // Variable-width (with a maximum)
        if (fieldInfo.maxLength) {
            value = stripZeros(value);
            if (value.length > fieldInfo.maxLength) {
                logger.throwArgumentError("invalid length for " + fieldInfo.name, ("transaction:" + fieldInfo.name), value );
            }
        }

        raw.push(hexlify(value));
    });

    let chainId = 0;
    if (transaction.chainId != null) {
        // A chainId was provided; if non-zero we'll use EIP-155
        chainId = transaction.chainId;

        if (typeof(chainId) !== "number") {
            logger.throwArgumentError("invalid transaction.chainId", "transaction", transaction);
        }

    } else if (signature && !isBytesLike(signature) && signature.v > 28) {
        // No chainId provided, but the signature is signing with EIP-155; derive chainId
        chainId = Math.floor((signature.v - 35) / 2);
    }

    // We have an EIP-155 transaction (chainId was specified and non-zero)
    if (chainId !== 0) {
        raw.push(hexlify(chainId)); // @TODO: hexValue?
        raw.push("0x");
        raw.push("0x");
    }

    // Requesting an unsigned transaction
    if (!signature) {
        return RLP.encode(raw);
    }

    // The splitSignature will ensure the transaction has a recoveryParam in the
    // case that the signTransaction function only adds a v.
    const sig = splitSignature(signature);

    // We pushed a chainId and null r, s on for hashing only; remove those
    let v = 27 + sig.recoveryParam
    if (chainId !== 0) {
        raw.pop();
        raw.pop();
        raw.pop();
        v += chainId * 2 + 8;

        // If an EIP-155 v (directly or indirectly; maybe _vs) was provided, check it!
        if (sig.v > 28 && sig.v !== v) {
             logger.throwArgumentError("transaction.chainId/signature.v mismatch", "signature", signature);
        }
    } else if (sig.v !== v) {
         logger.throwArgumentError("transaction.chainId/signature.v mismatch", "signature", signature);
    }

    raw.push(hexlify(v));
    raw.push(stripZeros(arrayify(sig.r)));
    raw.push(stripZeros(arrayify(sig.s)));

    return RLP.encode(raw);
}

export function serialize(transaction: UnsignedTransaction, signature?: SignatureLike): string {
    // Legacy and EIP-155 Transactions
    if (transaction.type == null || transaction.type === 0) {
        if (transaction.accessList != null) {
            logger.throwArgumentError("untyped transactions do not support accessList; include type: 1", "transaction", transaction);
        }
        return _serialize(transaction, signature);
    }

    // Typed Transactions (EIP-2718)
    switch (transaction.type) {
        case 1:
            return _serializeEip2930(transaction, signature);
        case 2:
            return _serializeEip1559(transaction, signature);
        default:
            break;
    }

    return logger.throwError(`unsupported transaction type: ${ transaction.type }`, Logger.errors.UNSUPPORTED_OPERATION, {
        operation: "serializeTransaction",
        transactionType: transaction.type
    });
}

export function serializeHederaTransaction(transaction: TransactionRequest) : HederaTransaction {
    let tx: HederaTransaction;
    const arrayifiedData = transaction.data ? arrayify(transaction.data) : new Uint8Array();
    const gas = numberify(transaction.gasLimit ? transaction.gasLimit : 0);
    if (transaction.to) {
        tx = new ContractExecuteTransaction()
            .setContractId(ContractId.fromSolidityAddress(getAddressFromAccount(transaction.to)))
            .setFunctionParameters(arrayifiedData)
            .setGas(gas);
        if (transaction.value) {
            (tx as ContractExecuteTransaction).setPayableAmount(transaction.value?.toString())
        }
    } else {
        if (transaction.customData.bytecodeFileId) {
            tx = new ContractCreateTransaction()
                .setBytecodeFileId(transaction.customData.bytecodeFileId)
                .setConstructorParameters(arrayifiedData)
                .setInitialBalance(transaction.value?.toString())
                .setGas(gas);
        } else {
            if (transaction.customData.fileChunk && transaction.customData.fileId) {
                tx = new FileAppendTransaction()
                    .setContents(transaction.customData.fileChunk)
                    .setFileId(transaction.customData.fileId)
            } else if (!transaction.customData.fileId && transaction.customData.fileChunk) {
                // only a chunk, thus the first one
                tx = new FileCreateTransaction()
                    .setContents(transaction.customData.fileChunk)
                    .setKeys([ transaction.customData.fileKey ?
                        transaction.customData.fileKey :
                        HederaPubKey.fromString(this._signingKey().compressedPublicKey) ])
            } else {
                logger.throwArgumentError(
                    "Cannot determine transaction type from given custom data. Need either `to`, `fileChunk`, `fileId` or `bytecodeFileId`",
                    Logger.errors.INVALID_ARGUMENT,
                    transaction);
            }
        }
    }
    const account = getAccountFromAddress(transaction.from.toString());
    tx.setTransactionId(
        TransactionId.generate(new AccountId({
            shard: numberify(account.shard),
            realm: numberify(account.realm),
            num: numberify(account.num)
        })))
    .setNodeAccountIds([AccountId.fromString(transaction.nodeId.toString())])
    .freeze();
    return tx;
}

// function _parseEipSignature(tx: Transaction, fields: Array<string>, serialize: (tx: UnsignedTransaction) => string): void {
//     try {
//         const recid = handleNumber(fields[0]).toNumber();
//         if (recid !== 0 && recid !== 1) { throw new Error("bad recid"); }
//         tx.v = recid;
//     } catch (error) {
//         logger.throwArgumentError("invalid v for transaction type: 1", "v", fields[0]);
//     }
//
//     tx.r = hexZeroPad(fields[1], 32);
//     tx.s = hexZeroPad(fields[2], 32);
//
//     try {
//         const digest = keccak256(serialize(tx));
//         tx.from = recoverAddress(digest, { r: tx.r, s: tx.s, recoveryParam: tx.v });
//     } catch (error) {
//         console.log(error);
//     }
// }

//

// // Legacy Transactions and EIP-155
// function _parse(rawTransaction: Uint8Array): Transaction {
//     const transaction = RLP.decode(rawTransaction);
//
//     if (transaction.length !== 9 && transaction.length !== 6) {
//         logger.throwArgumentError("invalid raw transaction", "rawTransaction", rawTransaction);
//     }
//
//     const tx: Transaction = {
//         nonce:    handleNumber(transaction[0]).toNumber(),
//         gasPrice: handleNumber(transaction[1]),
//         gasLimit: handleNumber(transaction[2]),
//         to:       handleAddress(transaction[3]),
//         value:    handleNumber(transaction[4]),
//         data:     transaction[5],
//         chainId:  0
//     };
//
//     // Legacy unsigned transaction
//     if (transaction.length === 6) { return tx; }
//
//     try {
//         tx.v = BigNumber.from(transaction[6]).toNumber();
//
//     } catch (error) {
//         console.log(error);
//         return tx;
//     }
//
//     tx.r = hexZeroPad(transaction[7], 32);
//     tx.s = hexZeroPad(transaction[8], 32);
//
//     if (BigNumber.from(tx.r).isZero() && BigNumber.from(tx.s).isZero()) {
//         // EIP-155 unsigned transaction
//         tx.chainId = tx.v;
//         tx.v = 0;
//
//     } else {
//         // Signed Transaction
//
//         tx.chainId = Math.floor((tx.v - 35) / 2);
//         if (tx.chainId < 0) { tx.chainId = 0; }
//
//         let recoveryParam = tx.v - 27;
//
//         const raw = transaction.slice(0, 6);
//
//         if (tx.chainId !== 0) {
//             raw.push(hexlify(tx.chainId));
//             raw.push("0x");
//             raw.push("0x");
//             recoveryParam -= tx.chainId * 2 + 8;
//         }
//
//         const digest = keccak256(RLP.encode(raw));
//         try {
//             tx.from = recoverAddress(digest, { r: hexlify(tx.r), s: hexlify(tx.s), recoveryParam: recoveryParam });
//         } catch (error) {
//             console.log(error);
//         }
//
//         tx.hash = keccak256(rawTransaction);
//     }
//
//     tx.type = null;
//
//     return tx;
// }


export async function parse(rawTransaction: BytesLike): Promise<Transaction> {
    const payload = arrayify(rawTransaction);

    let parsed;
    try {
        parsed = HederaTransaction.fromBytes(payload);
    } catch (error) {
        logger.throwArgumentError(error.message, "rawTransaction", rawTransaction);
    }

    let contents = {
        hash: hexlify(await parsed.getTransactionHash()),
        from: getAddressFromAccount(parsed.transactionId.accountId.toString()),
    } as HederaTransactionContents;

    if (parsed instanceof ContractExecuteTransaction) {
        parsed = parsed as ContractExecuteTransaction;
        contents.to = getAddressFromAccount(parsed.contractId?.toString());
        contents.gasLimit = handleNumber(parsed.gas.toString());
        contents.value = parsed.payableAmount ?
            handleNumber(parsed.payableAmount.toBigNumber().toString()) : handleNumber('0');
        contents.data = parsed.functionParameters ? hexlify(parsed.functionParameters) : '0x';
    } else if (parsed instanceof ContractCreateTransaction) {
        parsed = parsed as ContractCreateTransaction;
        contents.gasLimit = handleNumber(parsed.gas.toString());
        contents.value = parsed.initialBalance ?
            handleNumber(parsed.initialBalance.toBigNumber().toString()) : handleNumber('0');
        // TODO IMPORTANT! We are setting only the constructor arguments and not the whole bytecode + constructor args
        contents.data = parsed.constructorParameters ? hexlify(parsed.constructorParameters) : '0x';
    } else if (parsed instanceof FileCreateTransaction) {
        parsed = parsed as FileCreateTransaction;
        contents.data = hexlify(Buffer.from(parsed.contents));
    } else if (parsed instanceof FileAppendTransaction) {
        parsed = parsed as FileAppendTransaction;
        contents.data = hexlify(Buffer.from(parsed.contents));
<<<<<<< HEAD
=======
    } else if (parsed instanceof TransferTransaction) {
        // TODO populate value / to?
>>>>>>> e7285f9e
    } else {
        return logger.throwError(`unsupported transaction`, Logger.errors.UNSUPPORTED_OPERATION, {operation: "parse"});
    }

    // TODO populate r, s ,v

    return {
        ...contents,
        nonce: 0,
        gasPrice: handleNumber('0'),
        chainId: 0,
        r: '',
        s: '',
        v: 0,
        type: null,
    };
}
<|MERGE_RESOLUTION|>--- conflicted
+++ resolved
@@ -1,12 +1,7 @@
 "use strict";
 
-<<<<<<< HEAD
-import { AccountLike, getAddress } from "@ethersproject/address";
-import {BigNumber, BigNumberish} from "@ethersproject/bignumber";
-=======
 import { AccountLike, getAccountFromAddress, getAddress } from "@ethersproject/address";
 import { BigNumber, BigNumberish, numberify } from "@ethersproject/bignumber";
->>>>>>> e7285f9e
 import {
     arrayify,
     BytesLike,
@@ -32,19 +27,12 @@
 import {base64, getAddressFromAccount} from "ethers/lib/utils";
 import {
     ContractCreateTransaction,
-<<<<<<< HEAD
-    ContractExecuteTransaction, FileAppendTransaction,
-    FileCreateTransaction,
-    Transaction as HederaTransaction
-} from "@hashgraph/sdk";
-=======
     ContractExecuteTransaction, ContractId, FileAppendTransaction,
     FileCreateTransaction,
     Transaction as HederaTransaction,
     PublicKey as HederaPubKey, TransactionId, AccountId, TransferTransaction
 } from "@hashgraph/sdk";
 import { TransactionRequest } from "@ethersproject/abstract-provider";
->>>>>>> e7285f9e
 
 const logger = new Logger(version);
 
@@ -553,11 +541,8 @@
     } else if (parsed instanceof FileAppendTransaction) {
         parsed = parsed as FileAppendTransaction;
         contents.data = hexlify(Buffer.from(parsed.contents));
-<<<<<<< HEAD
-=======
     } else if (parsed instanceof TransferTransaction) {
         // TODO populate value / to?
->>>>>>> e7285f9e
     } else {
         return logger.throwError(`unsupported transaction`, Logger.errors.UNSUPPORTED_OPERATION, {operation: "parse"});
     }
