"use strict";

import { AccountLike, getAccountFromAddress, getAddress } from "@ethersproject/address";
import { BigNumber, BigNumberish, numberify } from "@ethersproject/bignumber";
import {
    arrayify,
    BytesLike,
    DataOptions,
    hexConcat,
    hexDataLength,
    hexDataSlice,
    hexlify,
    // hexZeroPad,
    isBytesLike,
    SignatureLike,
    splitSignature,
    stripZeros,
} from "@ethersproject/bytes";
import {Zero} from "@ethersproject/constants";
import {keccak256} from "@ethersproject/keccak256";
import {checkProperties} from "@ethersproject/properties";
import * as RLP from "@ethersproject/rlp";
import {computePublicKey, recoverPublicKey} from "@ethersproject/signing-key";

import {Logger} from "@ethersproject/logger";
import {version} from "./_version";
import {base64, getAddressFromAccount} from "ethers/lib/utils";
import {
    ContractCreateTransaction,
    ContractExecuteTransaction, ContractId, FileAppendTransaction,
    FileCreateTransaction,
    Transaction as HederaTransaction,
    PublicKey as HederaPubKey, TransactionId, AccountId, TransferTransaction, AccountCreateTransaction, Hbar
} from "@hashgraph/sdk";
import { TransactionRequest } from "@ethersproject/abstract-provider";

const logger = new Logger(version);

///////////////////////////////
// Exported Types

export type AccessList = Array<{ address: string, storageKeys: Array<string> }>;

// Input allows flexibility in describing an access list
export type AccessListish = AccessList |
                            Array<[ string, Array<string> ]> |
                            Record<string, Array<string>>;

export enum TransactionTypes {
    legacy = 0,
    eip2930 = 1,
    eip1559 = 2,
}

export type UnsignedTransaction = {
    to?: AccountLike;
    nonce?: number;

    gasLimit?: BigNumberish;
    gasPrice?: BigNumberish;

    data?: BytesLike;
    value?: BigNumberish;
    chainId?: number;

    // Typed-Transaction features
    type?: number | null;

    // EIP-2930; Type 1 & EIP-1559; Type 2
    accessList?: AccessListish;

    // EIP-1559; Type 2
    maxPriorityFeePerGas?: BigNumberish;
    maxFeePerGas?: BigNumberish;
}

export interface Transaction {
    hash?: string;

    to?: string;
    from?: string;
    nonce: number; // TODO remove

    gasLimit: BigNumber;
    gasPrice?: BigNumber; // TODO remove

    data: string;
    value: BigNumber;
    chainId: number;

    r?: string;
    s?: string;
    v?: number;

    // Typed-Transaction features
    type?: number | null;

    // EIP-2930; Type 1 & EIP-1559; Type 2
    accessList?: AccessList;

    // EIP-1559; Type 2
    maxPriorityFeePerGas?: BigNumber;
    maxFeePerGas?: BigNumber;
}

type HederaTransactionContents = {
    hash: string,
    to?: string,
    from: string,
    gasLimit: BigNumber,
    value: BigNumber,
    data: string
}

///////////////////////////////

function handleNumber(value: string): BigNumber {
    if (value === "0x") { return Zero; }
    return BigNumber.from(value);
}

// Legacy Transaction Fields
const transactionFields = [
    { name: "nonce",    maxLength: 32, numeric: true },
    { name: "gasPrice", maxLength: 32, numeric: true },
    { name: "gasLimit", maxLength: 32, numeric: true },
    { name: "to",          length: 20 },
    { name: "value",    maxLength: 32, numeric: true },
    { name: "data" },
];

const allowedTransactionKeys: { [ key: string ]: boolean } = {
    chainId: true, data: true, gasLimit: true, gasPrice:true, nonce: true, to: true, type: true, value: true
}

export function computeAddress(key: BytesLike | string): string {
    const publicKey = computePublicKey(key);
    return getAddress(hexDataSlice(keccak256(hexDataSlice(publicKey, 1)), 12));
}

export function computeAlias(key: BytesLike | string): string {
    const publicKey = computePublicKey(key);
    return computeAliasFromPubKey(publicKey);
}

export function computeAliasFromPubKey(pubKey: string): string {
    return `0.0.${base64.encode(pubKey)}`;
}

export function recoverAddress(digest: BytesLike, signature: SignatureLike): string {
    return computeAddress(recoverPublicKey(arrayify(digest), signature));
}

function formatNumber(value: BigNumberish, name: string): Uint8Array {
    const result = stripZeros(BigNumber.from(value).toHexString());
    if (result.length > 32) {
        logger.throwArgumentError("invalid length for " + name, ("transaction:" + name), value);
    }
    return result;
}

function accessSetify(addr: string, storageKeys: Array<string>): { address: string,storageKeys: Array<string> } {
    return {
        address: getAddress(addr),
        storageKeys: (storageKeys || []).map((storageKey, index) => {
            if (hexDataLength(storageKey) !== 32) {
                logger.throwArgumentError("invalid access list storageKey", `accessList[${ addr }:${ index }]`, storageKey)
            }
            return storageKey.toLowerCase();
        })
    };
}

export function accessListify(value: AccessListish): AccessList {
    if (Array.isArray(value)) {
        return (<Array<[ string, Array<string>] | { address: string, storageKeys: Array<string>}>>value).map((set, index) => {
            if (Array.isArray(set)) {
                if (set.length > 2) {
                    logger.throwArgumentError("access list expected to be [ address, storageKeys[] ]", `value[${ index }]`, set);
                }
                return accessSetify(set[0], set[1])
            }
            return accessSetify(set.address, set.storageKeys);
        });
    }

    const result: Array<{ address: string, storageKeys: Array<string> }> = Object.keys(value).map((addr) => {
        const storageKeys: Record<string, true> = value[addr].reduce((accum, storageKey) => {
            accum[storageKey] = true;
            return accum;
        }, <Record<string, true>>{ });
        return accessSetify(addr, Object.keys(storageKeys).sort())
    });
    result.sort((a, b) => (a.address.localeCompare(b.address)));
    return result;
}

function formatAccessList(value: AccessListish): Array<[ string, Array<string> ]> {
    return accessListify(value).map((set) => [ set.address, set.storageKeys ]);
}

function _serializeEip1559(transaction: UnsignedTransaction, signature?: SignatureLike): string {
    // If there is an explicit gasPrice, make sure it matches the
    // EIP-1559 fees; otherwise they may not understand what they
    // think they are setting in terms of fee.
    if (transaction.gasPrice != null) {
        const gasPrice = BigNumber.from(transaction.gasPrice);
        const maxFeePerGas = BigNumber.from(transaction.maxFeePerGas || 0);
        if (!gasPrice.eq(maxFeePerGas)) {
            logger.throwArgumentError("mismatch EIP-1559 gasPrice != maxFeePerGas", "tx", {
                gasPrice, maxFeePerGas
            });
        }
    }

    const fields: any = [
        formatNumber(transaction.chainId || 0, "chainId"),
        formatNumber(transaction.nonce || 0, "nonce"),
        formatNumber(transaction.maxPriorityFeePerGas || 0, "maxPriorityFeePerGas"),
        formatNumber(transaction.maxFeePerGas || 0, "maxFeePerGas"),
        formatNumber(transaction.gasLimit || 0, "gasLimit"),
        // ((transaction.to != null) ? getAddress(transaction.to): "0x"),
        formatNumber(transaction.value || 0, "value"),
        (transaction.data || "0x"),
        (formatAccessList(transaction.accessList || []))
    ];

    if (signature) {
        const sig = splitSignature(signature);
        fields.push(formatNumber(sig.recoveryParam, "recoveryParam"));
        fields.push(stripZeros(sig.r));
        fields.push(stripZeros(sig.s));
    }

    return hexConcat([ "0x02", RLP.encode(fields)]);
}

function _serializeEip2930(transaction: UnsignedTransaction, signature?: SignatureLike): string {
    const fields: any = [
        formatNumber(transaction.chainId || 0, "chainId"),
        formatNumber(transaction.nonce || 0, "nonce"),
        formatNumber(transaction.gasPrice || 0, "gasPrice"),
        formatNumber(transaction.gasLimit || 0, "gasLimit"),
        // ((transaction.to != null) ? getAddress(transaction.to): "0x"),
        formatNumber(transaction.value || 0, "value"),
        (transaction.data || "0x"),
        (formatAccessList(transaction.accessList || []))
    ];

    if (signature) {
        const sig = splitSignature(signature);
        fields.push(formatNumber(sig.recoveryParam, "recoveryParam"));
        fields.push(stripZeros(sig.r));
        fields.push(stripZeros(sig.s));
    }

    return hexConcat([ "0x01", RLP.encode(fields)]);
}

// Legacy Transactions and EIP-155
function _serialize(transaction: UnsignedTransaction, signature?: SignatureLike): string {
    checkProperties(transaction, allowedTransactionKeys);

    const raw: Array<string | Uint8Array> = [];

    transactionFields.forEach(function(fieldInfo) {
        let value = (<any>transaction)[fieldInfo.name] || ([]);
        const options: DataOptions = { };
        if (fieldInfo.numeric) { options.hexPad = "left"; }
        value = arrayify(hexlify(value, options));

        // Fixed-width field
        if (fieldInfo.length && value.length !== fieldInfo.length && value.length > 0) {
            logger.throwArgumentError("invalid length for " + fieldInfo.name, ("transaction:" + fieldInfo.name), value);
        }

        // Variable-width (with a maximum)
        if (fieldInfo.maxLength) {
            value = stripZeros(value);
            if (value.length > fieldInfo.maxLength) {
                logger.throwArgumentError("invalid length for " + fieldInfo.name, ("transaction:" + fieldInfo.name), value );
            }
        }

        raw.push(hexlify(value));
    });

    let chainId = 0;
    if (transaction.chainId != null) {
        // A chainId was provided; if non-zero we'll use EIP-155
        chainId = transaction.chainId;

        if (typeof(chainId) !== "number") {
            logger.throwArgumentError("invalid transaction.chainId", "transaction", transaction);
        }

    } else if (signature && !isBytesLike(signature) && signature.v > 28) {
        // No chainId provided, but the signature is signing with EIP-155; derive chainId
        chainId = Math.floor((signature.v - 35) / 2);
    }

    // We have an EIP-155 transaction (chainId was specified and non-zero)
    if (chainId !== 0) {
        raw.push(hexlify(chainId)); // @TODO: hexValue?
        raw.push("0x");
        raw.push("0x");
    }

    // Requesting an unsigned transaction
    if (!signature) {
        return RLP.encode(raw);
    }

    // The splitSignature will ensure the transaction has a recoveryParam in the
    // case that the signTransaction function only adds a v.
    const sig = splitSignature(signature);

    // We pushed a chainId and null r, s on for hashing only; remove those
    let v = 27 + sig.recoveryParam
    if (chainId !== 0) {
        raw.pop();
        raw.pop();
        raw.pop();
        v += chainId * 2 + 8;

        // If an EIP-155 v (directly or indirectly; maybe _vs) was provided, check it!
        if (sig.v > 28 && sig.v !== v) {
             logger.throwArgumentError("transaction.chainId/signature.v mismatch", "signature", signature);
        }
    } else if (sig.v !== v) {
         logger.throwArgumentError("transaction.chainId/signature.v mismatch", "signature", signature);
    }

    raw.push(hexlify(v));
    raw.push(stripZeros(arrayify(sig.r)));
    raw.push(stripZeros(arrayify(sig.s)));

    return RLP.encode(raw);
}

export function serialize(transaction: UnsignedTransaction, signature?: SignatureLike): string {
    // Legacy and EIP-155 Transactions
    if (transaction.type == null || transaction.type === 0) {
        if (transaction.accessList != null) {
            logger.throwArgumentError("untyped transactions do not support accessList; include type: 1", "transaction", transaction);
        }
        return _serialize(transaction, signature);
    }

    // Typed Transactions (EIP-2718)
    switch (transaction.type) {
        case 1:
            return _serializeEip2930(transaction, signature);
        case 2:
            return _serializeEip1559(transaction, signature);
        default:
            break;
    }

    return logger.throwError(`unsupported transaction type: ${ transaction.type }`, Logger.errors.UNSUPPORTED_OPERATION, {
        operation: "serializeTransaction",
        transactionType: transaction.type
    });
}

export function serializeHederaTransaction(transaction: TransactionRequest, pubKey?: HederaPubKey) : HederaTransaction {
    let tx: HederaTransaction;
    const arrayifiedData = transaction.data ? arrayify(transaction.data) : new Uint8Array();
    const gas = numberify(transaction.gasLimit ? transaction.gasLimit : 0);
    if (transaction.to) {
        tx = new ContractExecuteTransaction()
            .setContractId(ContractId.fromSolidityAddress(getAddressFromAccount(transaction.to)))
            .setFunctionParameters(arrayifiedData)
            .setGas(gas);
        if (transaction.value) {
            (tx as ContractExecuteTransaction).setPayableAmount(transaction.value?.toString())
        }
    } else {
        if (transaction.customData.bytecodeFileId) {
            tx = new ContractCreateTransaction()
                .setBytecodeFileId(transaction.customData.bytecodeFileId)
                .setConstructorParameters(arrayifiedData)
                .setInitialBalance(transaction.value?.toString())
                .setGas(gas);
        } else {
            if (transaction.customData.fileChunk && transaction.customData.fileId) {
                tx = new FileAppendTransaction()
                    .setContents(transaction.customData.fileChunk)
                    .setFileId(transaction.customData.fileId)
            } else if (!transaction.customData.fileId && transaction.customData.fileChunk) {
                // only a chunk, thus the first one
                tx = new FileCreateTransaction()
                    .setContents(transaction.customData.fileChunk)
                    .setKeys([transaction.customData.fileKey ?
                        transaction.customData.fileKey :
<<<<<<< HEAD
                        pubKey
                    ]);
            } else {
=======
                        HederaPubKey.fromString(this._signingKey().compressedPublicKey) ])
            } else if (transaction.customData.publicKey) {
                const {publicKey, initialBalance} = transaction.customData;
                tx = new AccountCreateTransaction()
                    .setKey(HederaPubKey.fromString(publicKey.toString()))
                    .setInitialBalance(Hbar.fromTinybars(initialBalance.toString()));
            }
            else {
>>>>>>> cd826e77
                logger.throwArgumentError(
                    "Cannot determine transaction type from given custom data. Need either `to`, `fileChunk`, `fileId` or `bytecodeFileId`",
                    Logger.errors.INVALID_ARGUMENT,
                    transaction);
            }
        }
    }
    const account = getAccountFromAddress(transaction.from.toString());
    tx.setTransactionId(
        TransactionId.generate(new AccountId({
            shard: numberify(account.shard),
            realm: numberify(account.realm),
            num: numberify(account.num)
        })))
    .setNodeAccountIds([AccountId.fromString(transaction.nodeId.toString())])
    .freeze();
    return tx;
}

// function _parseEipSignature(tx: Transaction, fields: Array<string>, serialize: (tx: UnsignedTransaction) => string): void {
//     try {
//         const recid = handleNumber(fields[0]).toNumber();
//         if (recid !== 0 && recid !== 1) { throw new Error("bad recid"); }
//         tx.v = recid;
//     } catch (error) {
//         logger.throwArgumentError("invalid v for transaction type: 1", "v", fields[0]);
//     }
//
//     tx.r = hexZeroPad(fields[1], 32);
//     tx.s = hexZeroPad(fields[2], 32);
//
//     try {
//         const digest = keccak256(serialize(tx));
//         tx.from = recoverAddress(digest, { r: tx.r, s: tx.s, recoveryParam: tx.v });
//     } catch (error) {
//         console.log(error);
//     }
// }

//

// // Legacy Transactions and EIP-155
// function _parse(rawTransaction: Uint8Array): Transaction {
//     const transaction = RLP.decode(rawTransaction);
//
//     if (transaction.length !== 9 && transaction.length !== 6) {
//         logger.throwArgumentError("invalid raw transaction", "rawTransaction", rawTransaction);
//     }
//
//     const tx: Transaction = {
//         nonce:    handleNumber(transaction[0]).toNumber(),
//         gasPrice: handleNumber(transaction[1]),
//         gasLimit: handleNumber(transaction[2]),
//         to:       handleAddress(transaction[3]),
//         value:    handleNumber(transaction[4]),
//         data:     transaction[5],
//         chainId:  0
//     };
//
//     // Legacy unsigned transaction
//     if (transaction.length === 6) { return tx; }
//
//     try {
//         tx.v = BigNumber.from(transaction[6]).toNumber();
//
//     } catch (error) {
//         console.log(error);
//         return tx;
//     }
//
//     tx.r = hexZeroPad(transaction[7], 32);
//     tx.s = hexZeroPad(transaction[8], 32);
//
//     if (BigNumber.from(tx.r).isZero() && BigNumber.from(tx.s).isZero()) {
//         // EIP-155 unsigned transaction
//         tx.chainId = tx.v;
//         tx.v = 0;
//
//     } else {
//         // Signed Transaction
//
//         tx.chainId = Math.floor((tx.v - 35) / 2);
//         if (tx.chainId < 0) { tx.chainId = 0; }
//
//         let recoveryParam = tx.v - 27;
//
//         const raw = transaction.slice(0, 6);
//
//         if (tx.chainId !== 0) {
//             raw.push(hexlify(tx.chainId));
//             raw.push("0x");
//             raw.push("0x");
//             recoveryParam -= tx.chainId * 2 + 8;
//         }
//
//         const digest = keccak256(RLP.encode(raw));
//         try {
//             tx.from = recoverAddress(digest, { r: hexlify(tx.r), s: hexlify(tx.s), recoveryParam: recoveryParam });
//         } catch (error) {
//             console.log(error);
//         }
//
//         tx.hash = keccak256(rawTransaction);
//     }
//
//     tx.type = null;
//
//     return tx;
// }


export async function parse(rawTransaction: BytesLike): Promise<Transaction> {
    const payload = arrayify(rawTransaction);

    let parsed;
    try {
        parsed = HederaTransaction.fromBytes(payload);
    } catch (error) {
        logger.throwArgumentError(error.message, "rawTransaction", rawTransaction);
    }

    let contents = {
        hash: hexlify(await parsed.getTransactionHash()),
        from: getAddressFromAccount(parsed.transactionId.accountId.toString()),
    } as HederaTransactionContents;

    if (parsed instanceof ContractExecuteTransaction) {
        parsed = parsed as ContractExecuteTransaction;
        contents.to = getAddressFromAccount(parsed.contractId?.toString());
        contents.gasLimit = handleNumber(parsed.gas.toString());
        contents.value = parsed.payableAmount ?
            handleNumber(parsed.payableAmount.toBigNumber().toString()) : handleNumber('0');
        contents.data = parsed.functionParameters ? hexlify(parsed.functionParameters) : '0x';
    } else if (parsed instanceof ContractCreateTransaction) {
        parsed = parsed as ContractCreateTransaction;
        contents.gasLimit = handleNumber(parsed.gas.toString());
        contents.value = parsed.initialBalance ?
            handleNumber(parsed.initialBalance.toBigNumber().toString()) : handleNumber('0');
        // TODO IMPORTANT! We are setting only the constructor arguments and not the whole bytecode + constructor args
        contents.data = parsed.constructorParameters ? hexlify(parsed.constructorParameters) : '0x';
    } else if (parsed instanceof FileCreateTransaction) {
        parsed = parsed as FileCreateTransaction;
        contents.data = hexlify(Buffer.from(parsed.contents));
    } else if (parsed instanceof FileAppendTransaction) {
        parsed = parsed as FileAppendTransaction;
        contents.data = hexlify(Buffer.from(parsed.contents));
    } else if (parsed instanceof TransferTransaction) {
        // TODO populate value / to?
    } else if (parsed instanceof AccountCreateTransaction) {
        parsed = parsed as AccountCreateTransaction;
        contents.value = parsed.initialBalance ?
            handleNumber(parsed.initialBalance.toBigNumber().toString()) : handleNumber('0');
    } else {
        return logger.throwError(`unsupported transaction`, Logger.errors.UNSUPPORTED_OPERATION, {operation: "parse"});
    }

    // TODO populate r, s ,v

    return {
        ...contents,
        nonce: 0,
        gasPrice: handleNumber('0'),
        chainId: 0,
        r: '',
        s: '',
        v: 0,
        type: null,
    };
}
<|MERGE_RESOLUTION|>--- conflicted
+++ resolved
@@ -393,12 +393,8 @@
                     .setContents(transaction.customData.fileChunk)
                     .setKeys([transaction.customData.fileKey ?
                         transaction.customData.fileKey :
-<<<<<<< HEAD
                         pubKey
                     ]);
-            } else {
-=======
-                        HederaPubKey.fromString(this._signingKey().compressedPublicKey) ])
             } else if (transaction.customData.publicKey) {
                 const {publicKey, initialBalance} = transaction.customData;
                 tx = new AccountCreateTransaction()
@@ -406,7 +402,6 @@
                     .setInitialBalance(Hbar.fromTinybars(initialBalance.toString()));
             }
             else {
->>>>>>> cd826e77
                 logger.throwArgumentError(
                     "Cannot determine transaction type from given custom data. Need either `to`, `fileChunk`, `fileId` or `bytecodeFileId`",
                     Logger.errors.INVALID_ARGUMENT,
