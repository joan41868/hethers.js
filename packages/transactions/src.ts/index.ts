"use strict";

import { AccountLike, getAccountFromAddress, getAddress } from "@ethersproject/address";
import { BigNumber, BigNumberish, numberify } from "@ethersproject/bignumber";
import {
    arrayify,
    BytesLike,
    DataOptions,
    hexConcat,
    hexDataLength,
    hexDataSlice,
    hexlify,
    // hexZeroPad,
    isBytesLike,
    SignatureLike,
    splitSignature,
    stripZeros,
} from "@ethersproject/bytes";
import {Zero} from "@ethersproject/constants";
import {keccak256} from "@ethersproject/keccak256";
import {checkProperties} from "@ethersproject/properties";
import * as RLP from "@ethersproject/rlp";
import {computePublicKey, recoverPublicKey} from "@ethersproject/signing-key";

import {Logger} from "@ethersproject/logger";
import {version} from "./_version";
import {base64, getAddressFromAccount} from "ethers/lib/utils";
<<<<<<< HEAD
import {ContractCreateTransaction, ContractExecuteTransaction, Transaction as HederaTransaction, TransactionId} from "@hashgraph/sdk";
=======
import {
    ContractCreateTransaction,
    ContractExecuteTransaction, ContractId, FileAppendTransaction,
    FileCreateTransaction,
    Transaction as HederaTransaction,
    PublicKey as HederaPubKey, TransactionId, AccountId
} from "@hashgraph/sdk";
import { TransactionRequest } from "@ethersproject/abstract-provider";
>>>>>>> 0ef36c26

const logger = new Logger(version);

///////////////////////////////
// Exported Types

export type AccessList = Array<{ address: string, storageKeys: Array<string> }>;

// Input allows flexibility in describing an access list
export type AccessListish = AccessList |
                            Array<[ string, Array<string> ]> |
                            Record<string, Array<string>>;

export enum TransactionTypes {
    legacy = 0,
    eip2930 = 1,
    eip1559 = 2,
}

export type UnsignedTransaction = {
    to?: AccountLike;
    nonce?: number;

    gasLimit?: BigNumberish;
    gasPrice?: BigNumberish;

    data?: BytesLike;
    value?: BigNumberish;
    chainId?: number;

    // Typed-Transaction features
    type?: number | null;

    // EIP-2930; Type 1 & EIP-1559; Type 2
    accessList?: AccessListish;

    // EIP-1559; Type 2
    maxPriorityFeePerGas?: BigNumberish;
    maxFeePerGas?: BigNumberish;
}

export interface Transaction {
    transactionId: string;
    hash?: string;

    to?: string;
    from?: string;

    gasLimit: BigNumber;

    data: string;
    value: BigNumber;
    chainId: number;

    r?: string;
    s?: string;
    v?: number;

    // EIP-2930; Type 1 & EIP-1559; Type 2
    accessList?: AccessList;
}

type HederaTransactionContents = {
    hash: string,
    to?: string,
    from: string,
    gasLimit: BigNumber,
    value: BigNumber,
    data: string
}

//TODO handle possible exception
export function parseTransactionId(transactionId: string): string {
    const accountId = transactionId.split('@');
    const txValidStart = accountId[1].split('.');
    const result = accountId[0] + '-' + txValidStart.join('-');

    return result;
}

///////////////////////////////
function handleNumber(value: string): BigNumber {
    if (value === "0x") { return Zero; }
    return BigNumber.from(value);
}

// Legacy Transaction Fields
const transactionFields = [
    { name: "nonce",    maxLength: 32, numeric: true },
    { name: "gasPrice", maxLength: 32, numeric: true },
    { name: "gasLimit", maxLength: 32, numeric: true },
    { name: "to",          length: 20 },
    { name: "value",    maxLength: 32, numeric: true },
    { name: "data" },
];

const allowedTransactionKeys: { [ key: string ]: boolean } = {
    chainId: true, data: true, gasLimit: true, gasPrice:true, nonce: true, to: true, type: true, value: true
}

export function computeAddress(key: BytesLike | string): string {
    const publicKey = computePublicKey(key);
    return getAddress(hexDataSlice(keccak256(hexDataSlice(publicKey, 1)), 12));
}

export function computeAlias(key: BytesLike | string): string {
    const publicKey = computePublicKey(key);
    return computeAliasFromPubKey(publicKey);
}

export function computeAliasFromPubKey(pubKey: string): string {
    return `0.0.${base64.encode(pubKey)}`;
}

export function recoverAddress(digest: BytesLike, signature: SignatureLike): string {
    return computeAddress(recoverPublicKey(arrayify(digest), signature));
}

function formatNumber(value: BigNumberish, name: string): Uint8Array {
    const result = stripZeros(BigNumber.from(value).toHexString());
    if (result.length > 32) {
        logger.throwArgumentError("invalid length for " + name, ("transaction:" + name), value);
    }
    return result;
}

function accessSetify(addr: string, storageKeys: Array<string>): { address: string,storageKeys: Array<string> } {
    return {
        address: getAddress(addr),
        storageKeys: (storageKeys || []).map((storageKey, index) => {
            if (hexDataLength(storageKey) !== 32) {
                logger.throwArgumentError("invalid access list storageKey", `accessList[${ addr }:${ index }]`, storageKey)
            }
            return storageKey.toLowerCase();
        })
    };
}

export function accessListify(value: AccessListish): AccessList {
    if (Array.isArray(value)) {
        return (<Array<[ string, Array<string>] | { address: string, storageKeys: Array<string>}>>value).map((set, index) => {
            if (Array.isArray(set)) {
                if (set.length > 2) {
                    logger.throwArgumentError("access list expected to be [ address, storageKeys[] ]", `value[${ index }]`, set);
                }
                return accessSetify(set[0], set[1])
            }
            return accessSetify(set.address, set.storageKeys);
        });
    }

    const result: Array<{ address: string, storageKeys: Array<string> }> = Object.keys(value).map((addr) => {
        const storageKeys: Record<string, true> = value[addr].reduce((accum, storageKey) => {
            accum[storageKey] = true;
            return accum;
        }, <Record<string, true>>{ });
        return accessSetify(addr, Object.keys(storageKeys).sort())
    });
    result.sort((a, b) => (a.address.localeCompare(b.address)));
    return result;
}

function formatAccessList(value: AccessListish): Array<[ string, Array<string> ]> {
    return accessListify(value).map((set) => [ set.address, set.storageKeys ]);
}

function _serializeEip1559(transaction: UnsignedTransaction, signature?: SignatureLike): string {
    // If there is an explicit gasPrice, make sure it matches the
    // EIP-1559 fees; otherwise they may not understand what they
    // think they are setting in terms of fee.
    if (transaction.gasPrice != null) {
        const gasPrice = BigNumber.from(transaction.gasPrice);
        const maxFeePerGas = BigNumber.from(transaction.maxFeePerGas || 0);
        if (!gasPrice.eq(maxFeePerGas)) {
            logger.throwArgumentError("mismatch EIP-1559 gasPrice != maxFeePerGas", "tx", {
                gasPrice, maxFeePerGas
            });
        }
    }

    const fields: any = [
        formatNumber(transaction.chainId || 0, "chainId"),
        formatNumber(transaction.nonce || 0, "nonce"),
        formatNumber(transaction.maxPriorityFeePerGas || 0, "maxPriorityFeePerGas"),
        formatNumber(transaction.maxFeePerGas || 0, "maxFeePerGas"),
        formatNumber(transaction.gasLimit || 0, "gasLimit"),
        // ((transaction.to != null) ? getAddress(transaction.to): "0x"),
        formatNumber(transaction.value || 0, "value"),
        (transaction.data || "0x"),
        (formatAccessList(transaction.accessList || []))
    ];

    if (signature) {
        const sig = splitSignature(signature);
        fields.push(formatNumber(sig.recoveryParam, "recoveryParam"));
        fields.push(stripZeros(sig.r));
        fields.push(stripZeros(sig.s));
    }

    return hexConcat([ "0x02", RLP.encode(fields)]);
}

function _serializeEip2930(transaction: UnsignedTransaction, signature?: SignatureLike): string {
    const fields: any = [
        formatNumber(transaction.chainId || 0, "chainId"),
        formatNumber(transaction.nonce || 0, "nonce"),
        formatNumber(transaction.gasPrice || 0, "gasPrice"),
        formatNumber(transaction.gasLimit || 0, "gasLimit"),
        // ((transaction.to != null) ? getAddress(transaction.to): "0x"),
        formatNumber(transaction.value || 0, "value"),
        (transaction.data || "0x"),
        (formatAccessList(transaction.accessList || []))
    ];

    if (signature) {
        const sig = splitSignature(signature);
        fields.push(formatNumber(sig.recoveryParam, "recoveryParam"));
        fields.push(stripZeros(sig.r));
        fields.push(stripZeros(sig.s));
    }

    return hexConcat([ "0x01", RLP.encode(fields)]);
}

// Legacy Transactions and EIP-155
function _serialize(transaction: UnsignedTransaction, signature?: SignatureLike): string {
    checkProperties(transaction, allowedTransactionKeys);

    const raw: Array<string | Uint8Array> = [];

    transactionFields.forEach(function(fieldInfo) {
        let value = (<any>transaction)[fieldInfo.name] || ([]);
        const options: DataOptions = { };
        if (fieldInfo.numeric) { options.hexPad = "left"; }
        value = arrayify(hexlify(value, options));

        // Fixed-width field
        if (fieldInfo.length && value.length !== fieldInfo.length && value.length > 0) {
            logger.throwArgumentError("invalid length for " + fieldInfo.name, ("transaction:" + fieldInfo.name), value);
        }

        // Variable-width (with a maximum)
        if (fieldInfo.maxLength) {
            value = stripZeros(value);
            if (value.length > fieldInfo.maxLength) {
                logger.throwArgumentError("invalid length for " + fieldInfo.name, ("transaction:" + fieldInfo.name), value );
            }
        }

        raw.push(hexlify(value));
    });

    let chainId = 0;
    if (transaction.chainId != null) {
        // A chainId was provided; if non-zero we'll use EIP-155
        chainId = transaction.chainId;

        if (typeof(chainId) !== "number") {
            logger.throwArgumentError("invalid transaction.chainId", "transaction", transaction);
        }

    } else if (signature && !isBytesLike(signature) && signature.v > 28) {
        // No chainId provided, but the signature is signing with EIP-155; derive chainId
        chainId = Math.floor((signature.v - 35) / 2);
    }

    // We have an EIP-155 transaction (chainId was specified and non-zero)
    if (chainId !== 0) {
        raw.push(hexlify(chainId)); // @TODO: hexValue?
        raw.push("0x");
        raw.push("0x");
    }

    // Requesting an unsigned transaction
    if (!signature) {
        return RLP.encode(raw);
    }

    // The splitSignature will ensure the transaction has a recoveryParam in the
    // case that the signTransaction function only adds a v.
    const sig = splitSignature(signature);

    // We pushed a chainId and null r, s on for hashing only; remove those
    let v = 27 + sig.recoveryParam
    if (chainId !== 0) {
        raw.pop();
        raw.pop();
        raw.pop();
        v += chainId * 2 + 8;

        // If an EIP-155 v (directly or indirectly; maybe _vs) was provided, check it!
        if (sig.v > 28 && sig.v !== v) {
             logger.throwArgumentError("transaction.chainId/signature.v mismatch", "signature", signature);
        }
    } else if (sig.v !== v) {
         logger.throwArgumentError("transaction.chainId/signature.v mismatch", "signature", signature);
    }

    raw.push(hexlify(v));
    raw.push(stripZeros(arrayify(sig.r)));
    raw.push(stripZeros(arrayify(sig.s)));

    return RLP.encode(raw);
}

export function serialize(transaction: UnsignedTransaction, signature?: SignatureLike): string {
    // Legacy and EIP-155 Transactions
    if (transaction.type == null || transaction.type === 0) {
        if (transaction.accessList != null) {
            logger.throwArgumentError("untyped transactions do not support accessList; include type: 1", "transaction", transaction);
        }
        return _serialize(transaction, signature);
    }

    // Typed Transactions (EIP-2718)
    switch (transaction.type) {
        case 1:
            return _serializeEip2930(transaction, signature);
        case 2:
            return _serializeEip1559(transaction, signature);
        default:
            break;
    }

    return logger.throwError(`unsupported transaction type: ${ transaction.type }`, Logger.errors.UNSUPPORTED_OPERATION, {
        operation: "serializeTransaction",
        transactionType: transaction.type
    });
}

export function serializeHederaTransaction(transaction: TransactionRequest) : HederaTransaction {
    let tx: HederaTransaction;
    const arrayifiedData = transaction.data ? arrayify(transaction.data) : new Uint8Array();
    const gas = numberify(transaction.gasLimit ? transaction.gasLimit : 0);
    if (transaction.to) {
        tx = new ContractExecuteTransaction()
            .setContractId(ContractId.fromSolidityAddress(getAddressFromAccount(transaction.to)))
            .setFunctionParameters(arrayifiedData)
            .setGas(gas);
        if (transaction.value) {
            (tx as ContractExecuteTransaction).setPayableAmount(transaction.value?.toString())
        }
    } else {
        if (transaction.customData.bytecodeFileId) {
            tx = new ContractCreateTransaction()
                .setBytecodeFileId(transaction.customData.bytecodeFileId)
                .setConstructorParameters(arrayifiedData)
                .setInitialBalance(transaction.value?.toString())
                .setGas(gas);
        } else {
            if (transaction.customData.fileChunk && transaction.customData.fileId) {
                tx = new FileAppendTransaction()
                    .setContents(transaction.customData.fileChunk)
                    .setFileId(transaction.customData.fileId)
            } else if (!transaction.customData.fileId && transaction.customData.fileChunk) {
                // only a chunk, thus the first one
                tx = new FileCreateTransaction()
                    .setContents(transaction.customData.fileChunk)
                    .setKeys([ transaction.customData.fileKey ?
                        transaction.customData.fileKey :
                        HederaPubKey.fromString(this._signingKey().compressedPublicKey) ])
            } else {
                logger.throwArgumentError(
                    "Cannot determine transaction type from given custom data. Need either `to`, `fileChunk`, `fileId` or `bytecodeFileId`",
                    Logger.errors.INVALID_ARGUMENT,
                    transaction);
            }
        }
    }
    const account = getAccountFromAddress(transaction.from.toString());
    tx.setTransactionId(
        TransactionId.generate(new AccountId({
            shard: numberify(account.shard),
            realm: numberify(account.realm),
            num: numberify(account.num)
        })))
    .setNodeAccountIds([AccountId.fromString(transaction.nodeId.toString())])
    .freeze();
    return tx;
}

// function _parseEipSignature(tx: Transaction, fields: Array<string>, serialize: (tx: UnsignedTransaction) => string): void {
//     try {
//         const recid = handleNumber(fields[0]).toNumber();
//         if (recid !== 0 && recid !== 1) { throw new Error("bad recid"); }
//         tx.v = recid;
//     } catch (error) {
//         logger.throwArgumentError("invalid v for transaction type: 1", "v", fields[0]);
//     }
//
//     tx.r = hexZeroPad(fields[1], 32);
//     tx.s = hexZeroPad(fields[2], 32);
//
//     try {
//         const digest = keccak256(serialize(tx));
//         tx.from = recoverAddress(digest, { r: tx.r, s: tx.s, recoveryParam: tx.v });
//     } catch (error) {
//         console.log(error);
//     }
// }

//

function parseHederaTransactionId(obj: TransactionId): string {
    //TODO cleaner implementation
    const parsedString = obj.accountId.realm+'.'+obj.accountId.shard+'.'+obj.accountId.num+'@'+obj.validStart.seconds+'.'+obj.validStart.nanos;
    return parsedString;
}

export async function parse(rawTransaction: BytesLike): Promise<Transaction> {
    const payload = arrayify(rawTransaction);

    let parsed;
    try {
        parsed = HederaTransaction.fromBytes(payload);
    } catch (error) {
        logger.throwArgumentError(error.message, "rawTransaction", rawTransaction);
    }

    let contents = {
        hash: hexlify(await parsed.getTransactionHash()), //stringify?
        from: getAddressFromAccount(parsed.transactionId.accountId.toString()),
    } as HederaTransactionContents;

    if (parsed instanceof ContractExecuteTransaction) {
        parsed = parsed as ContractExecuteTransaction;
        contents.to = getAddressFromAccount(parsed.contractId?.toString());
        contents.gasLimit = handleNumber(parsed.gas.toString());
        contents.value = parsed.payableAmount ?
            handleNumber(parsed.payableAmount.toBigNumber().toString()) : handleNumber('0');
        contents.data = parsed.functionParameters ? hexlify(parsed.functionParameters) : '0x';
    } else if (parsed instanceof ContractCreateTransaction) {
        parsed = parsed as ContractCreateTransaction;
        contents.gasLimit = handleNumber(parsed.gas.toString());
        contents.value = parsed.initialBalance ?
            handleNumber(parsed.initialBalance.toBigNumber().toString()) : handleNumber('0');
        // TODO IMPORTANT! We are setting only the constructor arguments and not the whole bytecode + constructor args
        contents.data = parsed.constructorParameters ? hexlify(parsed.constructorParameters) : '0x';
    } else if (parsed instanceof FileCreateTransaction) {
        parsed = parsed as FileCreateTransaction;
        contents.data = hexlify(Buffer.from(parsed.contents));
    } else if (parsed instanceof FileAppendTransaction) {
        parsed = parsed as FileAppendTransaction;
        contents.data = hexlify(Buffer.from(parsed.contents));
    } else {
        return logger.throwError(`unsupported transaction`, Logger.errors.UNSUPPORTED_OPERATION, {operation: "parse"});
    }

    // TODO populate r, s ,v

    return {
        transactionId: parseHederaTransactionId(parsed.transactionId),
        ...contents,
        chainId: 0,
        r: '',
        s: '',
        v: 0,
    };
}
<|MERGE_RESOLUTION|>--- conflicted
+++ resolved
@@ -25,9 +25,6 @@
 import {Logger} from "@ethersproject/logger";
 import {version} from "./_version";
 import {base64, getAddressFromAccount} from "ethers/lib/utils";
-<<<<<<< HEAD
-import {ContractCreateTransaction, ContractExecuteTransaction, Transaction as HederaTransaction, TransactionId} from "@hashgraph/sdk";
-=======
 import {
     ContractCreateTransaction,
     ContractExecuteTransaction, ContractId, FileAppendTransaction,
@@ -36,7 +33,6 @@
     PublicKey as HederaPubKey, TransactionId, AccountId
 } from "@hashgraph/sdk";
 import { TransactionRequest } from "@ethersproject/abstract-provider";
->>>>>>> 0ef36c26
 
 const logger = new Logger(version);
 
@@ -118,6 +114,7 @@
 }
 
 ///////////////////////////////
+
 function handleNumber(value: string): BigNumber {
     if (value === "0x") { return Zero; }
     return BigNumber.from(value);
@@ -440,11 +437,74 @@
 
 //
 
-function parseHederaTransactionId(obj: TransactionId): string {
-    //TODO cleaner implementation
-    const parsedString = obj.accountId.realm+'.'+obj.accountId.shard+'.'+obj.accountId.num+'@'+obj.validStart.seconds+'.'+obj.validStart.nanos;
-    return parsedString;
-}
+// // Legacy Transactions and EIP-155
+// function _parse(rawTransaction: Uint8Array): Transaction {
+//     const transaction = RLP.decode(rawTransaction);
+//
+//     if (transaction.length !== 9 && transaction.length !== 6) {
+//         logger.throwArgumentError("invalid raw transaction", "rawTransaction", rawTransaction);
+//     }
+//
+//     const tx: Transaction = {
+//         nonce:    handleNumber(transaction[0]).toNumber(),
+//         gasPrice: handleNumber(transaction[1]),
+//         gasLimit: handleNumber(transaction[2]),
+//         to:       handleAddress(transaction[3]),
+//         value:    handleNumber(transaction[4]),
+//         data:     transaction[5],
+//         chainId:  0
+//     };
+//
+//     // Legacy unsigned transaction
+//     if (transaction.length === 6) { return tx; }
+//
+//     try {
+//         tx.v = BigNumber.from(transaction[6]).toNumber();
+//
+//     } catch (error) {
+//         console.log(error);
+//         return tx;
+//     }
+//
+//     tx.r = hexZeroPad(transaction[7], 32);
+//     tx.s = hexZeroPad(transaction[8], 32);
+//
+//     if (BigNumber.from(tx.r).isZero() && BigNumber.from(tx.s).isZero()) {
+//         // EIP-155 unsigned transaction
+//         tx.chainId = tx.v;
+//         tx.v = 0;
+//
+//     } else {
+//         // Signed Transaction
+//
+//         tx.chainId = Math.floor((tx.v - 35) / 2);
+//         if (tx.chainId < 0) { tx.chainId = 0; }
+//
+//         let recoveryParam = tx.v - 27;
+//
+//         const raw = transaction.slice(0, 6);
+//
+//         if (tx.chainId !== 0) {
+//             raw.push(hexlify(tx.chainId));
+//             raw.push("0x");
+//             raw.push("0x");
+//             recoveryParam -= tx.chainId * 2 + 8;
+//         }
+//
+//         const digest = keccak256(RLP.encode(raw));
+//         try {
+//             tx.from = recoverAddress(digest, { r: hexlify(tx.r), s: hexlify(tx.s), recoveryParam: recoveryParam });
+//         } catch (error) {
+//             console.log(error);
+//         }
+//
+//         tx.hash = keccak256(rawTransaction);
+//     }
+//
+//     tx.type = null;
+//
+//     return tx;
+// }
 
 export async function parse(rawTransaction: BytesLike): Promise<Transaction> {
     const payload = arrayify(rawTransaction);
