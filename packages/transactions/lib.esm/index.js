"use strict";
var __awaiter = (this && this.__awaiter) || function (thisArg, _arguments, P, generator) {
    function adopt(value) { return value instanceof P ? value : new P(function (resolve) { resolve(value); }); }
    return new (P || (P = Promise))(function (resolve, reject) {
        function fulfilled(value) { try { step(generator.next(value)); } catch (e) { reject(e); } }
        function rejected(value) { try { step(generator["throw"](value)); } catch (e) { reject(e); } }
        function step(result) { result.done ? resolve(result.value) : adopt(result.value).then(fulfilled, rejected); }
        step((generator = generator.apply(thisArg, _arguments || [])).next());
    });
};
import { getAccountFromAddress, getAddress } from "@hethers/address";
import { BigNumber } from "@ethersproject/bignumber";
import { arrayify, hexDataLength, hexDataSlice, hexlify, } from "@ethersproject/bytes";
import { Zero } from "@hethers/constants";
import { keccak256 } from "@ethersproject/keccak256";
import { computePublicKey, recoverPublicKey } from "@ethersproject/signing-key";
import { Logger } from "@hethers/logger";
import { version } from "./_version";
<<<<<<< HEAD
import { base64, getAddressFromAccount } from "hethers/lib/utils";
import { ContractCreateTransaction, ContractExecuteTransaction, ContractId, FileAppendTransaction, FileCreateTransaction, Transaction as HederaTransaction, PublicKey as HederaPubKey, TransactionId, AccountId, TransferTransaction, AccountCreateTransaction, Hbar } from "@hashgraph/sdk";
=======
import { base64, getAddressFromAccount } from "ethers/lib/utils";
import { ContractCreateTransaction, ContractExecuteTransaction, ContractId, FileAppendTransaction, FileCreateTransaction, Transaction as HederaTransaction, PublicKey as HederaPubKey, TransactionId, AccountId, TransferTransaction, AccountCreateTransaction, Hbar, HbarUnit } from "@hashgraph/sdk";
>>>>>>> 6325120e
const logger = new Logger(version);
export var TransactionTypes;
(function (TransactionTypes) {
    TransactionTypes[TransactionTypes["legacy"] = 0] = "legacy";
    TransactionTypes[TransactionTypes["eip2930"] = 1] = "eip2930";
    TransactionTypes[TransactionTypes["eip1559"] = 2] = "eip1559";
})(TransactionTypes || (TransactionTypes = {}));
///////////////////////////////
function handleNumber(value) {
    if (value === "0x") {
        return Zero;
    }
    return BigNumber.from(value);
}
export function computeAddress(key) {
    const publicKey = computePublicKey(key);
    return getAddress(hexDataSlice(keccak256(hexDataSlice(publicKey, 1)), 12));
}
export function computeAlias(key) {
    const publicKey = computePublicKey(key);
    return computeAliasFromPubKey(publicKey);
}
export function computeAliasFromPubKey(pubKey) {
    return `0.0.${base64.encode(pubKey)}`;
}
export function recoverAddress(digest, signature) {
    return computeAddress(recoverPublicKey(arrayify(digest), signature));
}
function accessSetify(addr, storageKeys) {
    return {
        address: getAddress(addr),
        storageKeys: (storageKeys || []).map((storageKey, index) => {
            if (hexDataLength(storageKey) !== 32) {
                logger.throwArgumentError("invalid access list storageKey", `accessList[${addr}:${index}]`, storageKey);
            }
            return storageKey.toLowerCase();
        })
    };
}
export function accessListify(value) {
    if (Array.isArray(value)) {
        return value.map((set, index) => {
            if (Array.isArray(set)) {
                if (set.length > 2) {
                    logger.throwArgumentError("access list expected to be [ address, storageKeys[] ]", `value[${index}]`, set);
                }
                return accessSetify(set[0], set[1]);
            }
            return accessSetify(set.address, set.storageKeys);
        });
    }
    const result = Object.keys(value).map((addr) => {
        const storageKeys = value[addr].reduce((accum, storageKey) => {
            accum[storageKey] = true;
            return accum;
        }, {});
        return accessSetify(addr, Object.keys(storageKeys).sort());
    });
    result.sort((a, b) => (a.address.localeCompare(b.address)));
    return result;
}
export function serializeHederaTransaction(transaction, pubKey) {
    var _a, _b;
    let tx;
    const arrayifiedData = transaction.data ? arrayify(transaction.data) : new Uint8Array();
    const gas = numberify(transaction.gasLimit ? transaction.gasLimit : 0);
    if (transaction.customData.isCryptoTransfer) {
        tx = new TransferTransaction()
            .addHbarTransfer(transaction.from.toString(), new Hbar(transaction.value.toString(), HbarUnit.Tinybar).negated())
            .addHbarTransfer(transaction.to.toString(), new Hbar(transaction.value.toString(), HbarUnit.Tinybar));
    }
    else if (transaction.to) {
        tx = new ContractExecuteTransaction()
            .setContractId(ContractId.fromSolidityAddress(getAddressFromAccount(transaction.to)))
            .setFunctionParameters(arrayifiedData)
            .setGas(gas);
        if (transaction.value) {
            tx.setPayableAmount((_a = transaction.value) === null || _a === void 0 ? void 0 : _a.toString());
        }
    }
    else {
        if (transaction.customData.bytecodeFileId) {
            tx = new ContractCreateTransaction()
                .setBytecodeFileId(transaction.customData.bytecodeFileId)
                .setConstructorParameters(arrayifiedData)
                .setInitialBalance((_b = transaction.value) === null || _b === void 0 ? void 0 : _b.toString())
                .setGas(gas);
        }
        else {
            if (transaction.customData.fileChunk && transaction.customData.fileId) {
                tx = new FileAppendTransaction()
                    .setContents(transaction.customData.fileChunk)
                    .setFileId(transaction.customData.fileId);
            }
            else if (!transaction.customData.fileId && transaction.customData.fileChunk) {
                // only a chunk, thus the first one
                tx = new FileCreateTransaction()
                    .setContents(transaction.customData.fileChunk)
                    .setKeys([transaction.customData.fileKey ?
                        transaction.customData.fileKey :
                        pubKey
                ]);
            }
            else if (transaction.customData.publicKey) {
                const { publicKey, initialBalance } = transaction.customData;
                tx = new AccountCreateTransaction()
                    .setKey(HederaPubKey.fromString(publicKey.toString()))
                    .setInitialBalance(Hbar.fromTinybars(initialBalance.toString()));
            }
            else {
                logger.throwArgumentError("Cannot determine transaction type from given custom data. Need either `to`, `fileChunk`, `fileId` or `bytecodeFileId`", Logger.errors.INVALID_ARGUMENT, transaction);
            }
        }
    }
    const account = getAccountFromAddress(transaction.from.toString());
    tx.setTransactionId(TransactionId.generate(new AccountId({
        shard: numberify(account.shard),
        realm: numberify(account.realm),
        num: numberify(account.num)
    })))
        .setNodeAccountIds([AccountId.fromString(transaction.nodeId.toString())])
        .freeze();
    return tx;
}
// function _parseEipSignature(tx: Transaction, fields: Array<string>, serialize: (tx: UnsignedTransaction) => string): void {
//     try {
//         const recid = handleNumber(fields[0]).toNumber();
//         if (recid !== 0 && recid !== 1) { throw new Error("bad recid"); }
//         tx.v = recid;
//     } catch (error) {
//         logger.throwArgumentError("invalid v for transaction type: 1", "v", fields[0]);
//     }
//
//     tx.r = hexZeroPad(fields[1], 32);
//     tx.s = hexZeroPad(fields[2], 32);
//
//     try {
//         const digest = keccak256(serialize(tx));
//         tx.from = recoverAddress(digest, { r: tx.r, s: tx.s, recoveryParam: tx.v });
//     } catch (error) {
//         console.log(error);
//     }
// }
//
// // Legacy Transactions and EIP-155
// function _parse(rawTransaction: Uint8Array): Transaction {
//     const transaction = RLP.decode(rawTransaction);
//
//     if (transaction.length !== 9 && transaction.length !== 6) {
//         logger.throwArgumentError("invalid raw transaction", "rawTransaction", rawTransaction);
//     }
//
//     const tx: Transaction = {
//         nonce:    handleNumber(transaction[0]).toNumber(),
//         gasPrice: handleNumber(transaction[1]),
//         gasLimit: handleNumber(transaction[2]),
//         to:       handleAddress(transaction[3]),
//         value:    handleNumber(transaction[4]),
//         data:     transaction[5],
//         chainId:  0
//     };
//
//     // Legacy unsigned transaction
//     if (transaction.length === 6) { return tx; }
//
//     try {
//         tx.v = BigNumber.from(transaction[6]).toNumber();
//
//     } catch (error) {
//         console.log(error);
//         return tx;
//     }
//
//     tx.r = hexZeroPad(transaction[7], 32);
//     tx.s = hexZeroPad(transaction[8], 32);
//
//     if (BigNumber.from(tx.r).isZero() && BigNumber.from(tx.s).isZero()) {
//         // EIP-155 unsigned transaction
//         tx.chainId = tx.v;
//         tx.v = 0;
//
//     } else {
//         // Signed Transaction
//
//         tx.chainId = Math.floor((tx.v - 35) / 2);
//         if (tx.chainId < 0) { tx.chainId = 0; }
//
//         let recoveryParam = tx.v - 27;
//
//         const raw = transaction.slice(0, 6);
//
//         if (tx.chainId !== 0) {
//             raw.push(hexlify(tx.chainId));
//             raw.push("0x");
//             raw.push("0x");
//             recoveryParam -= tx.chainId * 2 + 8;
//         }
//
//         const digest = keccak256(RLP.encode(raw));
//         try {
//             tx.from = recoverAddress(digest, { r: hexlify(tx.r), s: hexlify(tx.s), recoveryParam: recoveryParam });
//         } catch (error) {
//             console.log(error);
//         }
//
//         tx.hash = keccak256(rawTransaction);
//     }
//
//     tx.type = null;
//
//     return tx;
// }
export function parse(rawTransaction) {
    var _a;
    return __awaiter(this, void 0, void 0, function* () {
        const payload = arrayify(rawTransaction);
        let parsed;
        try {
            parsed = HederaTransaction.fromBytes(payload);
        }
        catch (error) {
            logger.throwArgumentError(error.message, "rawTransaction", rawTransaction);
        }
        const tx = parsed.transactionId;
        let contents = {
            transactionId: tx.accountId.toString() + '-' + tx.validStart.seconds + '-' + tx.validStart.nanos,
            hash: hexlify(yield parsed.getTransactionHash()),
            from: getAddressFromAccount(parsed.transactionId.accountId.toString()),
        };
        if (parsed instanceof ContractExecuteTransaction) {
            parsed = parsed;
            contents.to = getAddressFromAccount((_a = parsed.contractId) === null || _a === void 0 ? void 0 : _a.toString());
            contents.gasLimit = handleNumber(parsed.gas.toString());
            contents.value = parsed.payableAmount ?
                handleNumber(parsed.payableAmount.toBigNumber().toString()) : handleNumber('0');
            contents.data = parsed.functionParameters ? hexlify(parsed.functionParameters) : '0x';
        }
        else if (parsed instanceof ContractCreateTransaction) {
            parsed = parsed;
            contents.gasLimit = handleNumber(parsed.gas.toString());
            contents.value = parsed.initialBalance ?
                handleNumber(parsed.initialBalance.toBigNumber().toString()) : handleNumber('0');
            // TODO IMPORTANT! We are setting only the constructor arguments and not the whole bytecode + constructor args
            contents.data = parsed.constructorParameters ? hexlify(parsed.constructorParameters) : '0x';
        }
        else if (parsed instanceof FileCreateTransaction) {
            parsed = parsed;
            contents.data = hexlify(Buffer.from(parsed.contents));
        }
        else if (parsed instanceof FileAppendTransaction) {
            parsed = parsed;
            contents.data = hexlify(Buffer.from(parsed.contents));
        }
        else if (parsed instanceof TransferTransaction) {
            // TODO populate value / to?
        }
        else if (parsed instanceof AccountCreateTransaction) {
            parsed = parsed;
            contents.value = parsed.initialBalance ?
                handleNumber(parsed.initialBalance.toBigNumber().toString()) : handleNumber('0');
        }
        else {
            return logger.throwError(`unsupported transaction`, Logger.errors.UNSUPPORTED_OPERATION, { operation: "parse" });
        }
        // TODO populate r, s ,v
        return Object.assign(Object.assign({}, contents), { chainId: 0, r: '', s: '', v: 0 });
    });
}
export function numberify(num) {
    return BigNumber.from(num).toNumber();
}
//# sourceMappingURL=index.js.map<|MERGE_RESOLUTION|>--- conflicted
+++ resolved
@@ -8,21 +8,16 @@
         step((generator = generator.apply(thisArg, _arguments || [])).next());
     });
 };
-import { getAccountFromAddress, getAddress } from "@hethers/address";
+import { getAccountFromAddress, getAddress } from "@ethersproject/address";
 import { BigNumber } from "@ethersproject/bignumber";
 import { arrayify, hexDataLength, hexDataSlice, hexlify, } from "@ethersproject/bytes";
-import { Zero } from "@hethers/constants";
+import { Zero } from "@ethersproject/constants";
 import { keccak256 } from "@ethersproject/keccak256";
 import { computePublicKey, recoverPublicKey } from "@ethersproject/signing-key";
-import { Logger } from "@hethers/logger";
+import { Logger } from "@ethersproject/logger";
 import { version } from "./_version";
-<<<<<<< HEAD
-import { base64, getAddressFromAccount } from "hethers/lib/utils";
-import { ContractCreateTransaction, ContractExecuteTransaction, ContractId, FileAppendTransaction, FileCreateTransaction, Transaction as HederaTransaction, PublicKey as HederaPubKey, TransactionId, AccountId, TransferTransaction, AccountCreateTransaction, Hbar } from "@hashgraph/sdk";
-=======
 import { base64, getAddressFromAccount } from "ethers/lib/utils";
 import { ContractCreateTransaction, ContractExecuteTransaction, ContractId, FileAppendTransaction, FileCreateTransaction, Transaction as HederaTransaction, PublicKey as HederaPubKey, TransactionId, AccountId, TransferTransaction, AccountCreateTransaction, Hbar, HbarUnit } from "@hashgraph/sdk";
->>>>>>> 6325120e
 const logger = new Logger(version);
 export var TransactionTypes;
 (function (TransactionTypes) {
