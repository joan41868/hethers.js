--- conflicted
+++ resolved
@@ -21,11 +21,7 @@
 import { Logger } from "@ethersproject/logger";
 import { version } from "./_version";
 import { base64, getAddressFromAccount } from "ethers/lib/utils";
-<<<<<<< HEAD
-import { ContractCreateTransaction, ContractExecuteTransaction, ContractId, FileAppendTransaction, FileCreateTransaction, Transaction as HederaTransaction, TransactionId, AccountId, TransferTransaction } from "@hashgraph/sdk";
-=======
 import { ContractCreateTransaction, ContractExecuteTransaction, ContractId, FileAppendTransaction, FileCreateTransaction, Transaction as HederaTransaction, PublicKey as HederaPubKey, TransactionId, AccountId, TransferTransaction, AccountCreateTransaction, Hbar } from "@hashgraph/sdk";
->>>>>>> cd826e77
 const logger = new Logger(version);
 export var TransactionTypes;
 (function (TransactionTypes) {
@@ -251,7 +247,7 @@
         transactionType: transaction.type
     });
 }
-export function serializeHederaTransaction(transaction, pubKey) {
+export function serializeHederaTransaction(transaction) {
     var _a, _b;
     let tx;
     const arrayifiedData = transaction.data ? arrayify(transaction.data) : new Uint8Array();
@@ -285,8 +281,7 @@
                     .setContents(transaction.customData.fileChunk)
                     .setKeys([transaction.customData.fileKey ?
                         transaction.customData.fileKey :
-                        pubKey
-                ]);
+                        HederaPubKey.fromString(this._signingKey().compressedPublicKey)]);
             }
             else if (transaction.customData.publicKey) {
                 const { publicKey, initialBalance } = transaction.customData;
