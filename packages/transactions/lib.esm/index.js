"use strict";
var __awaiter = (this && this.__awaiter) || function (thisArg, _arguments, P, generator) {
    function adopt(value) { return value instanceof P ? value : new P(function (resolve) { resolve(value); }); }
    return new (P || (P = Promise))(function (resolve, reject) {
        function fulfilled(value) { try { step(generator.next(value)); } catch (e) { reject(e); } }
        function rejected(value) { try { step(generator["throw"](value)); } catch (e) { reject(e); } }
        function step(result) { result.done ? resolve(result.value) : adopt(result.value).then(fulfilled, rejected); }
        step((generator = generator.apply(thisArg, _arguments || [])).next());
    });
};
import { getAddress } from "@ethersproject/address";
import { BigNumber } from "@ethersproject/bignumber";
import { arrayify, hexConcat, hexDataLength, hexDataSlice, hexlify, 
// hexZeroPad,
isBytesLike, splitSignature, stripZeros, } from "@ethersproject/bytes";
import { Zero } from "@ethersproject/constants";
import { keccak256 } from "@ethersproject/keccak256";
import { checkProperties } from "@ethersproject/properties";
import * as RLP from "@ethersproject/rlp";
import { computePublicKey, recoverPublicKey } from "@ethersproject/signing-key";
import { Logger } from "@ethersproject/logger";
import { version } from "./_version";
import { base64, getAddressFromAccount } from "ethers/lib/utils";
<<<<<<< HEAD
import { ContractCreateTransaction, ContractExecuteTransaction, FileAppendTransaction, FileCreateTransaction, Transaction as HederaTransaction } from "@hashgraph/sdk";
=======
import { ContractCreateTransaction, ContractExecuteTransaction, Transaction as HederaTransaction } from "@hashgraph/sdk";
>>>>>>> a84348cb
const logger = new Logger(version);
export var TransactionTypes;
(function (TransactionTypes) {
    TransactionTypes[TransactionTypes["legacy"] = 0] = "legacy";
    TransactionTypes[TransactionTypes["eip2930"] = 1] = "eip2930";
    TransactionTypes[TransactionTypes["eip1559"] = 2] = "eip1559";
})(TransactionTypes || (TransactionTypes = {}));
///////////////////////////////
<<<<<<< HEAD
//
// function handleAddress(value: string): string {
//     if (value === "0x") { return null; }
//     return getAddress(value);
// }
=======
>>>>>>> a84348cb
function handleNumber(value) {
    if (value === "0x") {
        return Zero;
    }
    return BigNumber.from(value);
}
// Legacy Transaction Fields
const transactionFields = [
    { name: "nonce", maxLength: 32, numeric: true },
    { name: "gasPrice", maxLength: 32, numeric: true },
    { name: "gasLimit", maxLength: 32, numeric: true },
    { name: "to", length: 20 },
    { name: "value", maxLength: 32, numeric: true },
    { name: "data" },
];
const allowedTransactionKeys = {
    chainId: true, data: true, gasLimit: true, gasPrice: true, nonce: true, to: true, type: true, value: true
};
export function computeAddress(key) {
    const publicKey = computePublicKey(key);
    return getAddress(hexDataSlice(keccak256(hexDataSlice(publicKey, 1)), 12));
}
export function computeAlias(key) {
    const publicKey = computePublicKey(key);
    return computeAliasFromPubKey(publicKey);
}
export function computeAliasFromPubKey(pubKey) {
    return `0.0.${base64.encode(pubKey)}`;
}
export function recoverAddress(digest, signature) {
    return computeAddress(recoverPublicKey(arrayify(digest), signature));
}
function formatNumber(value, name) {
    const result = stripZeros(BigNumber.from(value).toHexString());
    if (result.length > 32) {
        logger.throwArgumentError("invalid length for " + name, ("transaction:" + name), value);
    }
    return result;
}
function accessSetify(addr, storageKeys) {
    return {
        address: getAddress(addr),
        storageKeys: (storageKeys || []).map((storageKey, index) => {
            if (hexDataLength(storageKey) !== 32) {
                logger.throwArgumentError("invalid access list storageKey", `accessList[${addr}:${index}]`, storageKey);
            }
            return storageKey.toLowerCase();
        })
    };
}
export function accessListify(value) {
    if (Array.isArray(value)) {
        return value.map((set, index) => {
            if (Array.isArray(set)) {
                if (set.length > 2) {
                    logger.throwArgumentError("access list expected to be [ address, storageKeys[] ]", `value[${index}]`, set);
                }
                return accessSetify(set[0], set[1]);
            }
            return accessSetify(set.address, set.storageKeys);
        });
    }
    const result = Object.keys(value).map((addr) => {
        const storageKeys = value[addr].reduce((accum, storageKey) => {
            accum[storageKey] = true;
            return accum;
        }, {});
        return accessSetify(addr, Object.keys(storageKeys).sort());
    });
    result.sort((a, b) => (a.address.localeCompare(b.address)));
    return result;
}
function formatAccessList(value) {
    return accessListify(value).map((set) => [set.address, set.storageKeys]);
}
function _serializeEip1559(transaction, signature) {
    // If there is an explicit gasPrice, make sure it matches the
    // EIP-1559 fees; otherwise they may not understand what they
    // think they are setting in terms of fee.
    if (transaction.gasPrice != null) {
        const gasPrice = BigNumber.from(transaction.gasPrice);
        const maxFeePerGas = BigNumber.from(transaction.maxFeePerGas || 0);
        if (!gasPrice.eq(maxFeePerGas)) {
            logger.throwArgumentError("mismatch EIP-1559 gasPrice != maxFeePerGas", "tx", {
                gasPrice, maxFeePerGas
            });
        }
    }
    const fields = [
        formatNumber(transaction.chainId || 0, "chainId"),
        formatNumber(transaction.nonce || 0, "nonce"),
        formatNumber(transaction.maxPriorityFeePerGas || 0, "maxPriorityFeePerGas"),
        formatNumber(transaction.maxFeePerGas || 0, "maxFeePerGas"),
        formatNumber(transaction.gasLimit || 0, "gasLimit"),
        // ((transaction.to != null) ? getAddress(transaction.to): "0x"),
        formatNumber(transaction.value || 0, "value"),
        (transaction.data || "0x"),
        (formatAccessList(transaction.accessList || []))
    ];
    if (signature) {
        const sig = splitSignature(signature);
        fields.push(formatNumber(sig.recoveryParam, "recoveryParam"));
        fields.push(stripZeros(sig.r));
        fields.push(stripZeros(sig.s));
    }
    return hexConcat(["0x02", RLP.encode(fields)]);
}
function _serializeEip2930(transaction, signature) {
    const fields = [
        formatNumber(transaction.chainId || 0, "chainId"),
        formatNumber(transaction.nonce || 0, "nonce"),
        formatNumber(transaction.gasPrice || 0, "gasPrice"),
        formatNumber(transaction.gasLimit || 0, "gasLimit"),
        // ((transaction.to != null) ? getAddress(transaction.to): "0x"),
        formatNumber(transaction.value || 0, "value"),
        (transaction.data || "0x"),
        (formatAccessList(transaction.accessList || []))
    ];
    if (signature) {
        const sig = splitSignature(signature);
        fields.push(formatNumber(sig.recoveryParam, "recoveryParam"));
        fields.push(stripZeros(sig.r));
        fields.push(stripZeros(sig.s));
    }
    return hexConcat(["0x01", RLP.encode(fields)]);
}
// Legacy Transactions and EIP-155
function _serialize(transaction, signature) {
    checkProperties(transaction, allowedTransactionKeys);
    const raw = [];
    transactionFields.forEach(function (fieldInfo) {
        let value = transaction[fieldInfo.name] || ([]);
        const options = {};
        if (fieldInfo.numeric) {
            options.hexPad = "left";
        }
        value = arrayify(hexlify(value, options));
        // Fixed-width field
        if (fieldInfo.length && value.length !== fieldInfo.length && value.length > 0) {
            logger.throwArgumentError("invalid length for " + fieldInfo.name, ("transaction:" + fieldInfo.name), value);
        }
        // Variable-width (with a maximum)
        if (fieldInfo.maxLength) {
            value = stripZeros(value);
            if (value.length > fieldInfo.maxLength) {
                logger.throwArgumentError("invalid length for " + fieldInfo.name, ("transaction:" + fieldInfo.name), value);
            }
        }
        raw.push(hexlify(value));
    });
    let chainId = 0;
    if (transaction.chainId != null) {
        // A chainId was provided; if non-zero we'll use EIP-155
        chainId = transaction.chainId;
        if (typeof (chainId) !== "number") {
            logger.throwArgumentError("invalid transaction.chainId", "transaction", transaction);
        }
    }
    else if (signature && !isBytesLike(signature) && signature.v > 28) {
        // No chainId provided, but the signature is signing with EIP-155; derive chainId
        chainId = Math.floor((signature.v - 35) / 2);
    }
    // We have an EIP-155 transaction (chainId was specified and non-zero)
    if (chainId !== 0) {
        raw.push(hexlify(chainId)); // @TODO: hexValue?
        raw.push("0x");
        raw.push("0x");
    }
    // Requesting an unsigned transaction
    if (!signature) {
        return RLP.encode(raw);
    }
    // The splitSignature will ensure the transaction has a recoveryParam in the
    // case that the signTransaction function only adds a v.
    const sig = splitSignature(signature);
    // We pushed a chainId and null r, s on for hashing only; remove those
    let v = 27 + sig.recoveryParam;
    if (chainId !== 0) {
        raw.pop();
        raw.pop();
        raw.pop();
        v += chainId * 2 + 8;
        // If an EIP-155 v (directly or indirectly; maybe _vs) was provided, check it!
        if (sig.v > 28 && sig.v !== v) {
            logger.throwArgumentError("transaction.chainId/signature.v mismatch", "signature", signature);
        }
    }
    else if (sig.v !== v) {
        logger.throwArgumentError("transaction.chainId/signature.v mismatch", "signature", signature);
    }
    raw.push(hexlify(v));
    raw.push(stripZeros(arrayify(sig.r)));
    raw.push(stripZeros(arrayify(sig.s)));
    return RLP.encode(raw);
}
export function serialize(transaction, signature) {
    // Legacy and EIP-155 Transactions
    if (transaction.type == null || transaction.type === 0) {
        if (transaction.accessList != null) {
            logger.throwArgumentError("untyped transactions do not support accessList; include type: 1", "transaction", transaction);
        }
        return _serialize(transaction, signature);
    }
    // Typed Transactions (EIP-2718)
    switch (transaction.type) {
        case 1:
            return _serializeEip2930(transaction, signature);
        case 2:
            return _serializeEip1559(transaction, signature);
        default:
            break;
    }
    return logger.throwError(`unsupported transaction type: ${transaction.type}`, Logger.errors.UNSUPPORTED_OPERATION, {
        operation: "serializeTransaction",
        transactionType: transaction.type
    });
}
// function _parseEipSignature(tx: Transaction, fields: Array<string>, serialize: (tx: UnsignedTransaction) => string): void {
//     try {
//         const recid = handleNumber(fields[0]).toNumber();
//         if (recid !== 0 && recid !== 1) { throw new Error("bad recid"); }
//         tx.v = recid;
//     } catch (error) {
//         logger.throwArgumentError("invalid v for transaction type: 1", "v", fields[0]);
//     }
//
//     tx.r = hexZeroPad(fields[1], 32);
//     tx.s = hexZeroPad(fields[2], 32);
//
//     try {
//         const digest = keccak256(serialize(tx));
//         tx.from = recoverAddress(digest, { r: tx.r, s: tx.s, recoveryParam: tx.v });
//     } catch (error) {
//         console.log(error);
//     }
// }
<<<<<<< HEAD
// function _parseEip1559(payload: Uint8Array): Transaction {
//     const transaction = RLP.decode(payload.slice(1));
//
//     if (transaction.length !== 9 && transaction.length !== 12) {
//         logger.throwArgumentError("invalid component count for transaction type: 2", "payload", hexlify(payload));
//     }
//
//     const maxPriorityFeePerGas = handleNumber(transaction[2]);
//     const maxFeePerGas = handleNumber(transaction[3]);
//     const tx: Transaction = {
//         type:                  2,
//         chainId:               handleNumber(transaction[0]).toNumber(),
//         nonce:                 handleNumber(transaction[1]).toNumber(),
//         maxPriorityFeePerGas:  maxPriorityFeePerGas,
//         maxFeePerGas:          maxFeePerGas,
//         gasPrice:              null,
//         gasLimit:              handleNumber(transaction[4]),
//         to:                    handleAddress(transaction[5]),
//         value:                 handleNumber(transaction[6]),
//         data:                  transaction[7],
//         accessList:            accessListify(transaction[8]),
//     };
//
//     // Unsigned EIP-1559 Transaction
//     if (transaction.length === 9) { return tx; }
//
//     tx.hash = keccak256(payload);
//
//     _parseEipSignature(tx, transaction.slice(9), _serializeEip1559);
//
//     return tx;
// }
//
// function _parseEip2930(payload: Uint8Array): Transaction {
//     const transaction = RLP.decode(payload.slice(1));
//
//     if (transaction.length !== 8 && transaction.length !== 11) {
//         logger.throwArgumentError("invalid component count for transaction type: 1", "payload", hexlify(payload));
//     }
//
//     const tx: Transaction = {
//         type:       1,
//         chainId:    handleNumber(transaction[0]).toNumber(),
//         nonce:      handleNumber(transaction[1]).toNumber(),
//         gasPrice:   handleNumber(transaction[2]),
//         gasLimit:   handleNumber(transaction[3]),
//         to:         handleAddress(transaction[4]),
//         value:      handleNumber(transaction[5]),
//         data:       transaction[6],
//         accessList: accessListify(transaction[7])
//     };
//
//     // Unsigned EIP-2930 Transaction
//     if (transaction.length === 8) { return tx; }
//
//     tx.hash = keccak256(payload);
//
//     _parseEipSignature(tx, transaction.slice(8), _serializeEip2930);
//
//     return tx;
// }
=======
>>>>>>> a84348cb
//
// // Legacy Transactions and EIP-155
// function _parse(rawTransaction: Uint8Array): Transaction {
//     const transaction = RLP.decode(rawTransaction);
//
//     if (transaction.length !== 9 && transaction.length !== 6) {
//         logger.throwArgumentError("invalid raw transaction", "rawTransaction", rawTransaction);
//     }
//
//     const tx: Transaction = {
//         nonce:    handleNumber(transaction[0]).toNumber(),
//         gasPrice: handleNumber(transaction[1]),
//         gasLimit: handleNumber(transaction[2]),
//         to:       handleAddress(transaction[3]),
//         value:    handleNumber(transaction[4]),
//         data:     transaction[5],
//         chainId:  0
//     };
//
//     // Legacy unsigned transaction
//     if (transaction.length === 6) { return tx; }
//
//     try {
//         tx.v = BigNumber.from(transaction[6]).toNumber();
//
//     } catch (error) {
//         console.log(error);
//         return tx;
//     }
//
//     tx.r = hexZeroPad(transaction[7], 32);
//     tx.s = hexZeroPad(transaction[8], 32);
//
//     if (BigNumber.from(tx.r).isZero() && BigNumber.from(tx.s).isZero()) {
//         // EIP-155 unsigned transaction
//         tx.chainId = tx.v;
//         tx.v = 0;
//
//     } else {
//         // Signed Transaction
//
//         tx.chainId = Math.floor((tx.v - 35) / 2);
//         if (tx.chainId < 0) { tx.chainId = 0; }
//
//         let recoveryParam = tx.v - 27;
//
//         const raw = transaction.slice(0, 6);
//
//         if (tx.chainId !== 0) {
//             raw.push(hexlify(tx.chainId));
//             raw.push("0x");
//             raw.push("0x");
//             recoveryParam -= tx.chainId * 2 + 8;
//         }
//
//         const digest = keccak256(RLP.encode(raw));
//         try {
//             tx.from = recoverAddress(digest, { r: hexlify(tx.r), s: hexlify(tx.s), recoveryParam: recoveryParam });
//         } catch (error) {
//             console.log(error);
//         }
//
//         tx.hash = keccak256(rawTransaction);
//     }
//
//     tx.type = null;
//
//     return tx;
// }
export function parse(rawTransaction) {
    var _a;
    return __awaiter(this, void 0, void 0, function* () {
        const payload = arrayify(rawTransaction);
        let parsed;
        try {
            parsed = HederaTransaction.fromBytes(payload);
        }
        catch (error) {
            logger.throwArgumentError(error.message, "rawTransaction", rawTransaction);
        }
        let contents = {
            hash: hexlify(yield parsed.getTransactionHash()),
            from: getAddressFromAccount(parsed.transactionId.accountId.toString()),
        };
        if (parsed instanceof ContractExecuteTransaction) {
            parsed = parsed;
            contents.to = getAddressFromAccount((_a = parsed.contractId) === null || _a === void 0 ? void 0 : _a.toString());
            contents.gasLimit = handleNumber(parsed.gas.toString());
            contents.value = parsed.payableAmount ?
<<<<<<< HEAD
                handleNumber(parsed.payableAmount.toTinybars().toString()) : handleNumber('0');
=======
                handleNumber(parsed.payableAmount.toBigNumber().toString()) : handleNumber('0');
>>>>>>> a84348cb
            contents.data = parsed.functionParameters ? hexlify(parsed.functionParameters) : '0x';
        }
        else if (parsed instanceof ContractCreateTransaction) {
            parsed = parsed;
            contents.gasLimit = handleNumber(parsed.gas.toString());
            contents.value = parsed.initialBalance ?
<<<<<<< HEAD
                handleNumber(parsed.initialBalance.toTinybars().toString()) : handleNumber('0');
            // TODO IMPORTANT! We are setting only the constructor arguments and not the whole bytecode + constructor args
            contents.data = parsed.constructorParameters ? hexlify(parsed.constructorParameters) : '0x';
        }
        else if (parsed instanceof FileCreateTransaction) {
            parsed = parsed;
            contents.data = hexlify(Buffer.from(parsed.contents));
        }
        else if (parsed instanceof FileAppendTransaction) {
            parsed = parsed;
            contents.data = hexlify(Buffer.from(parsed.contents));
        }
        else {
            return logger.throwError(`unsupported transaction`, Logger.errors.UNSUPPORTED_OPERATION, { operation: "parse" });
        }
=======
                handleNumber(parsed.initialBalance.toBigNumber().toString()) : handleNumber('0');
            // TODO IMPORTANT! We are setting only the constructor arguments and not the whole bytecode + constructor args
            contents.data = parsed.constructorParameters ? hexlify(parsed.constructorParameters) : '0x';
        }
        else {
            return logger.throwError(`unsupported transaction`, Logger.errors.UNSUPPORTED_OPERATION, { operation: "parse" });
        }
>>>>>>> a84348cb
        // TODO populate r, s ,v
        return Object.assign(Object.assign({}, contents), { nonce: 0, gasPrice: handleNumber('0'), chainId: 0, r: '', s: '', v: 0, type: null });
    });
}
//# sourceMappingURL=index.js.map<|MERGE_RESOLUTION|>--- conflicted
+++ resolved
@@ -21,11 +21,7 @@
 import { Logger } from "@ethersproject/logger";
 import { version } from "./_version";
 import { base64, getAddressFromAccount } from "ethers/lib/utils";
-<<<<<<< HEAD
-import { ContractCreateTransaction, ContractExecuteTransaction, FileAppendTransaction, FileCreateTransaction, Transaction as HederaTransaction } from "@hashgraph/sdk";
-=======
 import { ContractCreateTransaction, ContractExecuteTransaction, Transaction as HederaTransaction } from "@hashgraph/sdk";
->>>>>>> a84348cb
 const logger = new Logger(version);
 export var TransactionTypes;
 (function (TransactionTypes) {
@@ -34,14 +30,6 @@
     TransactionTypes[TransactionTypes["eip1559"] = 2] = "eip1559";
 })(TransactionTypes || (TransactionTypes = {}));
 ///////////////////////////////
-<<<<<<< HEAD
-//
-// function handleAddress(value: string): string {
-//     if (value === "0x") { return null; }
-//     return getAddress(value);
-// }
-=======
->>>>>>> a84348cb
 function handleNumber(value) {
     if (value === "0x") {
         return Zero;
@@ -136,7 +124,7 @@
         formatNumber(transaction.maxPriorityFeePerGas || 0, "maxPriorityFeePerGas"),
         formatNumber(transaction.maxFeePerGas || 0, "maxFeePerGas"),
         formatNumber(transaction.gasLimit || 0, "gasLimit"),
-        // ((transaction.to != null) ? getAddress(transaction.to): "0x"),
+        ((transaction.to != null) ? getAddress(transaction.to) : "0x"),
         formatNumber(transaction.value || 0, "value"),
         (transaction.data || "0x"),
         (formatAccessList(transaction.accessList || []))
@@ -155,7 +143,7 @@
         formatNumber(transaction.nonce || 0, "nonce"),
         formatNumber(transaction.gasPrice || 0, "gasPrice"),
         formatNumber(transaction.gasLimit || 0, "gasLimit"),
-        // ((transaction.to != null) ? getAddress(transaction.to): "0x"),
+        ((transaction.to != null) ? getAddress(transaction.to) : "0x"),
         formatNumber(transaction.value || 0, "value"),
         (transaction.data || "0x"),
         (formatAccessList(transaction.accessList || []))
@@ -278,70 +266,6 @@
 //         console.log(error);
 //     }
 // }
-<<<<<<< HEAD
-// function _parseEip1559(payload: Uint8Array): Transaction {
-//     const transaction = RLP.decode(payload.slice(1));
-//
-//     if (transaction.length !== 9 && transaction.length !== 12) {
-//         logger.throwArgumentError("invalid component count for transaction type: 2", "payload", hexlify(payload));
-//     }
-//
-//     const maxPriorityFeePerGas = handleNumber(transaction[2]);
-//     const maxFeePerGas = handleNumber(transaction[3]);
-//     const tx: Transaction = {
-//         type:                  2,
-//         chainId:               handleNumber(transaction[0]).toNumber(),
-//         nonce:                 handleNumber(transaction[1]).toNumber(),
-//         maxPriorityFeePerGas:  maxPriorityFeePerGas,
-//         maxFeePerGas:          maxFeePerGas,
-//         gasPrice:              null,
-//         gasLimit:              handleNumber(transaction[4]),
-//         to:                    handleAddress(transaction[5]),
-//         value:                 handleNumber(transaction[6]),
-//         data:                  transaction[7],
-//         accessList:            accessListify(transaction[8]),
-//     };
-//
-//     // Unsigned EIP-1559 Transaction
-//     if (transaction.length === 9) { return tx; }
-//
-//     tx.hash = keccak256(payload);
-//
-//     _parseEipSignature(tx, transaction.slice(9), _serializeEip1559);
-//
-//     return tx;
-// }
-//
-// function _parseEip2930(payload: Uint8Array): Transaction {
-//     const transaction = RLP.decode(payload.slice(1));
-//
-//     if (transaction.length !== 8 && transaction.length !== 11) {
-//         logger.throwArgumentError("invalid component count for transaction type: 1", "payload", hexlify(payload));
-//     }
-//
-//     const tx: Transaction = {
-//         type:       1,
-//         chainId:    handleNumber(transaction[0]).toNumber(),
-//         nonce:      handleNumber(transaction[1]).toNumber(),
-//         gasPrice:   handleNumber(transaction[2]),
-//         gasLimit:   handleNumber(transaction[3]),
-//         to:         handleAddress(transaction[4]),
-//         value:      handleNumber(transaction[5]),
-//         data:       transaction[6],
-//         accessList: accessListify(transaction[7])
-//     };
-//
-//     // Unsigned EIP-2930 Transaction
-//     if (transaction.length === 8) { return tx; }
-//
-//     tx.hash = keccak256(payload);
-//
-//     _parseEipSignature(tx, transaction.slice(8), _serializeEip2930);
-//
-//     return tx;
-// }
-=======
->>>>>>> a84348cb
 //
 // // Legacy Transactions and EIP-155
 // function _parse(rawTransaction: Uint8Array): Transaction {
@@ -431,34 +355,13 @@
             contents.to = getAddressFromAccount((_a = parsed.contractId) === null || _a === void 0 ? void 0 : _a.toString());
             contents.gasLimit = handleNumber(parsed.gas.toString());
             contents.value = parsed.payableAmount ?
-<<<<<<< HEAD
-                handleNumber(parsed.payableAmount.toTinybars().toString()) : handleNumber('0');
-=======
                 handleNumber(parsed.payableAmount.toBigNumber().toString()) : handleNumber('0');
->>>>>>> a84348cb
             contents.data = parsed.functionParameters ? hexlify(parsed.functionParameters) : '0x';
         }
         else if (parsed instanceof ContractCreateTransaction) {
             parsed = parsed;
             contents.gasLimit = handleNumber(parsed.gas.toString());
             contents.value = parsed.initialBalance ?
-<<<<<<< HEAD
-                handleNumber(parsed.initialBalance.toTinybars().toString()) : handleNumber('0');
-            // TODO IMPORTANT! We are setting only the constructor arguments and not the whole bytecode + constructor args
-            contents.data = parsed.constructorParameters ? hexlify(parsed.constructorParameters) : '0x';
-        }
-        else if (parsed instanceof FileCreateTransaction) {
-            parsed = parsed;
-            contents.data = hexlify(Buffer.from(parsed.contents));
-        }
-        else if (parsed instanceof FileAppendTransaction) {
-            parsed = parsed;
-            contents.data = hexlify(Buffer.from(parsed.contents));
-        }
-        else {
-            return logger.throwError(`unsupported transaction`, Logger.errors.UNSUPPORTED_OPERATION, { operation: "parse" });
-        }
-=======
                 handleNumber(parsed.initialBalance.toBigNumber().toString()) : handleNumber('0');
             // TODO IMPORTANT! We are setting only the constructor arguments and not the whole bytecode + constructor args
             contents.data = parsed.constructorParameters ? hexlify(parsed.constructorParameters) : '0x';
@@ -466,7 +369,6 @@
         else {
             return logger.throwError(`unsupported transaction`, Logger.errors.UNSUPPORTED_OPERATION, { operation: "parse" });
         }
->>>>>>> a84348cb
         // TODO populate r, s ,v
         return Object.assign(Object.assign({}, contents), { nonce: 0, gasPrice: handleNumber('0'), chainId: 0, r: '', s: '', v: 0, type: null });
     });
