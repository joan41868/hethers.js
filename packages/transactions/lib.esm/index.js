--- conflicted
+++ resolved
@@ -21,11 +21,7 @@
 import { Logger } from "@ethersproject/logger";
 import { version } from "./_version";
 import { base64, getAddressFromAccount } from "ethers/lib/utils";
-<<<<<<< HEAD
-import { ContractCreateTransaction, ContractExecuteTransaction, FileAppendTransaction, FileCreateTransaction, Transaction as HederaTransaction } from "@hashgraph/sdk";
-=======
 import { ContractCreateTransaction, ContractExecuteTransaction, ContractId, FileAppendTransaction, FileCreateTransaction, Transaction as HederaTransaction, PublicKey as HederaPubKey, TransactionId, AccountId, TransferTransaction } from "@hashgraph/sdk";
->>>>>>> e7285f9e
 const logger = new Logger(version);
 export var TransactionTypes;
 (function (TransactionTypes) {
@@ -429,12 +425,9 @@
             parsed = parsed;
             contents.data = hexlify(Buffer.from(parsed.contents));
         }
-<<<<<<< HEAD
-=======
         else if (parsed instanceof TransferTransaction) {
             // TODO populate value / to?
         }
->>>>>>> e7285f9e
         else {
             return logger.throwError(`unsupported transaction`, Logger.errors.UNSUPPORTED_OPERATION, { operation: "parse" });
         }
