--- conflicted
+++ resolved
@@ -1097,7 +1097,6 @@
             for (var key in contractCreateTx) {
                 if (!allowedTransactionKeys[key]) {
                     throw new Error("unknown transaction override " + key);
-<<<<<<< HEAD
                 }
             }
         }
@@ -1119,54 +1118,11 @@
         }
         // Make sure the call matches the constructor signature
         logger.checkArgumentCount(args.length, this.interface.deploy.inputs.length, " in Contract constructor");
-        var chunks = (0, strings_1.splitInChunks)(Buffer.from(this.bytecode).toString(), 4096);
-        var fileCreateTx = {
-            customData: {
-                fileChunk: chunks[0]
-            }
-        };
-        var fileAppendTxs = [];
-        for (var _a = 0, _b = chunks.slice(1); _a < _b.length; _a++) {
-            var chunk = _b[_a];
-            var fileAppendTx = {
-                customData: {
-                    fileChunk: chunk
-                }
-            };
-            fileAppendTxs.push(fileAppendTx);
-        }
-=======
-                }
-            }
-        }
-        // Allow only these to be overwritten in a deployment transaction
-        Object.keys(contractCreateTx).forEach(function (key) {
-            if (["gasLimit", "value"].indexOf(key) > -1) {
-                return;
-            }
-            logger.throwError("cannot override " + key, logger_1.Logger.errors.UNSUPPORTED_OPERATION, { operation: key });
-        });
-        if (contractCreateTx.value) {
-            var value = bignumber_1.BigNumber.from(contractCreateTx.value);
-            if (!value.isZero() && !this.interface.deploy.payable) {
-                logger.throwError("non-payable constructor cannot override value", logger_1.Logger.errors.UNSUPPORTED_OPERATION, {
-                    operation: "overrides.value",
-                    value: contractCreateTx.value
-                });
-            }
-        }
-        // Make sure the call matches the constructor signature
-        logger.checkArgumentCount(args.length, this.interface.deploy.inputs.length, " in Contract constructor");
->>>>>>> 30e15c6d
         contractCreateTx = __assign(__assign({}, contractCreateTx), { data: (0, bytes_1.hexlify)((0, bytes_1.concat)([
                 this.bytecode,
                 this.interface.encodeDeploy(args)
             ])), customData: {} });
-<<<<<<< HEAD
-        return __spreadArray(__spreadArray([fileCreateTx], fileAppendTxs, true), [contractCreateTx], false);
-=======
         return contractCreateTx;
->>>>>>> 30e15c6d
     };
     ContractFactory.prototype.deploy = function () {
         var args = [];
@@ -1174,11 +1130,7 @@
             args[_i] = arguments[_i];
         }
         return __awaiter(this, void 0, void 0, function () {
-<<<<<<< HEAD
-            var overrides, params, unsignedTransactions, contractCreate, contractCreateResponse, address, contract;
-=======
             var overrides, params, contractCreate, contractCreateResponse, address, contract;
->>>>>>> 30e15c6d
             return __generator(this, function (_a) {
                 switch (_a.label) {
                     case 0:
@@ -1193,12 +1145,7 @@
                     case 1:
                         params = _a.sent();
                         params.push(overrides);
-<<<<<<< HEAD
-                        unsignedTransactions = this.getDeployTransaction.apply(this, params);
-                        contractCreate = unsignedTransactions[unsignedTransactions.length - 1];
-=======
                         contractCreate = this.getDeployTransaction.apply(this, params);
->>>>>>> 30e15c6d
                         return [4 /*yield*/, this.signer.sendTransaction(contractCreate)];
                     case 2:
                         contractCreateResponse = _a.sent();
