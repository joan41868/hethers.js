--- conflicted
+++ resolved
@@ -807,11 +807,6 @@
             runningEvent.removeListener(listener);
             _this._checkRunningEvents(runningEvent);
         };
-<<<<<<< HEAD
-        event.getBlock = function () {
-            // TODO: to be removed
-            return logger.throwError("NOT_SUPPORTED", logger_1.Logger.errors.UNSUPPORTED_OPERATION);
-        };
         event.getTransaction = function () {
             // TODO: blocked by missing data from mirrornode
             return logger.throwError("NOT_SUPPORTED", logger_1.Logger.errors.UNSUPPORTED_OPERATION);
@@ -819,10 +814,6 @@
         event.getTransactionReceipt = function () {
             return logger.throwError("NOT_SUPPORTED", logger_1.Logger.errors.UNSUPPORTED_OPERATION);
         };
-=======
-        event.getTransaction = function () { return _this.provider.getTransaction(log.transactionHash); };
-        event.getTransactionReceipt = function () { return _this.provider.getTransactionReceipt(log.transactionHash); };
->>>>>>> b3ba281e
         // This may throw if the topics and data mismatch the signature
         runningEvent.prepareEvent(event);
         return event;
