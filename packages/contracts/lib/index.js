"use strict";
var __extends = (this && this.__extends) || (function () {
    var extendStatics = function (d, b) {
        extendStatics = Object.setPrototypeOf ||
            ({ __proto__: [] } instanceof Array && function (d, b) { d.__proto__ = b; }) ||
            function (d, b) { for (var p in b) if (Object.prototype.hasOwnProperty.call(b, p)) d[p] = b[p]; };
        return extendStatics(d, b);
    };
    return function (d, b) {
        if (typeof b !== "function" && b !== null)
            throw new TypeError("Class extends value " + String(b) + " is not a constructor or null");
        extendStatics(d, b);
        function __() { this.constructor = d; }
        d.prototype = b === null ? Object.create(b) : (__.prototype = b.prototype, new __());
    };
})();
var __assign = (this && this.__assign) || function () {
    __assign = Object.assign || function(t) {
        for (var s, i = 1, n = arguments.length; i < n; i++) {
            s = arguments[i];
            for (var p in s) if (Object.prototype.hasOwnProperty.call(s, p))
                t[p] = s[p];
        }
        return t;
    };
    return __assign.apply(this, arguments);
};
var __awaiter = (this && this.__awaiter) || function (thisArg, _arguments, P, generator) {
    function adopt(value) { return value instanceof P ? value : new P(function (resolve) { resolve(value); }); }
    return new (P || (P = Promise))(function (resolve, reject) {
        function fulfilled(value) { try { step(generator.next(value)); } catch (e) { reject(e); } }
        function rejected(value) { try { step(generator["throw"](value)); } catch (e) { reject(e); } }
        function step(result) { result.done ? resolve(result.value) : adopt(result.value).then(fulfilled, rejected); }
        step((generator = generator.apply(thisArg, _arguments || [])).next());
    });
};
var __generator = (this && this.__generator) || function (thisArg, body) {
    var _ = { label: 0, sent: function() { if (t[0] & 1) throw t[1]; return t[1]; }, trys: [], ops: [] }, f, y, t, g;
    return g = { next: verb(0), "throw": verb(1), "return": verb(2) }, typeof Symbol === "function" && (g[Symbol.iterator] = function() { return this; }), g;
    function verb(n) { return function (v) { return step([n, v]); }; }
    function step(op) {
        if (f) throw new TypeError("Generator is already executing.");
        while (_) try {
            if (f = 1, y && (t = op[0] & 2 ? y["return"] : op[0] ? y["throw"] || ((t = y["return"]) && t.call(y), 0) : y.next) && !(t = t.call(y, op[1])).done) return t;
            if (y = 0, t) op = [op[0] & 2, t.value];
            switch (op[0]) {
                case 0: case 1: t = op; break;
                case 4: _.label++; return { value: op[1], done: false };
                case 5: _.label++; y = op[1]; op = [0]; continue;
                case 7: op = _.ops.pop(); _.trys.pop(); continue;
                default:
                    if (!(t = _.trys, t = t.length > 0 && t[t.length - 1]) && (op[0] === 6 || op[0] === 2)) { _ = 0; continue; }
                    if (op[0] === 3 && (!t || (op[1] > t[0] && op[1] < t[3]))) { _.label = op[1]; break; }
                    if (op[0] === 6 && _.label < t[1]) { _.label = t[1]; t = op; break; }
                    if (t && _.label < t[2]) { _.label = t[2]; _.ops.push(op); break; }
                    if (t[2]) _.ops.pop();
                    _.trys.pop(); continue;
            }
            op = body.call(thisArg, _);
        } catch (e) { op = [6, e]; y = 0; } finally { f = t = 0; }
        if (op[0] & 5) throw op[1]; return { value: op[0] ? op[1] : void 0, done: true };
    }
};
var __spreadArray = (this && this.__spreadArray) || function (to, from, pack) {
    if (pack || arguments.length === 2) for (var i = 0, l = from.length, ar; i < l; i++) {
        if (ar || !(i in from)) {
            if (!ar) ar = Array.prototype.slice.call(from, 0, i);
            ar[i] = from[i];
        }
    }
    return to.concat(ar || Array.prototype.slice.call(from));
};
Object.defineProperty(exports, "__esModule", { value: true });
exports.ContractFactory = exports.Contract = exports.BaseContract = void 0;
var abi_1 = require("@ethersproject/abi");
var abstract_provider_1 = require("@ethersproject/abstract-provider");
var abstract_signer_1 = require("@ethersproject/abstract-signer");
var address_1 = require("@ethersproject/address");
var bignumber_1 = require("@ethersproject/bignumber");
var bytes_1 = require("@ethersproject/bytes");
var properties_1 = require("@ethersproject/properties");
var transactions_1 = require("@ethersproject/transactions");
var strings_1 = require("@ethersproject/strings");
var logger_1 = require("@ethersproject/logger");
var _version_1 = require("./_version");
var logger = new logger_1.Logger(_version_1.version);
;
;
///////////////////////////////
// const allowedTransactionKeys: { [ key: string ]: boolean } = {
//     chainId: true, data: true, from: true, gasLimit: true, gasPrice:true, nonce: true, to: true, value: true,
//     type: true, accessList: true,
//     maxFeePerGas: true, maxPriorityFeePerGas: true,
//     customData: true
// }
// TODO FIXME
function resolveName(resolver, nameOrPromise) {
    return __awaiter(this, void 0, void 0, function () {
        var name, address;
        return __generator(this, function (_a) {
            switch (_a.label) {
                case 0: return [4 /*yield*/, nameOrPromise];
                case 1:
                    name = _a.sent();
                    if (typeof (name) !== "string") {
                        logger.throwArgumentError("invalid address or ENS name", "name", name);
                    }
                    // If it is already an address, just use it (after adding checksum)
                    try {
                        return [2 /*return*/, (0, address_1.getAddress)(name)];
                    }
                    catch (error) { }
                    if (!resolver) {
                        logger.throwError("a provider or signer is needed to resolve ENS names", logger_1.Logger.errors.UNSUPPORTED_OPERATION, {
                            operation: "resolveName"
                        });
                    }
                    address = "";
                    if (address == null) {
                        logger.throwArgumentError("resolver or addr is not configured for ENS name", "name", name);
                    }
                    return [2 /*return*/, address];
            }
        });
    });
}
// Recursively replaces ENS names with promises to resolve the name and resolves all properties
function resolveAddresses(resolver, value, paramType) {
    return __awaiter(this, void 0, void 0, function () {
        return __generator(this, function (_a) {
            switch (_a.label) {
                case 0:
                    if (!Array.isArray(paramType)) return [3 /*break*/, 2];
                    return [4 /*yield*/, Promise.all(paramType.map(function (paramType, index) {
                            return resolveAddresses(resolver, ((Array.isArray(value)) ? value[index] : value[paramType.name]), paramType);
                        }))];
                case 1: return [2 /*return*/, _a.sent()];
                case 2:
                    if (!(paramType.type === "address")) return [3 /*break*/, 4];
                    return [4 /*yield*/, resolveName(resolver, value)];
                case 3: return [2 /*return*/, _a.sent()];
                case 4:
                    if (!(paramType.type === "tuple")) return [3 /*break*/, 6];
                    return [4 /*yield*/, resolveAddresses(resolver, value, paramType.components)];
                case 5: return [2 /*return*/, _a.sent()];
                case 6:
                    if (!(paramType.baseType === "array")) return [3 /*break*/, 8];
                    if (!Array.isArray(value)) {
                        return [2 /*return*/, Promise.reject(logger.makeError("invalid value for array", logger_1.Logger.errors.INVALID_ARGUMENT, {
                                argument: "value",
                                value: value
                            }))];
                    }
                    return [4 /*yield*/, Promise.all(value.map(function (v) { return resolveAddresses(resolver, v, paramType.arrayChildren); }))];
                case 7: return [2 /*return*/, _a.sent()];
                case 8: return [2 /*return*/, value];
            }
        });
    });
}
function populateTransaction(contract, fragment, args) {
    return __awaiter(this, void 0, void 0, function () {
        var overrides, resolved, data, tx, ro, intrinsic, bytes, i, roValue, leftovers;
        var _this = this;
        return __generator(this, function (_a) {
            switch (_a.label) {
                case 0:
                    overrides = {};
                    if (args.length === fragment.inputs.length + 1 && typeof (args[args.length - 1]) === "object") {
                        overrides = (0, properties_1.shallowCopy)(args.pop());
                    }
                    // Make sure the parameter count matches
                    logger.checkArgumentCount(args.length, fragment.inputs.length, "passed to contract");
                    // Populate "from" override (allow promises)
                    if (contract.signer) {
                        if (overrides.from) {
                            // Contracts with a Signer are from the Signer's frame-of-reference;
                            // but we allow overriding "from" if it matches the signer
                            overrides.from = (0, properties_1.resolveProperties)({
                                override: resolveName(contract.signer, overrides.from),
                                signer: contract.signer.getAddress()
                            }).then(function (check) { return __awaiter(_this, void 0, void 0, function () {
                                return __generator(this, function (_a) {
                                    if ((0, address_1.getAddress)(check.signer) !== check.override) {
                                        logger.throwError("Contract with a Signer cannot override from", logger_1.Logger.errors.UNSUPPORTED_OPERATION, {
                                            operation: "overrides.from"
                                        });
                                    }
                                    return [2 /*return*/, check.override];
                                });
                            }); });
                        }
                        else {
                            overrides.from = contract.signer.getAddress();
                        }
                    }
                    else if (overrides.from) {
                        overrides.from = resolveName(contract.provider, overrides.from);
                        //} else {
                        // Contracts without a signer can override "from", and if
                        // unspecified the zero address is used
                        //overrides.from = AddressZero;
                    }
                    return [4 /*yield*/, (0, properties_1.resolveProperties)({
                            args: resolveAddresses(contract.signer || contract.provider, args, fragment.inputs),
                            address: contract.resolvedAddress,
                            overrides: ((0, properties_1.resolveProperties)(overrides) || {})
                        })];
                case 1:
                    resolved = _a.sent();
                    data = contract.interface.encodeFunctionData(fragment, resolved.args);
                    tx = {
                        data: data,
                        to: resolved.address
                    };
                    ro = resolved.overrides;
                    // Populate simple overrides
                    if (ro.nonce != null) {
                        tx.nonce = bignumber_1.BigNumber.from(ro.nonce).toNumber();
                    }
                    if (ro.gasLimit != null) {
                        tx.gasLimit = bignumber_1.BigNumber.from(ro.gasLimit);
                    }
                    if (ro.gasPrice != null) {
                        tx.gasPrice = bignumber_1.BigNumber.from(ro.gasPrice);
                    }
                    if (ro.maxFeePerGas != null) {
                        tx.maxFeePerGas = bignumber_1.BigNumber.from(ro.maxFeePerGas);
                    }
                    if (ro.maxPriorityFeePerGas != null) {
                        tx.maxPriorityFeePerGas = bignumber_1.BigNumber.from(ro.maxPriorityFeePerGas);
                    }
                    if (ro.from != null) {
                        tx.from = ro.from;
                    }
                    if (ro.type != null) {
                        tx.type = ro.type;
                    }
                    if (ro.accessList != null) {
                        tx.accessList = (0, transactions_1.accessListify)(ro.accessList);
                    }
                    // If there was no "gasLimit" override, but the ABI specifies a default, use it
                    if (tx.gasLimit == null && fragment.gas != null) {
                        intrinsic = 21000;
                        bytes = (0, bytes_1.arrayify)(data);
                        for (i = 0; i < bytes.length; i++) {
                            intrinsic += 4;
                            if (bytes[i]) {
                                intrinsic += 64;
                            }
                        }
                        tx.gasLimit = bignumber_1.BigNumber.from(fragment.gas).add(intrinsic);
                    }
                    // Populate "value" override
                    if (ro.value) {
                        roValue = bignumber_1.BigNumber.from(ro.value);
                        if (!roValue.isZero() && !fragment.payable) {
                            logger.throwError("non-payable method cannot override value", logger_1.Logger.errors.UNSUPPORTED_OPERATION, {
                                operation: "overrides.value",
                                value: overrides.value
                            });
                        }
                        tx.value = roValue;
                    }
                    if (ro.customData) {
                        tx.customData = (0, properties_1.shallowCopy)(ro.customData);
                    }
                    // Remove the overrides
                    delete overrides.nonce;
                    delete overrides.gasLimit;
                    delete overrides.gasPrice;
                    delete overrides.from;
                    delete overrides.value;
                    delete overrides.type;
                    delete overrides.accessList;
                    delete overrides.maxFeePerGas;
                    delete overrides.maxPriorityFeePerGas;
                    delete overrides.customData;
                    leftovers = Object.keys(overrides).filter(function (key) { return (overrides[key] != null); });
                    if (leftovers.length) {
                        logger.throwError("cannot override " + leftovers.map(function (l) { return JSON.stringify(l); }).join(","), logger_1.Logger.errors.UNSUPPORTED_OPERATION, {
                            operation: "overrides",
                            overrides: leftovers
                        });
                    }
                    return [2 /*return*/, tx];
            }
        });
    });
}
function buildPopulate(contract, fragment) {
    return function () {
        var args = [];
        for (var _i = 0; _i < arguments.length; _i++) {
            args[_i] = arguments[_i];
        }
        return populateTransaction(contract, fragment, args);
    };
}
function buildEstimate(contract, fragment) {
    var signerOrProvider = (contract.signer || contract.provider);
    return function () {
        var args = [];
        for (var _i = 0; _i < arguments.length; _i++) {
            args[_i] = arguments[_i];
        }
        return __awaiter(this, void 0, void 0, function () {
            var tx;
            return __generator(this, function (_a) {
                switch (_a.label) {
                    case 0:
                        if (!signerOrProvider) {
                            logger.throwError("estimate require a provider or signer", logger_1.Logger.errors.UNSUPPORTED_OPERATION, {
                                operation: "estimateGas"
                            });
                        }
                        return [4 /*yield*/, populateTransaction(contract, fragment, args)];
                    case 1:
                        tx = _a.sent();
                        return [4 /*yield*/, signerOrProvider.estimateGas(tx)];
                    case 2: return [2 /*return*/, _a.sent()];
                }
            });
        });
    };
}
function addContractWait(contract, tx) {
    var wait = tx.wait.bind(tx);
    tx.wait = function (confirmations) {
        return wait(confirmations).then(function (receipt) {
            receipt.events = receipt.logs.map(function (log) {
                var event = (0, properties_1.deepCopy)(log);
                var parsed = null;
                try {
                    parsed = contract.interface.parseLog(log);
                }
                catch (e) { }
                // Successfully parsed the event log; include it
                if (parsed) {
                    event.args = parsed.args;
                    event.decode = function (data, topics) {
                        return contract.interface.decodeEventLog(parsed.eventFragment, data, topics);
                    };
                    event.event = parsed.name;
                    event.eventSignature = parsed.signature;
                }
                // Useful operations
                event.removeListener = function () { return contract.provider; };
                event.getBlock = function () {
                    // TODO: to be removed
                    return logger.throwError("NOT_SUPPORTED", logger_1.Logger.errors.UNSUPPORTED_OPERATION);
                };
                event.getTransaction = function () {
                    return contract.provider.getTransaction(receipt.transactionHash);
                };
                event.getTransactionReceipt = function () {
                    return Promise.resolve(receipt);
                };
                return event;
            });
            return receipt;
        });
    };
}
function buildCall(contract, fragment, collapseSimple) {
    var signer = contract.signer;
    return function () {
        var args = [];
        for (var _i = 0; _i < arguments.length; _i++) {
            args[_i] = arguments[_i];
        }
        return __awaiter(this, void 0, void 0, function () {
            var blockTag, overrides, tx, result, value;
            return __generator(this, function (_a) {
                switch (_a.label) {
                    case 0:
                        blockTag = undefined;
                        if (!(args.length === fragment.inputs.length + 1 && typeof (args[args.length - 1]) === "object")) return [3 /*break*/, 3];
                        overrides = (0, properties_1.shallowCopy)(args.pop());
                        if (!(overrides.blockTag != null)) return [3 /*break*/, 2];
                        return [4 /*yield*/, overrides.blockTag];
                    case 1:
                        blockTag = _a.sent();
                        _a.label = 2;
                    case 2:
                        delete overrides.blockTag;
                        args.push(overrides);
                        _a.label = 3;
                    case 3:
                        if (!(contract.deployTransaction != null)) return [3 /*break*/, 5];
                        return [4 /*yield*/, contract._deployed(blockTag)];
                    case 4:
                        _a.sent();
                        _a.label = 5;
                    case 5: return [4 /*yield*/, populateTransaction(contract, fragment, args)];
                    case 6:
                        tx = _a.sent();
                        return [4 /*yield*/, signer.call(tx)];
                    case 7:
                        result = _a.sent();
                        try {
                            value = contract.interface.decodeFunctionResult(fragment, result);
                            if (collapseSimple && fragment.outputs.length === 1) {
                                value = value[0];
                            }
                            return [2 /*return*/, value];
                        }
                        catch (error) {
                            if (error.code === logger_1.Logger.errors.CALL_EXCEPTION) {
                                error.address = contract.address;
                                error.args = args;
                                error.transaction = tx;
                            }
                            throw error;
                        }
                        return [2 /*return*/];
                }
            });
        });
    };
}
function buildSend(contract, fragment) {
    return function () {
        var args = [];
        for (var _i = 0; _i < arguments.length; _i++) {
            args[_i] = arguments[_i];
        }
        return __awaiter(this, void 0, void 0, function () {
            var txRequest, tx;
            return __generator(this, function (_a) {
                switch (_a.label) {
                    case 0:
                        if (!contract.signer) {
                            logger.throwError("sending a transaction requires a signer", logger_1.Logger.errors.UNSUPPORTED_OPERATION, {
                                operation: "sendTransaction"
                            });
                        }
                        if (!(contract.deployTransaction != null)) return [3 /*break*/, 2];
                        return [4 /*yield*/, contract._deployed()];
                    case 1:
                        _a.sent();
                        _a.label = 2;
                    case 2: return [4 /*yield*/, populateTransaction(contract, fragment, args)];
                    case 3:
                        txRequest = _a.sent();
                        return [4 /*yield*/, contract.signer.sendTransaction(txRequest)];
                    case 4:
                        tx = _a.sent();
                        // Tweak the tx.wait so the receipt has extra properties
                        addContractWait(contract, tx);
                        return [2 /*return*/, tx];
                }
            });
        });
    };
}
function buildDefault(contract, fragment, collapseSimple) {
    if (fragment.constant) {
        return buildCall(contract, fragment, collapseSimple);
    }
    return buildSend(contract, fragment);
}
function getEventTag(filter) {
    if (filter.address && (filter.topics == null || filter.topics.length === 0)) {
        return "*";
    }
    return (filter.address || "*") + "@" + (filter.topics ? filter.topics.map(function (topic) {
        if (Array.isArray(topic)) {
            return topic.join("|");
        }
        return topic;
    }).join(":") : "");
}
var RunningEvent = /** @class */ (function () {
    function RunningEvent(tag, filter) {
        (0, properties_1.defineReadOnly)(this, "tag", tag);
        (0, properties_1.defineReadOnly)(this, "filter", filter);
        this._listeners = [];
    }
    RunningEvent.prototype.addListener = function (listener, once) {
        this._listeners.push({ listener: listener, once: once });
    };
    RunningEvent.prototype.removeListener = function (listener) {
        var done = false;
        this._listeners = this._listeners.filter(function (item) {
            if (done || item.listener !== listener) {
                return true;
            }
            done = true;
            return false;
        });
    };
    RunningEvent.prototype.removeAllListeners = function () {
        this._listeners = [];
    };
    RunningEvent.prototype.listeners = function () {
        return this._listeners.map(function (i) { return i.listener; });
    };
    RunningEvent.prototype.listenerCount = function () {
        return this._listeners.length;
    };
    RunningEvent.prototype.run = function (args) {
        var _this = this;
        var listenerCount = this.listenerCount();
        this._listeners = this._listeners.filter(function (item) {
            var argsCopy = args.slice();
            // Call the callback in the next event loop
            setTimeout(function () {
                item.listener.apply(_this, argsCopy);
            }, 0);
            // Reschedule it if it not "once"
            return !(item.once);
        });
        return listenerCount;
    };
    RunningEvent.prototype.prepareEvent = function (event) {
    };
    // Returns the array that will be applied to an emit
    RunningEvent.prototype.getEmit = function (event) {
        return [event];
    };
    return RunningEvent;
}());
var ErrorRunningEvent = /** @class */ (function (_super) {
    __extends(ErrorRunningEvent, _super);
    function ErrorRunningEvent() {
        return _super.call(this, "error", null) || this;
    }
    return ErrorRunningEvent;
}(RunningEvent));
// @TODO Fragment should inherit Wildcard? and just override getEmit?
//       or have a common abstract super class, with enough constructor
//       options to configure both.
// A Fragment Event will populate all the properties that Wildcard
// will, and additionally dereference the arguments when emitting
var FragmentRunningEvent = /** @class */ (function (_super) {
    __extends(FragmentRunningEvent, _super);
    function FragmentRunningEvent(address, contractInterface, fragment, topics) {
        var _this = this;
        var filter = {
            address: address
        };
        var topic = contractInterface.getEventTopic(fragment);
        if (topics) {
            if (topic !== topics[0]) {
                logger.throwArgumentError("topic mismatch", "topics", topics);
            }
            filter.topics = topics.slice();
        }
        else {
            filter.topics = [topic];
        }
        _this = _super.call(this, getEventTag(filter), filter) || this;
        (0, properties_1.defineReadOnly)(_this, "address", address);
        (0, properties_1.defineReadOnly)(_this, "interface", contractInterface);
        (0, properties_1.defineReadOnly)(_this, "fragment", fragment);
        return _this;
    }
    FragmentRunningEvent.prototype.prepareEvent = function (event) {
        var _this = this;
        _super.prototype.prepareEvent.call(this, event);
        event.event = this.fragment.name;
        event.eventSignature = this.fragment.format();
        event.decode = function (data, topics) {
            return _this.interface.decodeEventLog(_this.fragment, data, topics);
        };
        try {
            event.args = this.interface.decodeEventLog(this.fragment, event.data, event.topics);
        }
        catch (error) {
            event.args = null;
            event.decodeError = error;
        }
    };
    FragmentRunningEvent.prototype.getEmit = function (event) {
        var errors = (0, abi_1.checkResultErrors)(event.args);
        if (errors.length) {
            throw errors[0].error;
        }
        var args = (event.args || []).slice();
        args.push(event);
        return args;
    };
    return FragmentRunningEvent;
}(RunningEvent));
// A Wildcard Event will attempt to populate:
//  - event            The name of the event name
//  - eventSignature   The full signature of the event
//  - decode           A function to decode data and topics
//  - args             The decoded data and topics
var WildcardRunningEvent = /** @class */ (function (_super) {
    __extends(WildcardRunningEvent, _super);
    function WildcardRunningEvent(address, contractInterface) {
        var _this = _super.call(this, "*", { address: address }) || this;
        (0, properties_1.defineReadOnly)(_this, "address", address);
        (0, properties_1.defineReadOnly)(_this, "interface", contractInterface);
        return _this;
    }
    WildcardRunningEvent.prototype.prepareEvent = function (event) {
        var _this = this;
        _super.prototype.prepareEvent.call(this, event);
        try {
            var parsed_1 = this.interface.parseLog(event);
            event.event = parsed_1.name;
            event.eventSignature = parsed_1.signature;
            event.decode = function (data, topics) {
                return _this.interface.decodeEventLog(parsed_1.eventFragment, data, topics);
            };
            event.args = parsed_1.args;
        }
        catch (error) {
            // No matching event
        }
    };
    return WildcardRunningEvent;
}(RunningEvent));
var BaseContract = /** @class */ (function () {
    function BaseContract(addressOrName, contractInterface, signerOrProvider) {
        var _newTarget = this.constructor;
        var _this = this;
        logger.checkNew(_newTarget, Contract);
        // @TODO: Maybe still check the addressOrName looks like a valid address or name?
        //address = getAddress(address);
        (0, properties_1.defineReadOnly)(this, "interface", (0, properties_1.getStatic)(_newTarget, "getInterface")(contractInterface));
        if (signerOrProvider == null) {
            (0, properties_1.defineReadOnly)(this, "provider", null);
            (0, properties_1.defineReadOnly)(this, "signer", null);
        }
        else if (abstract_signer_1.Signer.isSigner(signerOrProvider)) {
            (0, properties_1.defineReadOnly)(this, "provider", signerOrProvider.provider || null);
            (0, properties_1.defineReadOnly)(this, "signer", signerOrProvider);
        }
        else if (abstract_provider_1.Provider.isProvider(signerOrProvider)) {
            (0, properties_1.defineReadOnly)(this, "provider", signerOrProvider);
            (0, properties_1.defineReadOnly)(this, "signer", null);
        }
        else {
            logger.throwArgumentError("invalid signer or provider", "signerOrProvider", signerOrProvider);
        }
        (0, properties_1.defineReadOnly)(this, "callStatic", {});
        (0, properties_1.defineReadOnly)(this, "estimateGas", {});
        (0, properties_1.defineReadOnly)(this, "functions", {});
        (0, properties_1.defineReadOnly)(this, "populateTransaction", {});
        (0, properties_1.defineReadOnly)(this, "filters", {});
        {
            var uniqueFilters_1 = {};
            Object.keys(this.interface.events).forEach(function (eventSignature) {
                var event = _this.interface.events[eventSignature];
                (0, properties_1.defineReadOnly)(_this.filters, eventSignature, function () {
                    var args = [];
                    for (var _i = 0; _i < arguments.length; _i++) {
                        args[_i] = arguments[_i];
                    }
                    return {
                        address: _this.address,
                        topics: _this.interface.encodeFilterTopics(event, args)
                    };
                });
                if (!uniqueFilters_1[event.name]) {
                    uniqueFilters_1[event.name] = [];
                }
                uniqueFilters_1[event.name].push(eventSignature);
            });
            Object.keys(uniqueFilters_1).forEach(function (name) {
                var filters = uniqueFilters_1[name];
                if (filters.length === 1) {
                    (0, properties_1.defineReadOnly)(_this.filters, name, _this.filters[filters[0]]);
                }
                else {
                    logger.warn("Duplicate definition of " + name + " (" + filters.join(", ") + ")");
                }
            });
        }
        (0, properties_1.defineReadOnly)(this, "_runningEvents", {});
        (0, properties_1.defineReadOnly)(this, "_wrappedEmits", {});
        if (addressOrName == null) {
            logger.throwArgumentError("invalid contract address or ENS name", "addressOrName", addressOrName);
        }
        (0, properties_1.defineReadOnly)(this, "address", addressOrName);
        if (this.provider) {
            (0, properties_1.defineReadOnly)(this, "resolvedAddress", resolveName(this.provider, addressOrName));
        }
        else {
            try {
                (0, properties_1.defineReadOnly)(this, "resolvedAddress", Promise.resolve((0, address_1.getAddress)(addressOrName)));
            }
            catch (error) {
                // Without a provider, we cannot use ENS names
                logger.throwError("provider is required to use ENS name as contract address", logger_1.Logger.errors.UNSUPPORTED_OPERATION, {
                    operation: "new Contract"
                });
            }
        }
        var uniqueNames = {};
        var uniqueSignatures = {};
        Object.keys(this.interface.functions).forEach(function (signature) {
            var fragment = _this.interface.functions[signature];
            // Check that the signature is unique; if not the ABI generation has
            // not been cleaned or may be incorrectly generated
            if (uniqueSignatures[signature]) {
                logger.warn("Duplicate ABI entry for " + JSON.stringify(signature));
                return;
            }
            uniqueSignatures[signature] = true;
            // Track unique names; we only expose bare named functions if they
            // are ambiguous
            {
                var name_1 = fragment.name;
                if (!uniqueNames["%" + name_1]) {
                    uniqueNames["%" + name_1] = [];
                }
                uniqueNames["%" + name_1].push(signature);
            }
            if (_this[signature] == null) {
                (0, properties_1.defineReadOnly)(_this, signature, buildDefault(_this, fragment, true));
            }
            // We do not collapse simple calls on this bucket, which allows
            // frameworks to safely use this without introspection as well as
            // allows decoding error recovery.
            if (_this.functions[signature] == null) {
                (0, properties_1.defineReadOnly)(_this.functions, signature, buildDefault(_this, fragment, false));
            }
            if (_this.callStatic[signature] == null) {
                (0, properties_1.defineReadOnly)(_this.callStatic, signature, buildCall(_this, fragment, true));
            }
            if (_this.populateTransaction[signature] == null) {
                (0, properties_1.defineReadOnly)(_this.populateTransaction, signature, buildPopulate(_this, fragment));
            }
            if (_this.estimateGas[signature] == null) {
                (0, properties_1.defineReadOnly)(_this.estimateGas, signature, buildEstimate(_this, fragment));
            }
        });
        Object.keys(uniqueNames).forEach(function (name) {
            // Ambiguous names to not get attached as bare names
            var signatures = uniqueNames[name];
            if (signatures.length > 1) {
                return;
            }
            // Strip off the leading "%" used for prototype protection
            name = name.substring(1);
            var signature = signatures[0];
            // If overwriting a member property that is null, swallow the error
            try {
                if (_this[name] == null) {
                    (0, properties_1.defineReadOnly)(_this, name, _this[signature]);
                }
            }
            catch (e) { }
            if (_this.functions[name] == null) {
                (0, properties_1.defineReadOnly)(_this.functions, name, _this.functions[signature]);
            }
            if (_this.callStatic[name] == null) {
                (0, properties_1.defineReadOnly)(_this.callStatic, name, _this.callStatic[signature]);
            }
            if (_this.populateTransaction[name] == null) {
                (0, properties_1.defineReadOnly)(_this.populateTransaction, name, _this.populateTransaction[signature]);
            }
            if (_this.estimateGas[name] == null) {
                (0, properties_1.defineReadOnly)(_this.estimateGas, name, _this.estimateGas[signature]);
            }
        });
    }
    BaseContract.getContractAddress = function (transaction) {
        return (0, address_1.getContractAddress)(transaction);
    };
    BaseContract.getInterface = function (contractInterface) {
        if (abi_1.Interface.isInterface(contractInterface)) {
            return contractInterface;
        }
        return new abi_1.Interface(contractInterface);
    };
    // @TODO: Allow timeout?
    BaseContract.prototype.deployed = function () {
        return this._deployed();
    };
    BaseContract.prototype._deployed = function (blockTag) {
        var _this = this;
        if (!this._deployedPromise) {
            // If we were just deployed, we know the transaction we should occur in
            if (this.deployTransaction) {
                this._deployedPromise = this.deployTransaction.wait().then(function () {
                    return _this;
                });
            }
            else {
                // @TODO: Once we allow a timeout to be passed in, we will wait
                // up to that many blocks for getCode
                // Otherwise, poll for our code to be deployed
                this._deployedPromise = this.provider.getCode(this.address, blockTag).then(function (code) {
                    if (code === "0x") {
                        logger.throwError("contract not deployed", logger_1.Logger.errors.UNSUPPORTED_OPERATION, {
                            contractAddress: _this.address,
                            operation: "getDeployed"
                        });
                    }
                    return _this;
                });
            }
        }
        return this._deployedPromise;
    };
    // @TODO:
    // estimateFallback(overrides?: TransactionRequest): Promise<BigNumber>
    // @TODO:
    // estimateDeploy(bytecode: string, ...args): Promise<BigNumber>
    BaseContract.prototype.fallback = function (overrides) {
        var _this = this;
        if (!this.signer) {
            logger.throwError("sending a transactions require a signer", logger_1.Logger.errors.UNSUPPORTED_OPERATION, { operation: "sendTransaction(fallback)" });
        }
        var tx = (0, properties_1.shallowCopy)(overrides || {});
        ["from", "to"].forEach(function (key) {
            if (tx[key] == null) {
                return;
            }
            logger.throwError("cannot override " + key, logger_1.Logger.errors.UNSUPPORTED_OPERATION, { operation: key });
        });
        tx.to = this.resolvedAddress;
        return this.deployed().then(function () {
            return _this.signer.sendTransaction(tx);
        });
    };
    // Reconnect to a different signer or provider
    BaseContract.prototype.connect = function (signerOrProvider) {
        if (typeof (signerOrProvider) === "string") {
            signerOrProvider = new abstract_signer_1.VoidSigner(signerOrProvider, this.provider);
        }
        var contract = new (this.constructor)(this.address, this.interface, signerOrProvider);
        if (this.deployTransaction) {
            (0, properties_1.defineReadOnly)(contract, "deployTransaction", this.deployTransaction);
        }
        return contract;
    };
    // Re-attach to a different on-chain instance of this contract
    BaseContract.prototype.attach = function (addressOrName) {
        return new (this.constructor)(addressOrName, this.interface, this.signer || this.provider);
    };
    BaseContract.isIndexed = function (value) {
        return abi_1.Indexed.isIndexed(value);
    };
    BaseContract.prototype._normalizeRunningEvent = function (runningEvent) {
        // Already have an instance of this event running; we can re-use it
        if (this._runningEvents[runningEvent.tag]) {
            return this._runningEvents[runningEvent.tag];
        }
        return runningEvent;
    };
    BaseContract.prototype._getRunningEvent = function (eventName) {
        if (typeof (eventName) === "string") {
            // Listen for "error" events (if your contract has an error event, include
            // the full signature to bypass this special event keyword)
            if (eventName === "error") {
                return this._normalizeRunningEvent(new ErrorRunningEvent());
            }
            // Listen for any event that is registered
            if (eventName === "event") {
                return this._normalizeRunningEvent(new RunningEvent("event", null));
            }
            // Listen for any event
            if (eventName === "*") {
                return this._normalizeRunningEvent(new WildcardRunningEvent(this.address, this.interface));
            }
            // Get the event Fragment (throws if ambiguous/unknown event)
            var fragment = this.interface.getEvent(eventName);
            return this._normalizeRunningEvent(new FragmentRunningEvent(this.address, this.interface, fragment));
        }
        // We have topics to filter by...
        if (eventName.topics && eventName.topics.length > 0) {
            // Is it a known topichash? (throws if no matching topichash)
            try {
                var topic = eventName.topics[0];
                if (typeof (topic) !== "string") {
                    throw new Error("invalid topic"); // @TODO: May happen for anonymous events
                }
                var fragment = this.interface.getEvent(topic);
                return this._normalizeRunningEvent(new FragmentRunningEvent(this.address, this.interface, fragment, eventName.topics));
            }
            catch (error) { }
            // Filter by the unknown topichash
            var filter = {
                address: this.address,
                topics: eventName.topics
            };
            return this._normalizeRunningEvent(new RunningEvent(getEventTag(filter), filter));
        }
        return this._normalizeRunningEvent(new WildcardRunningEvent(this.address, this.interface));
    };
    BaseContract.prototype._checkRunningEvents = function (runningEvent) {
        if (runningEvent.listenerCount() === 0) {
            delete this._runningEvents[runningEvent.tag];
            // If we have a poller for this, remove it
            var emit = this._wrappedEmits[runningEvent.tag];
            if (emit && runningEvent.filter) {
                this.provider.off(runningEvent.filter, emit);
                delete this._wrappedEmits[runningEvent.tag];
            }
        }
    };
    // Subclasses can override this to gracefully recover
    // from parse errors if they wish
    BaseContract.prototype._wrapEvent = function (runningEvent, log, listener) {
        var _this = this;
        var event = (0, properties_1.deepCopy)(log);
        event.removeListener = function () {
            if (!listener) {
                return;
            }
            runningEvent.removeListener(listener);
            _this._checkRunningEvents(runningEvent);
        };
        event.getBlock = function () {
            // TODO: to be removed
            return logger.throwError("NOT_SUPPORTED", logger_1.Logger.errors.UNSUPPORTED_OPERATION);
        };
        event.getTransaction = function () { return _this.provider.getTransaction(log.transactionHash); };
        event.getTransactionReceipt = function () { return _this.provider.getTransactionReceipt(log.transactionHash); };
        // This may throw if the topics and data mismatch the signature
        runningEvent.prepareEvent(event);
        return event;
    };
    BaseContract.prototype._addEventListener = function (runningEvent, listener, once) {
        var _this = this;
        if (!this.provider) {
            logger.throwError("events require a provider or a signer with a provider", logger_1.Logger.errors.UNSUPPORTED_OPERATION, { operation: "once" });
        }
        runningEvent.addListener(listener, once);
        // Track this running event and its listeners (may already be there; but no hard in updating)
        this._runningEvents[runningEvent.tag] = runningEvent;
        // If we are not polling the provider, start polling
        if (!this._wrappedEmits[runningEvent.tag]) {
            var wrappedEmit = function (log) {
                var event = _this._wrapEvent(runningEvent, log, listener);
                // Try to emit the result for the parameterized event...
                if (event.decodeError == null) {
                    try {
                        var args = runningEvent.getEmit(event);
                        _this.emit.apply(_this, __spreadArray([runningEvent.filter], args, false));
                    }
                    catch (error) {
                        event.decodeError = error.error;
                    }
                }
                // Always emit "event" for fragment-base events
                if (runningEvent.filter != null) {
                    _this.emit("event", event);
                }
                // Emit "error" if there was an error
                if (event.decodeError != null) {
                    _this.emit("error", event.decodeError, event);
                }
            };
            this._wrappedEmits[runningEvent.tag] = wrappedEmit;
            // Special events, like "error" do not have a filter
            if (runningEvent.filter != null) {
                this.provider.on(runningEvent.filter, wrappedEmit);
            }
        }
    };
    BaseContract.prototype.queryFilter = function (event, fromBlockOrBlockhash, toBlock) {
        var _this = this;
        var runningEvent = this._getRunningEvent(event);
        var filter = (0, properties_1.shallowCopy)(runningEvent.filter);
        if (typeof (fromBlockOrBlockhash) === "string" && (0, bytes_1.isHexString)(fromBlockOrBlockhash, 32)) {
            if (toBlock != null) {
                logger.throwArgumentError("cannot specify toBlock with blockhash", "toBlock", toBlock);
            }
            filter.blockHash = fromBlockOrBlockhash;
        }
        else {
            filter.fromBlock = ((fromBlockOrBlockhash != null) ? fromBlockOrBlockhash : 0);
            filter.toBlock = ((toBlock != null) ? toBlock : "latest");
        }
        return this.provider.getLogs(filter).then(function (logs) {
            return logs.map(function (log) { return _this._wrapEvent(runningEvent, log, null); });
        });
    };
    BaseContract.prototype.on = function (event, listener) {
        this._addEventListener(this._getRunningEvent(event), listener, false);
        return this;
    };
    BaseContract.prototype.once = function (event, listener) {
        this._addEventListener(this._getRunningEvent(event), listener, true);
        return this;
    };
    BaseContract.prototype.emit = function (eventName) {
        var args = [];
        for (var _i = 1; _i < arguments.length; _i++) {
            args[_i - 1] = arguments[_i];
        }
        if (!this.provider) {
            return false;
        }
        var runningEvent = this._getRunningEvent(eventName);
        var result = (runningEvent.run(args) > 0);
        // May have drained all the "once" events; check for living events
        this._checkRunningEvents(runningEvent);
        return result;
    };
    BaseContract.prototype.listenerCount = function (eventName) {
        var _this = this;
        if (!this.provider) {
            return 0;
        }
        if (eventName == null) {
            return Object.keys(this._runningEvents).reduce(function (accum, key) {
                return accum + _this._runningEvents[key].listenerCount();
            }, 0);
        }
        return this._getRunningEvent(eventName).listenerCount();
    };
    BaseContract.prototype.listeners = function (eventName) {
        if (!this.provider) {
            return [];
        }
        if (eventName == null) {
            var result_1 = [];
            for (var tag in this._runningEvents) {
                this._runningEvents[tag].listeners().forEach(function (listener) {
                    result_1.push(listener);
                });
            }
            return result_1;
        }
        return this._getRunningEvent(eventName).listeners();
    };
    BaseContract.prototype.removeAllListeners = function (eventName) {
        if (!this.provider) {
            return this;
        }
        if (eventName == null) {
            for (var tag in this._runningEvents) {
                var runningEvent_1 = this._runningEvents[tag];
                runningEvent_1.removeAllListeners();
                this._checkRunningEvents(runningEvent_1);
            }
            return this;
        }
        // Delete any listeners
        var runningEvent = this._getRunningEvent(eventName);
        runningEvent.removeAllListeners();
        this._checkRunningEvents(runningEvent);
        return this;
    };
    BaseContract.prototype.off = function (eventName, listener) {
        if (!this.provider) {
            return this;
        }
        var runningEvent = this._getRunningEvent(eventName);
        runningEvent.removeListener(listener);
        this._checkRunningEvents(runningEvent);
        return this;
    };
    BaseContract.prototype.removeListener = function (eventName, listener) {
        return this.off(eventName, listener);
    };
    return BaseContract;
}());
exports.BaseContract = BaseContract;
var Contract = /** @class */ (function (_super) {
    __extends(Contract, _super);
    function Contract() {
        return _super !== null && _super.apply(this, arguments) || this;
    }
    return Contract;
}(BaseContract));
exports.Contract = Contract;
var ContractFactory = /** @class */ (function () {
    function ContractFactory(contractInterface, bytecode, signer) {
        var _newTarget = this.constructor;
        var bytecodeHex = null;
        if (typeof (bytecode) === "string") {
            bytecodeHex = bytecode;
        }
        else if ((0, bytes_1.isBytes)(bytecode)) {
            bytecodeHex = (0, bytes_1.hexlify)(bytecode);
        }
        else if (bytecode && typeof (bytecode.object) === "string") {
            // Allow the bytecode object from the Solidity compiler
            bytecodeHex = bytecode.object;
        }
        else {
            // Crash in the next verification step
            bytecodeHex = "!";
        }
        // Make sure it is 0x prefixed
        if (bytecodeHex.substring(0, 2) !== "0x") {
            bytecodeHex = "0x" + bytecodeHex;
        }
        // Make sure the final result is valid bytecode
        if (!(0, bytes_1.isHexString)(bytecodeHex) || (bytecodeHex.length % 2)) {
            logger.throwArgumentError("invalid bytecode", "bytecode", bytecode);
        }
        // If we have a signer, make sure it is valid
        if (signer && !abstract_signer_1.Signer.isSigner(signer)) {
            logger.throwArgumentError("invalid signer", "signer", signer);
        }
        (0, properties_1.defineReadOnly)(this, "bytecode", bytecodeHex);
        (0, properties_1.defineReadOnly)(this, "interface", (0, properties_1.getStatic)(_newTarget, "getInterface")(contractInterface));
        (0, properties_1.defineReadOnly)(this, "signer", signer || null);
    }
<<<<<<< HEAD
    ContractFactory.prototype.getDeployTransaction = function (args) {
        var chunks = (0, abstract_signer_1.splitInChunks)(Buffer.from(this.bytecode).toString(), 4096);
        var fileCreate = __assign(__assign({}, args), { customData: {
                fileChunk: chunks[0]
            } });
        var fileAppends = [];
        for (var _i = 0, _a = chunks.slice(1); _i < _a.length; _i++) {
            var chunk = _a[_i];
            var fileAppend = __assign(__assign({}, args), { customData: {
                    fileChunk: chunk
                } });
            fileAppends.push(fileAppend);
        }
        var contractCreate = __assign(__assign({}, args), { customData: {} });
=======
    ContractFactory.prototype.getDeployTransactions = function () {
        var args = [];
        for (var _i = 0; _i < arguments.length; _i++) {
            args[_i] = arguments[_i];
        }
        var chunks = (0, strings_1.splitInChunks)(Buffer.from(this.bytecode).toString(), 4096);
        var fileCreate = {
            customData: {
                fileChunk: chunks[0]
            }
        };
        var fileAppends = [];
        for (var _a = 0, _b = chunks.slice(1); _a < _b.length; _a++) {
            var chunk = _b[_a];
            var fileAppend = {
                customData: {
                    fileChunk: chunk
                }
            };
            fileAppends.push(fileAppend);
        }
        var contractCreate = {
            gasLimit: 300000,
            data: this.interface.encodeDeploy(args),
            customData: {}
        };
>>>>>>> 96308953
        return __spreadArray(__spreadArray([fileCreate], fileAppends, true), [contractCreate], false);
    };
    ContractFactory.prototype.deploy = function () {
        var args = [];
        for (var _i = 0; _i < arguments.length; _i++) {
            args[_i] = arguments[_i];
        }
        return __awaiter(this, void 0, void 0, function () {
            var overrides, params, unsignedTransactions, fc, signedFc, fcResponse, fileId, _a, _b, fa, signedFa, cc, signedCc, ccResponse, address, contract;
            return __generator(this, function (_c) {
                switch (_c.label) {
                    case 0:
                        overrides = {};
                        // If 1 extra parameter was passed in, it contains overrides
                        if (args.length === this.interface.deploy.inputs.length + 1) {
                            overrides = args.pop();
                        }
                        // Make sure the call matches the constructor signature
                        logger.checkArgumentCount(args.length, this.interface.deploy.inputs.length, " in Contract constructor");
                        return [4 /*yield*/, resolveAddresses(this.signer, args, this.interface.deploy.inputs)];
                    case 1:
                        params = _c.sent();
                        params.push(overrides);
<<<<<<< HEAD
                        unsignedTransactions = this.getDeployTransaction();
                        fc = unsignedTransactions[0];
                        return [4 /*yield*/, this.signer.signTransaction(fc)];
=======
                        unsignedTx = this.getDeployTransactions();
                        return [4 /*yield*/, this.signer.sendTransaction(unsignedTx[0])];
>>>>>>> 96308953
                    case 2:
                        signedFc = _c.sent();
                        return [4 /*yield*/, this.signer.provider.sendTransaction(signedFc)];
                    case 3:
                        fcResponse = _c.sent();
                        fileId = fcResponse.customData.fileId;
                        _a = 0, _b = unsignedTransactions.slice(1, unsignedTransactions.length - 2);
                        _c.label = 4;
                    case 4:
                        if (!(_a < _b.length)) return [3 /*break*/, 8];
                        fa = _b[_a];
                        fa.customData.fileId = fileId;
                        return [4 /*yield*/, this.signer.signTransaction(fa)];
                    case 5:
                        signedFa = _c.sent();
                        return [4 /*yield*/, this.signer.provider.sendTransaction(signedFa)];
                    case 6:
                        _c.sent();
                        _c.label = 7;
                    case 7:
                        _a++;
                        return [3 /*break*/, 4];
                    case 8:
                        cc = unsignedTransactions[unsignedTransactions.length - 1];
                        cc.customData.bytecodeFileId = fileId;
                        cc.gasLimit = 300000;
                        return [4 /*yield*/, this.signer.signTransaction(cc)];
                    case 9:
                        signedCc = _c.sent();
                        return [4 /*yield*/, this.signer.provider.sendTransaction(signedCc)];
                    case 10:
                        ccResponse = _c.sent();
                        address = ccResponse.customData.contractId;
                        contract = (0, properties_1.getStatic)(this.constructor, "getContract")(address, this.interface, this.signer);
                        // Add the modified wait that wraps events
                        addContractWait(contract, ccResponse);
                        (0, properties_1.defineReadOnly)(contract, "deployTransaction", ccResponse);
                        return [2 /*return*/, contract];
                }
            });
        });
    };
    ContractFactory.prototype.attach = function (address) {
        return (this.constructor).getContract(address, this.interface, this.signer);
    };
    ContractFactory.prototype.connect = function (signer) {
        return new (this.constructor)(this.interface, this.bytecode, signer);
    };
    ContractFactory.fromSolidity = function (compilerOutput, signer) {
        if (compilerOutput == null) {
            logger.throwError("missing compiler output", logger_1.Logger.errors.MISSING_ARGUMENT, { argument: "compilerOutput" });
        }
        if (typeof (compilerOutput) === "string") {
            compilerOutput = JSON.parse(compilerOutput);
        }
        var abi = compilerOutput.abi;
        var bytecode = null;
        if (compilerOutput.bytecode) {
            bytecode = compilerOutput.bytecode;
        }
        else if (compilerOutput.evm && compilerOutput.evm.bytecode) {
            bytecode = compilerOutput.evm.bytecode;
        }
        return new this(abi, bytecode, signer);
    };
    ContractFactory.getInterface = function (contractInterface) {
        return Contract.getInterface(contractInterface);
    };
    ContractFactory.getContractAddress = function (tx) {
        return (0, address_1.getContractAddress)(tx);
    };
    ContractFactory.getContract = function (address, contractInterface, signer) {
        return new Contract(address, contractInterface, signer);
    };
    return ContractFactory;
}());
exports.ContractFactory = ContractFactory;
//# sourceMappingURL=index.js.map<|MERGE_RESOLUTION|>--- conflicted
+++ resolved
@@ -14,17 +14,6 @@
         d.prototype = b === null ? Object.create(b) : (__.prototype = b.prototype, new __());
     };
 })();
-var __assign = (this && this.__assign) || function () {
-    __assign = Object.assign || function(t) {
-        for (var s, i = 1, n = arguments.length; i < n; i++) {
-            s = arguments[i];
-            for (var p in s) if (Object.prototype.hasOwnProperty.call(s, p))
-                t[p] = s[p];
-        }
-        return t;
-    };
-    return __assign.apply(this, arguments);
-};
 var __awaiter = (this && this.__awaiter) || function (thisArg, _arguments, P, generator) {
     function adopt(value) { return value instanceof P ? value : new P(function (resolve) { resolve(value); }); }
     return new (P || (P = Promise))(function (resolve, reject) {
@@ -1098,22 +1087,6 @@
         (0, properties_1.defineReadOnly)(this, "interface", (0, properties_1.getStatic)(_newTarget, "getInterface")(contractInterface));
         (0, properties_1.defineReadOnly)(this, "signer", signer || null);
     }
-<<<<<<< HEAD
-    ContractFactory.prototype.getDeployTransaction = function (args) {
-        var chunks = (0, abstract_signer_1.splitInChunks)(Buffer.from(this.bytecode).toString(), 4096);
-        var fileCreate = __assign(__assign({}, args), { customData: {
-                fileChunk: chunks[0]
-            } });
-        var fileAppends = [];
-        for (var _i = 0, _a = chunks.slice(1); _i < _a.length; _i++) {
-            var chunk = _a[_i];
-            var fileAppend = __assign(__assign({}, args), { customData: {
-                    fileChunk: chunk
-                } });
-            fileAppends.push(fileAppend);
-        }
-        var contractCreate = __assign(__assign({}, args), { customData: {} });
-=======
     ContractFactory.prototype.getDeployTransactions = function () {
         var args = [];
         for (var _i = 0; _i < arguments.length; _i++) {
@@ -1140,7 +1113,6 @@
             data: this.interface.encodeDeploy(args),
             customData: {}
         };
->>>>>>> 96308953
         return __spreadArray(__spreadArray([fileCreate], fileAppends, true), [contractCreate], false);
     };
     ContractFactory.prototype.deploy = function () {
@@ -1149,9 +1121,9 @@
             args[_i] = arguments[_i];
         }
         return __awaiter(this, void 0, void 0, function () {
-            var overrides, params, unsignedTransactions, fc, signedFc, fcResponse, fileId, _a, _b, fa, signedFa, cc, signedCc, ccResponse, address, contract;
-            return __generator(this, function (_c) {
-                switch (_c.label) {
+            var overrides, params, unsignedTx, tx, address, contract;
+            return __generator(this, function (_a) {
+                switch (_a.label) {
                     case 0:
                         overrides = {};
                         // If 1 extra parameter was passed in, it contains overrides
@@ -1162,53 +1134,17 @@
                         logger.checkArgumentCount(args.length, this.interface.deploy.inputs.length, " in Contract constructor");
                         return [4 /*yield*/, resolveAddresses(this.signer, args, this.interface.deploy.inputs)];
                     case 1:
-                        params = _c.sent();
+                        params = _a.sent();
                         params.push(overrides);
-<<<<<<< HEAD
-                        unsignedTransactions = this.getDeployTransaction();
-                        fc = unsignedTransactions[0];
-                        return [4 /*yield*/, this.signer.signTransaction(fc)];
-=======
                         unsignedTx = this.getDeployTransactions();
                         return [4 /*yield*/, this.signer.sendTransaction(unsignedTx[0])];
->>>>>>> 96308953
                     case 2:
-                        signedFc = _c.sent();
-                        return [4 /*yield*/, this.signer.provider.sendTransaction(signedFc)];
-                    case 3:
-                        fcResponse = _c.sent();
-                        fileId = fcResponse.customData.fileId;
-                        _a = 0, _b = unsignedTransactions.slice(1, unsignedTransactions.length - 2);
-                        _c.label = 4;
-                    case 4:
-                        if (!(_a < _b.length)) return [3 /*break*/, 8];
-                        fa = _b[_a];
-                        fa.customData.fileId = fileId;
-                        return [4 /*yield*/, this.signer.signTransaction(fa)];
-                    case 5:
-                        signedFa = _c.sent();
-                        return [4 /*yield*/, this.signer.provider.sendTransaction(signedFa)];
-                    case 6:
-                        _c.sent();
-                        _c.label = 7;
-                    case 7:
-                        _a++;
-                        return [3 /*break*/, 4];
-                    case 8:
-                        cc = unsignedTransactions[unsignedTransactions.length - 1];
-                        cc.customData.bytecodeFileId = fileId;
-                        cc.gasLimit = 300000;
-                        return [4 /*yield*/, this.signer.signTransaction(cc)];
-                    case 9:
-                        signedCc = _c.sent();
-                        return [4 /*yield*/, this.signer.provider.sendTransaction(signedCc)];
-                    case 10:
-                        ccResponse = _c.sent();
-                        address = ccResponse.customData.contractId;
+                        tx = _a.sent();
+                        address = (0, properties_1.getStatic)(this.constructor, "getContractAddress")(tx);
                         contract = (0, properties_1.getStatic)(this.constructor, "getContract")(address, this.interface, this.signer);
                         // Add the modified wait that wraps events
-                        addContractWait(contract, ccResponse);
-                        (0, properties_1.defineReadOnly)(contract, "deployTransaction", ccResponse);
+                        addContractWait(contract, tx);
+                        (0, properties_1.defineReadOnly)(contract, "deployTransaction", tx);
                         return [2 /*return*/, contract];
                 }
             });
