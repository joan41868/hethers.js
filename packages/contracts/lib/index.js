"use strict";
var __extends = (this && this.__extends) || (function () {
    var extendStatics = function (d, b) {
        extendStatics = Object.setPrototypeOf ||
            ({ __proto__: [] } instanceof Array && function (d, b) { d.__proto__ = b; }) ||
            function (d, b) { for (var p in b) if (Object.prototype.hasOwnProperty.call(b, p)) d[p] = b[p]; };
        return extendStatics(d, b);
    };
    return function (d, b) {
        if (typeof b !== "function" && b !== null)
            throw new TypeError("Class extends value " + String(b) + " is not a constructor or null");
        extendStatics(d, b);
        function __() { this.constructor = d; }
        d.prototype = b === null ? Object.create(b) : (__.prototype = b.prototype, new __());
    };
})();
var __assign = (this && this.__assign) || function () {
    __assign = Object.assign || function(t) {
        for (var s, i = 1, n = arguments.length; i < n; i++) {
            s = arguments[i];
            for (var p in s) if (Object.prototype.hasOwnProperty.call(s, p))
                t[p] = s[p];
        }
        return t;
    };
    return __assign.apply(this, arguments);
};
var __awaiter = (this && this.__awaiter) || function (thisArg, _arguments, P, generator) {
    function adopt(value) { return value instanceof P ? value : new P(function (resolve) { resolve(value); }); }
    return new (P || (P = Promise))(function (resolve, reject) {
        function fulfilled(value) { try { step(generator.next(value)); } catch (e) { reject(e); } }
        function rejected(value) { try { step(generator["throw"](value)); } catch (e) { reject(e); } }
        function step(result) { result.done ? resolve(result.value) : adopt(result.value).then(fulfilled, rejected); }
        step((generator = generator.apply(thisArg, _arguments || [])).next());
    });
};
var __generator = (this && this.__generator) || function (thisArg, body) {
    var _ = { label: 0, sent: function() { if (t[0] & 1) throw t[1]; return t[1]; }, trys: [], ops: [] }, f, y, t, g;
    return g = { next: verb(0), "throw": verb(1), "return": verb(2) }, typeof Symbol === "function" && (g[Symbol.iterator] = function() { return this; }), g;
    function verb(n) { return function (v) { return step([n, v]); }; }
    function step(op) {
        if (f) throw new TypeError("Generator is already executing.");
        while (_) try {
            if (f = 1, y && (t = op[0] & 2 ? y["return"] : op[0] ? y["throw"] || ((t = y["return"]) && t.call(y), 0) : y.next) && !(t = t.call(y, op[1])).done) return t;
            if (y = 0, t) op = [op[0] & 2, t.value];
            switch (op[0]) {
                case 0: case 1: t = op; break;
                case 4: _.label++; return { value: op[1], done: false };
                case 5: _.label++; y = op[1]; op = [0]; continue;
                case 7: op = _.ops.pop(); _.trys.pop(); continue;
                default:
                    if (!(t = _.trys, t = t.length > 0 && t[t.length - 1]) && (op[0] === 6 || op[0] === 2)) { _ = 0; continue; }
                    if (op[0] === 3 && (!t || (op[1] > t[0] && op[1] < t[3]))) { _.label = op[1]; break; }
                    if (op[0] === 6 && _.label < t[1]) { _.label = t[1]; t = op; break; }
                    if (t && _.label < t[2]) { _.label = t[2]; _.ops.push(op); break; }
                    if (t[2]) _.ops.pop();
                    _.trys.pop(); continue;
            }
            op = body.call(thisArg, _);
        } catch (e) { op = [6, e]; y = 0; } finally { f = t = 0; }
        if (op[0] & 5) throw op[1]; return { value: op[0] ? op[1] : void 0, done: true };
    }
};
var __spreadArray = (this && this.__spreadArray) || function (to, from, pack) {
    if (pack || arguments.length === 2) for (var i = 0, l = from.length, ar; i < l; i++) {
        if (ar || !(i in from)) {
            if (!ar) ar = Array.prototype.slice.call(from, 0, i);
            ar[i] = from[i];
        }
    }
    return to.concat(ar || Array.prototype.slice.call(from));
};
Object.defineProperty(exports, "__esModule", { value: true });
exports.ContractFactory = exports.Contract = exports.BaseContract = void 0;
var abi_1 = require("@ethersproject/abi");
var abstract_provider_1 = require("@ethersproject/abstract-provider");
var providers_1 = require("@ethersproject/providers");
var abstract_signer_1 = require("@ethersproject/abstract-signer");
var address_1 = require("@ethersproject/address");
var bignumber_1 = require("@ethersproject/bignumber");
var bytes_1 = require("@ethersproject/bytes");
var properties_1 = require("@ethersproject/properties");
var transactions_1 = require("@ethersproject/transactions");
var logger_1 = require("@ethersproject/logger");
var _version_1 = require("./_version");
var logger = new logger_1.Logger(_version_1.version);
///////////////////////////////
var allowedTransactionKeys = {
    chainId: true, data: true, from: true, gasLimit: true, gasPrice: true, to: true, value: true,
    type: true,
    maxFeePerGas: true, maxPriorityFeePerGas: true,
    customData: true, nodeId: true,
};
function populateTransaction(contract, fragment, args) {
    return __awaiter(this, void 0, void 0, function () {
        var overrides, resolved, data, tx, ro, intrinsic, contractCreationExtraGasCost, bytes, i, txGas, roValue, leftovers;
        var _this = this;
        return __generator(this, function (_a) {
            switch (_a.label) {
                case 0:
                    overrides = {};
                    if (args.length === fragment.inputs.length + 1 && typeof (args[args.length - 1]) === "object") {
                        overrides = (0, properties_1.shallowCopy)(args.pop());
                    }
                    // Make sure the parameter count matches
                    logger.checkArgumentCount(args.length, fragment.inputs.length, "passed to contract");
                    // Populate "from" override (allow promises)
                    if (contract.signer) {
                        if (overrides.from) {
                            // Contracts with a Signer are from the Signer's frame-of-reference;
                            // but we allow overriding "from" if it matches the signer
                            overrides.from = (0, properties_1.resolveProperties)({
                                override: overrides.from,
                                signer: contract.signer.getAddress()
                            }).then(function (check) { return __awaiter(_this, void 0, void 0, function () {
                                return __generator(this, function (_a) {
                                    if ((0, address_1.getAddress)(check.signer) !== check.override) {
                                        logger.throwError("Contract with a Signer cannot override from", logger_1.Logger.errors.UNSUPPORTED_OPERATION, {
                                            operation: "overrides.from"
                                        });
                                    }
                                    return [2 /*return*/, check.override];
                                });
                            }); });
                        }
                        else {
                            overrides.from = contract.signer.getAddress();
                        }
                    }
                    return [4 /*yield*/, (0, properties_1.resolveProperties)({
                            args: args,
                            address: contract.address,
                            overrides: ((0, properties_1.resolveProperties)(overrides) || {})
                        })];
                case 1:
                    resolved = _a.sent();
                    data = contract.interface.encodeFunctionData(fragment, resolved.args);
                    tx = {
                        data: data,
                        to: resolved.address
                    };
                    ro = resolved.overrides;
                    // Populate simple overrides
                    if (ro.gasLimit != null) {
                        tx.gasLimit = bignumber_1.BigNumber.from(ro.gasLimit);
                    }
                    if (ro.maxFeePerGas != null) {
                        tx.maxFeePerGas = bignumber_1.BigNumber.from(ro.maxFeePerGas);
                    }
                    if (ro.maxPriorityFeePerGas != null) {
                        tx.maxPriorityFeePerGas = bignumber_1.BigNumber.from(ro.maxPriorityFeePerGas);
                    }
                    if (ro.from != null) {
                        tx.from = ro.from;
                    }
                    if (ro.type != null) {
                        tx.type = ro.type;
                    }
                    if (ro.accessList != null) {
                        tx.accessList = (0, transactions_1.accessListify)(ro.accessList);
                    }
                    if (ro.nodeId != null) {
                        tx.nodeId = ro.nodeId;
                    }
                    // If there was no "gasLimit" override, but the ABI specifies a default, use it
                    if (tx.gasLimit == null && fragment.gas != null) {
                        intrinsic = 21000;
                        contractCreationExtraGasCost = 11000;
                        bytes = (0, bytes_1.arrayify)(data);
                        for (i = 0; i < bytes.length; i++) {
                            intrinsic += 4;
                            if (bytes[i]) {
                                intrinsic += 16;
                            }
                        }
                        txGas = tx.to != null ? intrinsic : intrinsic + contractCreationExtraGasCost;
                        tx.gasLimit = bignumber_1.BigNumber.from(fragment.gas).add(txGas);
                    }
                    // Populate "value" override
                    if (ro.value) {
                        roValue = bignumber_1.BigNumber.from(ro.value);
                        if (!roValue.isZero() && !fragment.payable) {
                            logger.throwError("non-payable method cannot override value", logger_1.Logger.errors.UNSUPPORTED_OPERATION, {
                                operation: "overrides.value",
                                value: overrides.value
                            });
                        }
                        tx.value = roValue;
                    }
                    if (ro.customData) {
                        tx.customData = (0, properties_1.shallowCopy)(ro.customData);
                    }
                    // Remove the overrides
                    delete overrides.gasLimit;
                    delete overrides.from;
                    delete overrides.value;
                    delete overrides.type;
                    delete overrides.accessList;
                    delete overrides.maxFeePerGas;
                    delete overrides.maxPriorityFeePerGas;
                    delete overrides.customData;
                    delete overrides.nodeId;
                    leftovers = Object.keys(overrides).filter(function (key) { return (overrides[key] != null); });
                    if (leftovers.length) {
                        logger.throwError("cannot override " + leftovers.map(function (l) { return JSON.stringify(l); }).join(","), logger_1.Logger.errors.UNSUPPORTED_OPERATION, {
                            operation: "overrides",
                            overrides: leftovers
                        });
                    }
                    return [2 /*return*/, tx];
            }
        });
    });
}
function buildPopulate(contract, fragment) {
    return function () {
        var args = [];
        for (var _i = 0; _i < arguments.length; _i++) {
            args[_i] = arguments[_i];
        }
        return populateTransaction(contract, fragment, args);
    };
}
// @ts-ignore
function buildEstimate(contract, fragment) {
    var signerOrProvider = (contract.signer || contract.provider);
    return function () {
        var args = [];
        for (var _i = 0; _i < arguments.length; _i++) {
            args[_i] = arguments[_i];
        }
        return __awaiter(this, void 0, void 0, function () {
            var tx;
            return __generator(this, function (_a) {
                switch (_a.label) {
                    case 0:
                        if (!signerOrProvider) {
                            logger.throwError("estimate require a provider or signer", logger_1.Logger.errors.UNSUPPORTED_OPERATION, {
                                operation: "estimateGas"
                            });
                        }
                        return [4 /*yield*/, populateTransaction(contract, fragment, args)];
                    case 1:
                        tx = _a.sent();
                        return [4 /*yield*/, signerOrProvider.estimateGas(tx)];
                    case 2: return [2 /*return*/, _a.sent()];
                }
            });
        });
    };
}
function addContractWait(contract, tx) {
    var wait = tx.wait.bind(tx);
    tx.wait = function (timeout) {
        return wait(timeout).then(function (receipt) {
            receipt.events = receipt.logs.map(function (log) {
                var event = (0, properties_1.deepCopy)(log);
                var parsed = null;
                try {
                    parsed = contract.interface.parseLog(log);
                }
                catch (e) { }
                // Successfully parsed the event log; include it
                if (parsed) {
                    event.args = parsed.args;
                    event.decode = function (data, topics) {
                        return contract.interface.decodeEventLog(parsed.eventFragment, data, topics);
                    };
                    event.event = parsed.name;
                    event.eventSignature = parsed.signature;
                }
                // Useful operations
                event.removeListener = function () { return contract.provider; };
                event.getTransaction = function () {
                    return contract.provider.getTransaction(receipt.transactionId);
                };
                event.getTransactionReceipt = function () {
                    return Promise.resolve(receipt);
                };
                return event;
            });
            return receipt;
        });
    };
}
function buildCall(contract, fragment, collapseSimple) {
    var signer = contract.signer;
    return function () {
        var args = [];
        for (var _i = 0; _i < arguments.length; _i++) {
            args[_i] = arguments[_i];
        }
        return __awaiter(this, void 0, void 0, function () {
            var overrides, tx, result, value;
            return __generator(this, function (_a) {
                switch (_a.label) {
                    case 0:
                        if (args.length === fragment.inputs.length + 1 && typeof (args[args.length - 1]) === "object") {
                            overrides = (0, properties_1.shallowCopy)(args.pop());
                            args.push(overrides);
                        }
                        if (!(contract.deployTransaction != null)) return [3 /*break*/, 2];
                        return [4 /*yield*/, contract._deployed()];
                    case 1:
                        _a.sent();
                        _a.label = 2;
                    case 2: return [4 /*yield*/, populateTransaction(contract, fragment, args)];
                    case 3:
                        tx = _a.sent();
                        return [4 /*yield*/, signer.call(tx)];
                    case 4:
                        result = _a.sent();
                        try {
                            value = contract.interface.decodeFunctionResult(fragment, result);
                            if (collapseSimple && fragment.outputs.length === 1) {
                                value = value[0];
                            }
                            return [2 /*return*/, value];
                        }
                        catch (error) {
                            if (error.code === logger_1.Logger.errors.CALL_EXCEPTION) {
                                error.address = contract.address;
                                error.args = args;
                                error.transaction = tx;
                            }
                            throw error;
                        }
                        return [2 /*return*/];
                }
            });
        });
    };
}
function buildSend(contract, fragment) {
    return function () {
        var args = [];
        for (var _i = 0; _i < arguments.length; _i++) {
            args[_i] = arguments[_i];
        }
        return __awaiter(this, void 0, void 0, function () {
            var txRequest, tx;
            return __generator(this, function (_a) {
                switch (_a.label) {
                    case 0:
                        if (!contract.signer) {
                            logger.throwError("sending a transaction requires a signer", logger_1.Logger.errors.UNSUPPORTED_OPERATION, {
                                operation: "sendTransaction"
                            });
                        }
                        if (!(contract.deployTransaction != null)) return [3 /*break*/, 2];
                        return [4 /*yield*/, contract._deployed()];
                    case 1:
                        _a.sent();
                        _a.label = 2;
                    case 2: return [4 /*yield*/, populateTransaction(contract, fragment, args)];
                    case 3:
                        txRequest = _a.sent();
                        return [4 /*yield*/, contract.signer.sendTransaction(txRequest)];
                    case 4:
                        tx = _a.sent();
                        // Tweak the tx.wait so the receipt has extra properties
                        addContractWait(contract, tx);
                        return [2 /*return*/, tx];
                }
            });
        });
    };
}
function buildDefault(contract, fragment, collapseSimple) {
    if (fragment.constant) {
        return buildCall(contract, fragment, collapseSimple);
    }
    return buildSend(contract, fragment);
}
function getEventTag(filter) {
    if (filter.address && (filter.topics == null || filter.topics.length === 0)) {
        return "*";
    }
    return (filter.address || "*") + "@" + (filter.topics ? filter.topics.map(function (topic) {
        if (Array.isArray(topic)) {
            return topic.join("|");
        }
        return topic;
    }).join(":") : "");
}
var RunningEvent = /** @class */ (function () {
    function RunningEvent(tag, filter) {
        (0, properties_1.defineReadOnly)(this, "tag", tag);
        (0, properties_1.defineReadOnly)(this, "filter", filter);
        this._listeners = [];
    }
    RunningEvent.prototype.addListener = function (listener, once) {
        this._listeners.push({ listener: listener, once: once });
    };
    RunningEvent.prototype.removeListener = function (listener) {
        var done = false;
        this._listeners = this._listeners.filter(function (item) {
            if (done || item.listener !== listener) {
                return true;
            }
            done = true;
            return false;
        });
    };
    RunningEvent.prototype.removeAllListeners = function () {
        this._listeners = [];
    };
    RunningEvent.prototype.listeners = function () {
        return this._listeners.map(function (i) { return i.listener; });
    };
    RunningEvent.prototype.listenerCount = function () {
        return this._listeners.length;
    };
    RunningEvent.prototype.run = function (args) {
        var _this = this;
        var listenerCount = this.listenerCount();
        this._listeners = this._listeners.filter(function (item) {
            var argsCopy = args.slice();
            // Call the callback in the next event loop
            setTimeout(function () {
                item.listener.apply(_this, argsCopy);
            }, 0);
            // Reschedule it if it not "once"
            return !(item.once);
        });
        return listenerCount;
    };
    RunningEvent.prototype.prepareEvent = function (event) {
    };
    // Returns the array that will be applied to an emit
    RunningEvent.prototype.getEmit = function (event) {
        return [event];
    };
    return RunningEvent;
}());
var ErrorRunningEvent = /** @class */ (function (_super) {
    __extends(ErrorRunningEvent, _super);
    function ErrorRunningEvent() {
        return _super.call(this, "error", null) || this;
    }
    return ErrorRunningEvent;
}(RunningEvent));
// @TODO Fragment should inherit Wildcard? and just override getEmit?
//       or have a common abstract super class, with enough constructor
//       options to configure both.
// A Fragment Event will populate all the properties that Wildcard
// will, and additionally dereference the arguments when emitting
var FragmentRunningEvent = /** @class */ (function (_super) {
    __extends(FragmentRunningEvent, _super);
    function FragmentRunningEvent(address, contractInterface, fragment, topics) {
        var _this = this;
        var filter = {
            address: address
        };
        var topic = contractInterface.getEventTopic(fragment);
        if (topics) {
            if (topic !== topics[0]) {
                logger.throwArgumentError("topic mismatch", "topics", topics);
            }
            filter.topics = topics.slice();
        }
        else {
            filter.topics = [topic];
        }
        _this = _super.call(this, getEventTag(filter), filter) || this;
        (0, properties_1.defineReadOnly)(_this, "address", address);
        (0, properties_1.defineReadOnly)(_this, "interface", contractInterface);
        (0, properties_1.defineReadOnly)(_this, "fragment", fragment);
        return _this;
    }
    FragmentRunningEvent.prototype.prepareEvent = function (event) {
        var _this = this;
        _super.prototype.prepareEvent.call(this, event);
        event.event = this.fragment.name;
        event.eventSignature = this.fragment.format();
        event.decode = function (data, topics) {
            return _this.interface.decodeEventLog(_this.fragment, data, topics);
        };
        try {
            event.args = this.interface.decodeEventLog(this.fragment, event.data, event.topics);
        }
        catch (error) {
            event.args = null;
            event.decodeError = error;
        }
    };
    FragmentRunningEvent.prototype.getEmit = function (event) {
        var errors = (0, abi_1.checkResultErrors)(event.args);
        if (errors.length) {
            throw errors[0].error;
        }
        var args = (event.args || []).slice();
        args.push(event);
        return args;
    };
    return FragmentRunningEvent;
}(RunningEvent));
// A Wildcard Event will attempt to populate:
//  - event            The name of the event name
//  - eventSignature   The full signature of the event
//  - decode           A function to decode data and topics
//  - args             The decoded data and topics
var WildcardRunningEvent = /** @class */ (function (_super) {
    __extends(WildcardRunningEvent, _super);
    function WildcardRunningEvent(address, contractInterface) {
        var _this = _super.call(this, "*", { address: address }) || this;
        (0, properties_1.defineReadOnly)(_this, "address", address);
        (0, properties_1.defineReadOnly)(_this, "interface", contractInterface);
        return _this;
    }
    WildcardRunningEvent.prototype.prepareEvent = function (event) {
        var _this = this;
        _super.prototype.prepareEvent.call(this, event);
        try {
            var parsed_1 = this.interface.parseLog(event);
            event.event = parsed_1.name;
            event.eventSignature = parsed_1.signature;
            event.decode = function (data, topics) {
                return _this.interface.decodeEventLog(parsed_1.eventFragment, data, topics);
            };
            event.args = parsed_1.args;
        }
        catch (error) {
            // No matching event
        }
    };
    return WildcardRunningEvent;
}(RunningEvent));
var BaseContract = /** @class */ (function () {
    function BaseContract(address, contractInterface, signerOrProvider) {
        var _newTarget = this.constructor;
        var _this = this;
        logger.checkNew(_newTarget, Contract);
        if (address) {
            this.address = (0, address_1.getAddressFromAccount)(address);
        }
        (0, properties_1.defineReadOnly)(this, "interface", (0, properties_1.getStatic)(_newTarget, "getInterface")(contractInterface));
        if (signerOrProvider == null) {
            (0, properties_1.defineReadOnly)(this, "provider", null);
            (0, properties_1.defineReadOnly)(this, "signer", null);
        }
        else if (abstract_signer_1.Signer.isSigner(signerOrProvider)) {
            (0, properties_1.defineReadOnly)(this, "provider", signerOrProvider.provider || null);
            (0, properties_1.defineReadOnly)(this, "signer", signerOrProvider);
        }
        else if (abstract_provider_1.Provider.isProvider(signerOrProvider)) {
            (0, properties_1.defineReadOnly)(this, "provider", signerOrProvider);
            (0, properties_1.defineReadOnly)(this, "signer", null);
        }
        else {
            logger.throwArgumentError("invalid signer or provider", "signerOrProvider", signerOrProvider);
        }
        (0, properties_1.defineReadOnly)(this, "callStatic", {});
        (0, properties_1.defineReadOnly)(this, "functions", {});
        (0, properties_1.defineReadOnly)(this, "populateTransaction", {});
        (0, properties_1.defineReadOnly)(this, "filters", {});
        {
            var uniqueFilters_1 = {};
            Object.keys(this.interface.events).forEach(function (eventSignature) {
                var event = _this.interface.events[eventSignature];
                (0, properties_1.defineReadOnly)(_this.filters, eventSignature, function () {
                    var args = [];
                    for (var _i = 0; _i < arguments.length; _i++) {
                        args[_i] = arguments[_i];
                    }
                    return {
                        address: _this.address,
                        topics: _this.interface.encodeFilterTopics(event, args)
                    };
                });
                if (!uniqueFilters_1[event.name]) {
                    uniqueFilters_1[event.name] = [];
                }
                uniqueFilters_1[event.name].push(eventSignature);
            });
            Object.keys(uniqueFilters_1).forEach(function (name) {
                var filters = uniqueFilters_1[name];
                if (filters.length === 1) {
                    (0, properties_1.defineReadOnly)(_this.filters, name, _this.filters[filters[0]]);
                }
                else {
                    logger.warn("Duplicate definition of " + name + " (" + filters.join(", ") + ")");
                }
            });
        }
        (0, properties_1.defineReadOnly)(this, "_runningEvents", {});
        (0, properties_1.defineReadOnly)(this, "_wrappedEmits", {});
        var uniqueNames = {};
        var uniqueSignatures = {};
        Object.keys(this.interface.functions).forEach(function (signature) {
            var fragment = _this.interface.functions[signature];
            // Check that the signature is unique; if not the ABI generation has
            // not been cleaned or may be incorrectly generated
            if (uniqueSignatures[signature]) {
                logger.warn("Duplicate ABI entry for " + JSON.stringify(signature));
                return;
            }
            uniqueSignatures[signature] = true;
            // Track unique names; we only expose bare named functions if they
            // are ambiguous
            {
                var name_1 = fragment.name;
                if (!uniqueNames["%" + name_1]) {
                    uniqueNames["%" + name_1] = [];
                }
                uniqueNames["%" + name_1].push(signature);
            }
            if (_this[signature] == null) {
                (0, properties_1.defineReadOnly)(_this, signature, buildDefault(_this, fragment, true));
            }
            // We do not collapse simple calls on this bucket, which allows
            // frameworks to safely use this without introspection as well as
            // allows decoding error recovery.
            if (_this.functions[signature] == null) {
                (0, properties_1.defineReadOnly)(_this.functions, signature, buildDefault(_this, fragment, false));
            }
            if (_this.callStatic[signature] == null) {
                (0, properties_1.defineReadOnly)(_this.callStatic, signature, buildCall(_this, fragment, true));
            }
            if (_this.populateTransaction[signature] == null) {
                (0, properties_1.defineReadOnly)(_this.populateTransaction, signature, buildPopulate(_this, fragment));
            }
        });
        Object.keys(uniqueNames).forEach(function (name) {
            // Ambiguous names to not get attached as bare names
            var signatures = uniqueNames[name];
            if (signatures.length > 1) {
                return;
            }
            // Strip off the leading "%" used for prototype protection
            name = name.substring(1);
            var signature = signatures[0];
            // If overwriting a member property that is null, swallow the error
            try {
                if (_this[name] == null) {
                    (0, properties_1.defineReadOnly)(_this, name, _this[signature]);
                }
            }
            catch (e) { }
            if (_this.functions[name] == null) {
                (0, properties_1.defineReadOnly)(_this.functions, name, _this.functions[signature]);
            }
            if (_this.callStatic[name] == null) {
                (0, properties_1.defineReadOnly)(_this.callStatic, name, _this.callStatic[signature]);
            }
            if (_this.populateTransaction[name] == null) {
                (0, properties_1.defineReadOnly)(_this.populateTransaction, name, _this.populateTransaction[signature]);
            }
        });
    }
    Object.defineProperty(BaseContract.prototype, "address", {
        get: function () {
            return this._address;
        },
        set: function (val) {
            this._address = (0, address_1.getAddressFromAccount)(val);
        },
        enumerable: false,
        configurable: true
    });
    BaseContract.getInterface = function (contractInterface) {
        if (abi_1.Interface.isInterface(contractInterface)) {
            return contractInterface;
        }
        return new abi_1.Interface(contractInterface);
    };
    // @TODO: Allow timeout?
    BaseContract.prototype.deployed = function () {
        return this._deployed();
    };
    BaseContract.prototype._deployed = function () {
        var _this = this;
        if (!this._deployedPromise) {
            // If we were just deployed, we know the transaction we should occur in
            if (this.deployTransaction) {
                this._deployedPromise = this.deployTransaction.wait().then(function () {
                    return _this;
                });
            }
            else {
                // @TODO: Once we allow a timeout to be passed in, we will wait
                // up to that many blocks for getCode
                // Otherwise, poll for our code to be deployed
                this._deployedPromise = this.provider.getCode(this.address).then(function (code) {
                    if (code === "0x") {
                        logger.throwError("contract not deployed", logger_1.Logger.errors.UNSUPPORTED_OPERATION, {
                            contractAddress: _this._address,
                            operation: "getDeployed"
                        });
                    }
                    return _this;
                });
            }
        }
        return this._deployedPromise;
    };
    // @TODO:
    // estimateFallback(overrides?: TransactionRequest): Promise<BigNumber>
    // @TODO:
    // estimateDeploy(bytecode: string, ...args): Promise<BigNumber>
    BaseContract.prototype.fallback = function (overrides) {
        var _this = this;
        if (!this.signer) {
            logger.throwError("sending a transactions require a signer", logger_1.Logger.errors.UNSUPPORTED_OPERATION, { operation: "sendTransaction(fallback)" });
        }
        var tx = (0, properties_1.shallowCopy)(overrides || {});
        ["from", "to"].forEach(function (key) {
            if (tx[key] == null) {
                return;
            }
            logger.throwError("cannot override " + key, logger_1.Logger.errors.UNSUPPORTED_OPERATION, { operation: key });
        });
        tx.to = this.resolvedAddress;
        return this.deployed().then(function () {
            return _this.signer.sendTransaction(tx);
        });
    };
    // Reconnect to a different signer or provider
    BaseContract.prototype.connect = function (signerOrProvider) {
        if (typeof (signerOrProvider) === "string") {
            signerOrProvider = new abstract_signer_1.VoidSigner(signerOrProvider, this.provider);
        }
        var contract = new (this.constructor)(this.address, this.interface, signerOrProvider);
        if (this.deployTransaction) {
            (0, properties_1.defineReadOnly)(contract, "deployTransaction", this.deployTransaction);
        }
        return contract;
    };
    // Re-attach to a different on-chain instance of this contract
    BaseContract.prototype.attach = function (addressOrName) {
        return new (this.constructor)(addressOrName, this.interface, this.signer || this.provider);
    };
    BaseContract.isIndexed = function (value) {
        return abi_1.Indexed.isIndexed(value);
    };
    BaseContract.prototype._normalizeRunningEvent = function (runningEvent) {
        // Already have an instance of this event running; we can re-use it
        if (this._runningEvents[runningEvent.tag]) {
            return this._runningEvents[runningEvent.tag];
        }
        return runningEvent;
    };
    BaseContract.prototype._getRunningEvent = function (eventName) {
        if (typeof (eventName) === "string") {
            // Listen for "error" events (if your contract has an error event, include
            // the full signature to bypass this special event keyword)
            if (eventName === "error") {
                return this._normalizeRunningEvent(new ErrorRunningEvent());
            }
            // Listen for any event that is registered
            if (eventName === "event") {
                return this._normalizeRunningEvent(new RunningEvent("event", null));
            }
            // Listen for any event
            if (eventName === "*") {
                return this._normalizeRunningEvent(new WildcardRunningEvent(this.address, this.interface));
            }
            // Get the event Fragment (throws if ambiguous/unknown event)
            var fragment = this.interface.getEvent(eventName);
            return this._normalizeRunningEvent(new FragmentRunningEvent(this.address, this.interface, fragment));
        }
        // We have topics to filter by...
        if (eventName.topics && eventName.topics.length > 0) {
            // Is it a known topichash? (throws if no matching topichash)
            try {
                var topic = eventName.topics[0];
                if (typeof (topic) !== "string") {
                    throw new Error("invalid topic"); // @TODO: May happen for anonymous events
                }
                var fragment = this.interface.getEvent(topic);
                return this._normalizeRunningEvent(new FragmentRunningEvent(this.address, this.interface, fragment, eventName.topics));
            }
            catch (error) { }
            // Filter by the unknown topichash
            var filter = {
                address: this.address,
                topics: eventName.topics
            };
            return this._normalizeRunningEvent(new RunningEvent(getEventTag(filter), filter));
        }
        return this._normalizeRunningEvent(new WildcardRunningEvent(this.address, this.interface));
    };
    BaseContract.prototype._requireAddressSet = function () {
        if (!this.address || this.address == "") {
            logger.throwArgumentError("Missing address", logger_1.Logger.errors.INVALID_ARGUMENT, this.address);
        }
    };
    BaseContract.prototype._checkRunningEvents = function (runningEvent) {
        if (runningEvent.listenerCount() === 0) {
            delete this._runningEvents[runningEvent.tag];
            // If we have a poller for this, remove it
            var emit = this._wrappedEmits[runningEvent.tag];
            if (emit && runningEvent.filter) {
                this.provider.off(runningEvent.filter, emit);
                delete this._wrappedEmits[runningEvent.tag];
            }
        }
    };
    // Subclasses can override this to gracefully recover
    // from parse errors if they wish
    BaseContract.prototype._wrapEvent = function (runningEvent, log, listener) {
        var _this = this;
        var event = (0, properties_1.deepCopy)(log);
        event.removeListener = function () {
            if (!listener) {
                return;
            }
            runningEvent.removeListener(listener);
            _this._checkRunningEvents(runningEvent);
        };
<<<<<<< HEAD
        event.getTransaction = function () {
            return _this.provider.getTransaction(event.timestamp);
        };
=======
        event.getTransaction = function () { return _this.provider.getTransaction(log.timestamp); };
>>>>>>> 6325120e
        event.getTransactionReceipt = function () {
            return logger.throwError("NOT_SUPPORTED", logger_1.Logger.errors.UNSUPPORTED_OPERATION);
        };
        // This may throw if the topics and data mismatch the signature
        runningEvent.prepareEvent(event);
        return event;
    };
    BaseContract.prototype._addEventListener = function (runningEvent, listener, once) {
        var _this = this;
        if (!this.provider) {
            logger.throwError("events require a provider or a signer with a provider", logger_1.Logger.errors.UNSUPPORTED_OPERATION, { operation: "once" });
        }
        runningEvent.addListener(listener, once);
        // Track this running event and its listeners (may already be there; but no hard in updating)
        this._runningEvents[runningEvent.tag] = runningEvent;
        // If we are not polling the provider, start polling
        if (!this._wrappedEmits[runningEvent.tag]) {
            var wrappedEmit = function (log) {
                var event = _this._wrapEvent(runningEvent, log, listener);
                // Try to emit the result for the parameterized event...
                if (event.decodeError == null) {
                    try {
                        var args = runningEvent.getEmit(event);
                        _this.emit.apply(_this, __spreadArray([runningEvent.filter], args, false));
                    }
                    catch (error) {
                        event.decodeError = error.error;
                    }
                }
                // Always emit "event" for fragment-base events
                if (runningEvent.filter != null) {
                    _this.emit("event", event);
                }
                // Emit "error" if there was an error
                if (event.decodeError != null) {
                    _this.emit("error", event.decodeError, event);
                }
            };
            this._wrappedEmits[runningEvent.tag] = wrappedEmit;
            // Special events, like "error" do not have a filter
            if (runningEvent.filter != null) {
                this.provider.on(runningEvent.filter, wrappedEmit);
            }
        }
    };
    BaseContract.prototype.queryFilter = function (event, fromTimestamp, toTimestamp) {
        return __awaiter(this, void 0, void 0, function () {
            var runningEvent, filter, logs;
            var _this = this;
            return __generator(this, function (_a) {
                switch (_a.label) {
                    case 0:
                        this._requireAddressSet();
                        runningEvent = this._getRunningEvent(event);
                        filter = (0, properties_1.shallowCopy)(runningEvent.filter);
                        if (fromTimestamp) {
                            filter.fromTimestamp = (0, providers_1.composeHederaTimestamp)(fromTimestamp);
                        }
                        if (toTimestamp) {
                            filter.toTimestamp = (0, providers_1.composeHederaTimestamp)(toTimestamp);
                        }
                        return [4 /*yield*/, this.provider.getLogs(filter)];
                    case 1:
                        logs = _a.sent();
                        return [2 /*return*/, logs.map(function (log) { return _this._wrapEvent(runningEvent, log, null); })];
                }
            });
        });
    };
    BaseContract.prototype.on = function (event, listener) {
        this._requireAddressSet();
        this._addEventListener(this._getRunningEvent(event), listener, false);
        return this;
    };
    BaseContract.prototype.once = function (event, listener) {
        this._requireAddressSet();
        this._addEventListener(this._getRunningEvent(event), listener, true);
        return this;
    };
    BaseContract.prototype.emit = function (eventName) {
        var args = [];
        for (var _i = 1; _i < arguments.length; _i++) {
            args[_i - 1] = arguments[_i];
        }
        if (!this.provider) {
            return false;
        }
        this._requireAddressSet();
        var runningEvent = this._getRunningEvent(eventName);
        var result = (runningEvent.run(args) > 0);
        // May have drained all the "once" events; check for living events
        this._checkRunningEvents(runningEvent);
        return result;
    };
    BaseContract.prototype.listenerCount = function (eventName) {
        var _this = this;
        if (!this.provider) {
            return 0;
        }
        this._requireAddressSet();
        if (eventName == null) {
            return Object.keys(this._runningEvents).reduce(function (accum, key) {
                return accum + _this._runningEvents[key].listenerCount();
            }, 0);
        }
        return this._getRunningEvent(eventName).listenerCount();
    };
    BaseContract.prototype.listeners = function (eventName) {
        if (!this.provider) {
            return [];
        }
        this._requireAddressSet();
        if (eventName == null) {
            var result_1 = [];
            for (var tag in this._runningEvents) {
                this._runningEvents[tag].listeners().forEach(function (listener) {
                    result_1.push(listener);
                });
            }
            return result_1;
        }
        return this._getRunningEvent(eventName).listeners();
    };
    BaseContract.prototype.removeAllListeners = function (eventName) {
        if (!this.provider) {
            return this;
        }
        this._requireAddressSet();
        if (eventName == null) {
            for (var tag in this._runningEvents) {
                var runningEvent_1 = this._runningEvents[tag];
                runningEvent_1.removeAllListeners();
                this._checkRunningEvents(runningEvent_1);
            }
            return this;
        }
        // Delete any listeners
        var runningEvent = this._getRunningEvent(eventName);
        runningEvent.removeAllListeners();
        this._checkRunningEvents(runningEvent);
        return this;
    };
    BaseContract.prototype.off = function (eventName, listener) {
        if (!this.provider) {
            return this;
        }
        this._requireAddressSet();
        var runningEvent = this._getRunningEvent(eventName);
        runningEvent.removeListener(listener);
        this._checkRunningEvents(runningEvent);
        return this;
    };
    BaseContract.prototype.removeListener = function (eventName, listener) {
        this._requireAddressSet();
        return this.off(eventName, listener);
    };
    return BaseContract;
}());
exports.BaseContract = BaseContract;
var Contract = /** @class */ (function (_super) {
    __extends(Contract, _super);
    function Contract() {
        return _super !== null && _super.apply(this, arguments) || this;
    }
    return Contract;
}(BaseContract));
exports.Contract = Contract;
var ContractFactory = /** @class */ (function () {
    function ContractFactory(contractInterface, bytecode, signer) {
        var _newTarget = this.constructor;
        var bytecodeHex = null;
        if (typeof (bytecode) === "string") {
            bytecodeHex = bytecode;
        }
        else if ((0, bytes_1.isBytes)(bytecode)) {
            bytecodeHex = (0, bytes_1.hexlify)(bytecode);
        }
        else if (bytecode && typeof (bytecode.object) === "string") {
            // Allow the bytecode object from the Solidity compiler
            bytecodeHex = bytecode.object;
        }
        else {
            // Crash in the next verification step
            bytecodeHex = "!";
        }
        // Make sure it is 0x prefixed
        if (bytecodeHex.substring(0, 2) !== "0x") {
            bytecodeHex = "0x" + bytecodeHex;
        }
        // Make sure the final result is valid bytecode
        if (!(0, bytes_1.isHexString)(bytecodeHex) || (bytecodeHex.length % 2)) {
            logger.throwArgumentError("invalid bytecode", "bytecode", bytecode);
        }
        // If we have a signer, make sure it is valid
        if (signer && !abstract_signer_1.Signer.isSigner(signer)) {
            logger.throwArgumentError("invalid signer", "signer", signer);
        }
        (0, properties_1.defineReadOnly)(this, "bytecode", bytecodeHex);
        (0, properties_1.defineReadOnly)(this, "interface", (0, properties_1.getStatic)(_newTarget, "getInterface")(contractInterface));
        (0, properties_1.defineReadOnly)(this, "signer", signer || null);
    }
    ContractFactory.prototype.getDeployTransaction = function () {
        var args = [];
        for (var _i = 0; _i < arguments.length; _i++) {
            args[_i] = arguments[_i];
        }
        var contractCreateTx = {};
        if (args.length === this.interface.deploy.inputs.length + 1 && typeof (args[args.length - 1]) === "object") {
            contractCreateTx = (0, properties_1.shallowCopy)(args.pop());
            for (var key in contractCreateTx) {
                if (!allowedTransactionKeys[key]) {
                    throw new Error("unknown transaction override " + key);
                }
            }
        }
        // Allow only these to be overwritten in a deployment transaction
        Object.keys(contractCreateTx).forEach(function (key) {
            if (["gasLimit", "value"].indexOf(key) > -1) {
                return;
            }
            logger.throwError("cannot override " + key, logger_1.Logger.errors.UNSUPPORTED_OPERATION, { operation: key });
        });
        if (contractCreateTx.value) {
            var value = bignumber_1.BigNumber.from(contractCreateTx.value);
            if (!value.isZero() && !this.interface.deploy.payable) {
                logger.throwError("non-payable constructor cannot override value", logger_1.Logger.errors.UNSUPPORTED_OPERATION, {
                    operation: "overrides.value",
                    value: contractCreateTx.value
                });
            }
        }
        // Make sure the call matches the constructor signature
        logger.checkArgumentCount(args.length, this.interface.deploy.inputs.length, " in Contract constructor");
        contractCreateTx = __assign(__assign({}, contractCreateTx), { data: (0, bytes_1.hexlify)((0, bytes_1.concat)([
                this.bytecode,
                this.interface.encodeDeploy(args)
            ])), customData: {} });
        return contractCreateTx;
    };
    ContractFactory.prototype.deploy = function () {
        var args = [];
        for (var _i = 0; _i < arguments.length; _i++) {
            args[_i] = arguments[_i];
        }
        return __awaiter(this, void 0, void 0, function () {
            var overrides, contractCreate, contractCreateResponse, address, contract;
            return __generator(this, function (_a) {
                switch (_a.label) {
                    case 0:
                        overrides = {};
                        // If 1 extra parameter was passed in, it contains overrides
                        if (args.length === this.interface.deploy.inputs.length + 1) {
                            overrides = args.pop();
                        }
                        // Make sure the call matches the constructor signature
                        logger.checkArgumentCount(args.length, this.interface.deploy.inputs.length, " in Contract constructor");
                        args.push(overrides);
                        contractCreate = this.getDeployTransaction.apply(this, args);
                        return [4 /*yield*/, this.signer.sendTransaction(contractCreate)];
                    case 1:
                        contractCreateResponse = _a.sent();
                        address = contractCreateResponse.customData.contractId;
                        contract = (0, properties_1.getStatic)(this.constructor, "getContract")(address, this.interface, this.signer);
                        // Add the modified wait that wraps events
                        addContractWait(contract, contractCreateResponse);
                        (0, properties_1.defineReadOnly)(contract, "deployTransaction", contractCreateResponse);
                        return [2 /*return*/, contract];
                }
            });
        });
    };
    ContractFactory.prototype.attach = function (address) {
        return new (this.constructor).getContract(address, this.interface, this.signer);
    };
    ContractFactory.prototype.connect = function (signer) {
        return new (this.constructor)(this.interface, this.bytecode, signer);
    };
    ContractFactory.fromSolidity = function (compilerOutput, signer) {
        if (compilerOutput == null) {
            logger.throwError("missing compiler output", logger_1.Logger.errors.MISSING_ARGUMENT, { argument: "compilerOutput" });
        }
        if (typeof (compilerOutput) === "string") {
            compilerOutput = JSON.parse(compilerOutput);
        }
        var abi = compilerOutput.abi;
        var bytecode = null;
        if (compilerOutput.bytecode) {
            bytecode = compilerOutput.bytecode;
        }
        else if (compilerOutput.evm && compilerOutput.evm.bytecode) {
            bytecode = compilerOutput.evm.bytecode;
        }
        return new this(abi, bytecode, signer);
    };
    ContractFactory.getInterface = function (contractInterface) {
        return Contract.getInterface(contractInterface);
    };
    ContractFactory.getContract = function (address, contractInterface, signer) {
        return new Contract(address, contractInterface, signer);
    };
    return ContractFactory;
}());
exports.ContractFactory = ContractFactory;
//# sourceMappingURL=index.js.map<|MERGE_RESOLUTION|>--- conflicted
+++ resolved
@@ -808,13 +808,7 @@
             runningEvent.removeListener(listener);
             _this._checkRunningEvents(runningEvent);
         };
-<<<<<<< HEAD
-        event.getTransaction = function () {
-            return _this.provider.getTransaction(event.timestamp);
-        };
-=======
         event.getTransaction = function () { return _this.provider.getTransaction(log.timestamp); };
->>>>>>> 6325120e
         event.getTransactionReceipt = function () {
             return logger.throwError("NOT_SUPPORTED", logger_1.Logger.errors.UNSUPPORTED_OPERATION);
         };
