"use strict";
var __extends = (this && this.__extends) || (function () {
    var extendStatics = function (d, b) {
        extendStatics = Object.setPrototypeOf ||
            ({ __proto__: [] } instanceof Array && function (d, b) { d.__proto__ = b; }) ||
            function (d, b) { for (var p in b) if (Object.prototype.hasOwnProperty.call(b, p)) d[p] = b[p]; };
        return extendStatics(d, b);
    };
    return function (d, b) {
        if (typeof b !== "function" && b !== null)
            throw new TypeError("Class extends value " + String(b) + " is not a constructor or null");
        extendStatics(d, b);
        function __() { this.constructor = d; }
        d.prototype = b === null ? Object.create(b) : (__.prototype = b.prototype, new __());
    };
})();
var __assign = (this && this.__assign) || function () {
    __assign = Object.assign || function(t) {
        for (var s, i = 1, n = arguments.length; i < n; i++) {
            s = arguments[i];
            for (var p in s) if (Object.prototype.hasOwnProperty.call(s, p))
                t[p] = s[p];
        }
        return t;
    };
    return __assign.apply(this, arguments);
};
var __awaiter = (this && this.__awaiter) || function (thisArg, _arguments, P, generator) {
    function adopt(value) { return value instanceof P ? value : new P(function (resolve) { resolve(value); }); }
    return new (P || (P = Promise))(function (resolve, reject) {
        function fulfilled(value) { try { step(generator.next(value)); } catch (e) { reject(e); } }
        function rejected(value) { try { step(generator["throw"](value)); } catch (e) { reject(e); } }
        function step(result) { result.done ? resolve(result.value) : adopt(result.value).then(fulfilled, rejected); }
        step((generator = generator.apply(thisArg, _arguments || [])).next());
    });
};
var __generator = (this && this.__generator) || function (thisArg, body) {
    var _ = { label: 0, sent: function() { if (t[0] & 1) throw t[1]; return t[1]; }, trys: [], ops: [] }, f, y, t, g;
    return g = { next: verb(0), "throw": verb(1), "return": verb(2) }, typeof Symbol === "function" && (g[Symbol.iterator] = function() { return this; }), g;
    function verb(n) { return function (v) { return step([n, v]); }; }
    function step(op) {
        if (f) throw new TypeError("Generator is already executing.");
        while (_) try {
            if (f = 1, y && (t = op[0] & 2 ? y["return"] : op[0] ? y["throw"] || ((t = y["return"]) && t.call(y), 0) : y.next) && !(t = t.call(y, op[1])).done) return t;
            if (y = 0, t) op = [op[0] & 2, t.value];
            switch (op[0]) {
                case 0: case 1: t = op; break;
                case 4: _.label++; return { value: op[1], done: false };
                case 5: _.label++; y = op[1]; op = [0]; continue;
                case 7: op = _.ops.pop(); _.trys.pop(); continue;
                default:
                    if (!(t = _.trys, t = t.length > 0 && t[t.length - 1]) && (op[0] === 6 || op[0] === 2)) { _ = 0; continue; }
                    if (op[0] === 3 && (!t || (op[1] > t[0] && op[1] < t[3]))) { _.label = op[1]; break; }
                    if (op[0] === 6 && _.label < t[1]) { _.label = t[1]; t = op; break; }
                    if (t && _.label < t[2]) { _.label = t[2]; _.ops.push(op); break; }
                    if (t[2]) _.ops.pop();
                    _.trys.pop(); continue;
            }
            op = body.call(thisArg, _);
        } catch (e) { op = [6, e]; y = 0; } finally { f = t = 0; }
        if (op[0] & 5) throw op[1]; return { value: op[0] ? op[1] : void 0, done: true };
    }
};
var __spreadArray = (this && this.__spreadArray) || function (to, from, pack) {
    if (pack || arguments.length === 2) for (var i = 0, l = from.length, ar; i < l; i++) {
        if (ar || !(i in from)) {
            if (!ar) ar = Array.prototype.slice.call(from, 0, i);
            ar[i] = from[i];
        }
    }
    return to.concat(ar || Array.prototype.slice.call(from));
};
Object.defineProperty(exports, "__esModule", { value: true });
exports.ContractFactory = exports.Contract = exports.BaseContract = void 0;
var abi_1 = require("@ethersproject/abi");
var abstract_provider_1 = require("@ethersproject/abstract-provider");
var abstract_signer_1 = require("@ethersproject/abstract-signer");
var address_1 = require("@ethersproject/address");
var bignumber_1 = require("@ethersproject/bignumber");
var bytes_1 = require("@ethersproject/bytes");
var properties_1 = require("@ethersproject/properties");
var transactions_1 = require("@ethersproject/transactions");
var logger_1 = require("@ethersproject/logger");
var _version_1 = require("./_version");
var logger = new logger_1.Logger(_version_1.version);
;
///////////////////////////////
var allowedTransactionKeys = {
    chainId: true, data: true, from: true, gasLimit: true, gasPrice: true, to: true, value: true,
    type: true,
    maxFeePerGas: true, maxPriorityFeePerGas: true,
    customData: true, nodeId: true,
};
function populateTransaction(contract, fragment, args) {
    return __awaiter(this, void 0, void 0, function () {
        var overrides, resolved, data, tx, ro, intrinsic, contractCreationExtraGasCost, bytes, i, txGas, roValue, leftovers;
        var _this = this;
        return __generator(this, function (_a) {
            switch (_a.label) {
                case 0:
                    overrides = {};
                    if (args.length === fragment.inputs.length + 1 && typeof (args[args.length - 1]) === "object") {
                        overrides = (0, properties_1.shallowCopy)(args.pop());
                    }
                    // Make sure the parameter count matches
                    logger.checkArgumentCount(args.length, fragment.inputs.length, "passed to contract");
                    // Populate "from" override (allow promises)
                    if (contract.signer) {
                        if (overrides.from) {
                            // Contracts with a Signer are from the Signer's frame-of-reference;
                            // but we allow overriding "from" if it matches the signer
                            overrides.from = (0, properties_1.resolveProperties)({
                                override: overrides.from,
                                signer: contract.signer.getAddress()
                            }).then(function (check) { return __awaiter(_this, void 0, void 0, function () {
                                return __generator(this, function (_a) {
                                    if ((0, address_1.getAddress)(check.signer) !== check.override) {
                                        logger.throwError("Contract with a Signer cannot override from", logger_1.Logger.errors.UNSUPPORTED_OPERATION, {
                                            operation: "overrides.from"
                                        });
                                    }
                                    return [2 /*return*/, check.override];
                                });
                            }); });
                        }
                        else {
                            overrides.from = contract.signer.getAddress();
                        }
                    }
<<<<<<< HEAD
                    else if (overrides.from) {
                        overrides.from = resolveName(contract.provider, overrides.from);
                    }
=======
>>>>>>> 120f798d
                    return [4 /*yield*/, (0, properties_1.resolveProperties)({
                            args: args,
                            address: contract.resolvedAddress,
                            overrides: ((0, properties_1.resolveProperties)(overrides) || {})
                        })];
                case 1:
                    resolved = _a.sent();
                    data = contract.interface.encodeFunctionData(fragment, resolved.args);
                    tx = {
                        data: data,
                        to: resolved.address
                    };
                    ro = resolved.overrides;
                    // Populate simple overrides
                    if (ro.gasLimit != null) {
                        tx.gasLimit = bignumber_1.BigNumber.from(ro.gasLimit);
                    }
                    if (ro.maxFeePerGas != null) {
                        tx.maxFeePerGas = bignumber_1.BigNumber.from(ro.maxFeePerGas);
                    }
                    if (ro.maxPriorityFeePerGas != null) {
                        tx.maxPriorityFeePerGas = bignumber_1.BigNumber.from(ro.maxPriorityFeePerGas);
                    }
                    if (ro.from != null) {
                        tx.from = ro.from;
                    }
                    if (ro.type != null) {
                        tx.type = ro.type;
                    }
                    if (ro.accessList != null) {
                        tx.accessList = (0, transactions_1.accessListify)(ro.accessList);
                    }
                    // If there was no "gasLimit" override, but the ABI specifies a default, use it
                    if (tx.gasLimit == null && fragment.gas != null) {
                        intrinsic = 21000;
                        contractCreationExtraGasCost = 11000;
                        bytes = (0, bytes_1.arrayify)(data);
                        for (i = 0; i < bytes.length; i++) {
                            intrinsic += 4;
                            if (bytes[i]) {
                                intrinsic += 16;
                            }
                        }
                        txGas = tx.to != null ? intrinsic : intrinsic + contractCreationExtraGasCost;
                        tx.gasLimit = bignumber_1.BigNumber.from(fragment.gas).add(txGas);
                    }
                    // Populate "value" override
                    if (ro.value) {
                        roValue = bignumber_1.BigNumber.from(ro.value);
                        if (!roValue.isZero() && !fragment.payable) {
                            logger.throwError("non-payable method cannot override value", logger_1.Logger.errors.UNSUPPORTED_OPERATION, {
                                operation: "overrides.value",
                                value: overrides.value
                            });
                        }
                        tx.value = roValue;
                    }
                    if (ro.customData) {
                        tx.customData = (0, properties_1.shallowCopy)(ro.customData);
                    }
                    // Remove the overrides
                    delete overrides.gasLimit;
                    delete overrides.from;
                    delete overrides.value;
                    delete overrides.type;
                    delete overrides.accessList;
                    delete overrides.maxFeePerGas;
                    delete overrides.maxPriorityFeePerGas;
                    delete overrides.customData;
                    leftovers = Object.keys(overrides).filter(function (key) { return (overrides[key] != null); });
                    if (leftovers.length) {
                        logger.throwError("cannot override " + leftovers.map(function (l) { return JSON.stringify(l); }).join(","), logger_1.Logger.errors.UNSUPPORTED_OPERATION, {
                            operation: "overrides",
                            overrides: leftovers
                        });
                    }
                    return [2 /*return*/, tx];
            }
        });
    });
}
function buildPopulate(contract, fragment) {
    return function () {
        var args = [];
        for (var _i = 0; _i < arguments.length; _i++) {
            args[_i] = arguments[_i];
        }
        return populateTransaction(contract, fragment, args);
    };
}
// @ts-ignore
function buildEstimate(contract, fragment) {
    var signerOrProvider = (contract.signer || contract.provider);
    return function () {
        var args = [];
        for (var _i = 0; _i < arguments.length; _i++) {
            args[_i] = arguments[_i];
        }
        return __awaiter(this, void 0, void 0, function () {
            var tx;
            return __generator(this, function (_a) {
                switch (_a.label) {
                    case 0:
                        if (!signerOrProvider) {
                            logger.throwError("estimate require a provider or signer", logger_1.Logger.errors.UNSUPPORTED_OPERATION, {
                                operation: "estimateGas"
                            });
                        }
                        return [4 /*yield*/, populateTransaction(contract, fragment, args)];
                    case 1:
                        tx = _a.sent();
                        return [4 /*yield*/, signerOrProvider.estimateGas(tx)];
                    case 2: return [2 /*return*/, _a.sent()];
                }
            });
        });
    };
}
function addContractWait(contract, tx) {
    var wait = tx.wait.bind(tx);
    tx.wait = function (confirmations) {
        return wait(confirmations).then(function (receipt) {
            receipt.events = receipt.logs.map(function (log) {
                var event = (0, properties_1.deepCopy)(log);
                var parsed = null;
                try {
                    parsed = contract.interface.parseLog(log);
                }
                catch (e) { }
                // Successfully parsed the event log; include it
                if (parsed) {
                    event.args = parsed.args;
                    event.decode = function (data, topics) {
                        return contract.interface.decodeEventLog(parsed.eventFragment, data, topics);
                    };
                    event.event = parsed.name;
                    event.eventSignature = parsed.signature;
                }
                // Useful operations
                event.removeListener = function () { return contract.provider; };
                event.getBlock = function () {
                    // TODO: to be removed
                    return logger.throwError("NOT_SUPPORTED", logger_1.Logger.errors.UNSUPPORTED_OPERATION);
                };
                event.getTransaction = function () {
                    return contract.provider.getTransaction(receipt.transactionHash);
                };
                event.getTransactionReceipt = function () {
                    return Promise.resolve(receipt);
                };
                return event;
            });
            return receipt;
        });
    };
}
function buildCall(contract, fragment, collapseSimple) {
    var signer = contract.signer;
    return function () {
        var args = [];
        for (var _i = 0; _i < arguments.length; _i++) {
            args[_i] = arguments[_i];
        }
        return __awaiter(this, void 0, void 0, function () {
            var overrides, tx, result, value;
            return __generator(this, function (_a) {
                switch (_a.label) {
                    case 0:
                        if (args.length === fragment.inputs.length + 1 && typeof (args[args.length - 1]) === "object") {
                            overrides = (0, properties_1.shallowCopy)(args.pop());
                            args.push(overrides);
                        }
                        if (!(contract.deployTransaction != null)) return [3 /*break*/, 2];
                        return [4 /*yield*/, contract._deployed()];
                    case 1:
                        _a.sent();
                        _a.label = 2;
                    case 2: return [4 /*yield*/, populateTransaction(contract, fragment, args)];
                    case 3:
                        tx = _a.sent();
                        return [4 /*yield*/, signer.call(tx)];
                    case 4:
                        result = _a.sent();
                        try {
                            value = contract.interface.decodeFunctionResult(fragment, result);
                            if (collapseSimple && fragment.outputs.length === 1) {
                                value = value[0];
                            }
                            return [2 /*return*/, value];
                        }
                        catch (error) {
                            if (error.code === logger_1.Logger.errors.CALL_EXCEPTION) {
                                error.address = contract.address;
                                error.args = args;
                                error.transaction = tx;
                            }
                            throw error;
                        }
                        return [2 /*return*/];
                }
            });
        });
    };
}
function buildSend(contract, fragment) {
    return function () {
        var args = [];
        for (var _i = 0; _i < arguments.length; _i++) {
            args[_i] = arguments[_i];
        }
        return __awaiter(this, void 0, void 0, function () {
            var txRequest, tx;
            return __generator(this, function (_a) {
                switch (_a.label) {
                    case 0:
                        if (!contract.signer) {
                            logger.throwError("sending a transaction requires a signer", logger_1.Logger.errors.UNSUPPORTED_OPERATION, {
                                operation: "sendTransaction"
                            });
                        }
                        if (!(contract.deployTransaction != null)) return [3 /*break*/, 2];
                        return [4 /*yield*/, contract._deployed()];
                    case 1:
                        _a.sent();
                        _a.label = 2;
                    case 2: return [4 /*yield*/, populateTransaction(contract, fragment, args)];
                    case 3:
                        txRequest = _a.sent();
                        return [4 /*yield*/, contract.signer.sendTransaction(txRequest)];
                    case 4:
                        tx = _a.sent();
                        // Tweak the tx.wait so the receipt has extra properties
                        addContractWait(contract, tx);
                        return [2 /*return*/, tx];
                }
            });
        });
    };
}
function buildDefault(contract, fragment, collapseSimple) {
    if (fragment.constant) {
        return buildCall(contract, fragment, collapseSimple);
    }
    return buildSend(contract, fragment);
}
function getEventTag(filter) {
    if (filter.address && (filter.topics == null || filter.topics.length === 0)) {
        return "*";
    }
    return (filter.address || "*") + "@" + (filter.topics ? filter.topics.map(function (topic) {
        if (Array.isArray(topic)) {
            return topic.join("|");
        }
        return topic;
    }).join(":") : "");
}
var RunningEvent = /** @class */ (function () {
    function RunningEvent(tag, filter) {
        (0, properties_1.defineReadOnly)(this, "tag", tag);
        (0, properties_1.defineReadOnly)(this, "filter", filter);
        this._listeners = [];
    }
    RunningEvent.prototype.addListener = function (listener, once) {
        this._listeners.push({ listener: listener, once: once });
    };
    RunningEvent.prototype.removeListener = function (listener) {
        var done = false;
        this._listeners = this._listeners.filter(function (item) {
            if (done || item.listener !== listener) {
                return true;
            }
            done = true;
            return false;
        });
    };
    RunningEvent.prototype.removeAllListeners = function () {
        this._listeners = [];
    };
    RunningEvent.prototype.listeners = function () {
        return this._listeners.map(function (i) { return i.listener; });
    };
    RunningEvent.prototype.listenerCount = function () {
        return this._listeners.length;
    };
    RunningEvent.prototype.run = function (args) {
        var _this = this;
        var listenerCount = this.listenerCount();
        this._listeners = this._listeners.filter(function (item) {
            var argsCopy = args.slice();
            // Call the callback in the next event loop
            setTimeout(function () {
                item.listener.apply(_this, argsCopy);
            }, 0);
            // Reschedule it if it not "once"
            return !(item.once);
        });
        return listenerCount;
    };
    RunningEvent.prototype.prepareEvent = function (event) {
    };
    // Returns the array that will be applied to an emit
    RunningEvent.prototype.getEmit = function (event) {
        return [event];
    };
    return RunningEvent;
}());
var ErrorRunningEvent = /** @class */ (function (_super) {
    __extends(ErrorRunningEvent, _super);
    function ErrorRunningEvent() {
        return _super.call(this, "error", null) || this;
    }
    return ErrorRunningEvent;
}(RunningEvent));
// @TODO Fragment should inherit Wildcard? and just override getEmit?
//       or have a common abstract super class, with enough constructor
//       options to configure both.
// A Fragment Event will populate all the properties that Wildcard
// will, and additionally dereference the arguments when emitting
var FragmentRunningEvent = /** @class */ (function (_super) {
    __extends(FragmentRunningEvent, _super);
    function FragmentRunningEvent(address, contractInterface, fragment, topics) {
        var _this = this;
        var filter = {
            address: address
        };
        var topic = contractInterface.getEventTopic(fragment);
        if (topics) {
            if (topic !== topics[0]) {
                logger.throwArgumentError("topic mismatch", "topics", topics);
            }
            filter.topics = topics.slice();
        }
        else {
            filter.topics = [topic];
        }
        _this = _super.call(this, getEventTag(filter), filter) || this;
        (0, properties_1.defineReadOnly)(_this, "address", address);
        (0, properties_1.defineReadOnly)(_this, "interface", contractInterface);
        (0, properties_1.defineReadOnly)(_this, "fragment", fragment);
        return _this;
    }
    FragmentRunningEvent.prototype.prepareEvent = function (event) {
        var _this = this;
        _super.prototype.prepareEvent.call(this, event);
        event.event = this.fragment.name;
        event.eventSignature = this.fragment.format();
        event.decode = function (data, topics) {
            return _this.interface.decodeEventLog(_this.fragment, data, topics);
        };
        try {
            event.args = this.interface.decodeEventLog(this.fragment, event.data, event.topics);
        }
        catch (error) {
            event.args = null;
            event.decodeError = error;
        }
    };
    FragmentRunningEvent.prototype.getEmit = function (event) {
        var errors = (0, abi_1.checkResultErrors)(event.args);
        if (errors.length) {
            throw errors[0].error;
        }
        var args = (event.args || []).slice();
        args.push(event);
        return args;
    };
    return FragmentRunningEvent;
}(RunningEvent));
// A Wildcard Event will attempt to populate:
//  - event            The name of the event name
//  - eventSignature   The full signature of the event
//  - decode           A function to decode data and topics
//  - args             The decoded data and topics
var WildcardRunningEvent = /** @class */ (function (_super) {
    __extends(WildcardRunningEvent, _super);
    function WildcardRunningEvent(address, contractInterface) {
        var _this = _super.call(this, "*", { address: address }) || this;
        (0, properties_1.defineReadOnly)(_this, "address", address);
        (0, properties_1.defineReadOnly)(_this, "interface", contractInterface);
        return _this;
    }
    WildcardRunningEvent.prototype.prepareEvent = function (event) {
        var _this = this;
        _super.prototype.prepareEvent.call(this, event);
        try {
            var parsed_1 = this.interface.parseLog(event);
            event.event = parsed_1.name;
            event.eventSignature = parsed_1.signature;
            event.decode = function (data, topics) {
                return _this.interface.decodeEventLog(parsed_1.eventFragment, data, topics);
            };
            event.args = parsed_1.args;
        }
        catch (error) {
            // No matching event
        }
    };
    return WildcardRunningEvent;
}(RunningEvent));
var BaseContract = /** @class */ (function () {
    function BaseContract(address, contractInterface, signerOrProvider) {
        var _newTarget = this.constructor;
        var _this = this;
        logger.checkNew(_newTarget, Contract);
        if (address) {
            this.address = (0, address_1.getAddressFromAccount)(address);
        }
        (0, properties_1.defineReadOnly)(this, "interface", (0, properties_1.getStatic)(_newTarget, "getInterface")(contractInterface));
        if (signerOrProvider == null) {
            (0, properties_1.defineReadOnly)(this, "provider", null);
            (0, properties_1.defineReadOnly)(this, "signer", null);
        }
        else if (abstract_signer_1.Signer.isSigner(signerOrProvider)) {
            (0, properties_1.defineReadOnly)(this, "provider", signerOrProvider.provider || null);
            (0, properties_1.defineReadOnly)(this, "signer", signerOrProvider);
        }
        else if (abstract_provider_1.Provider.isProvider(signerOrProvider)) {
            (0, properties_1.defineReadOnly)(this, "provider", signerOrProvider);
            (0, properties_1.defineReadOnly)(this, "signer", null);
        }
        else {
            logger.throwArgumentError("invalid signer or provider", "signerOrProvider", signerOrProvider);
        }
        (0, properties_1.defineReadOnly)(this, "callStatic", {});
        (0, properties_1.defineReadOnly)(this, "functions", {});
        (0, properties_1.defineReadOnly)(this, "populateTransaction", {});
        (0, properties_1.defineReadOnly)(this, "filters", {});
        {
            var uniqueFilters_1 = {};
            Object.keys(this.interface.events).forEach(function (eventSignature) {
                var event = _this.interface.events[eventSignature];
                (0, properties_1.defineReadOnly)(_this.filters, eventSignature, function () {
                    var args = [];
                    for (var _i = 0; _i < arguments.length; _i++) {
                        args[_i] = arguments[_i];
                    }
                    return {
                        address: _this.address,
                        topics: _this.interface.encodeFilterTopics(event, args)
                    };
                });
                if (!uniqueFilters_1[event.name]) {
                    uniqueFilters_1[event.name] = [];
                }
                uniqueFilters_1[event.name].push(eventSignature);
            });
            Object.keys(uniqueFilters_1).forEach(function (name) {
                var filters = uniqueFilters_1[name];
                if (filters.length === 1) {
                    (0, properties_1.defineReadOnly)(_this.filters, name, _this.filters[filters[0]]);
                }
                else {
                    logger.warn("Duplicate definition of " + name + " (" + filters.join(", ") + ")");
                }
            });
        }
        (0, properties_1.defineReadOnly)(this, "_runningEvents", {});
        (0, properties_1.defineReadOnly)(this, "_wrappedEmits", {});
        var uniqueNames = {};
        var uniqueSignatures = {};
        Object.keys(this.interface.functions).forEach(function (signature) {
            var fragment = _this.interface.functions[signature];
            // Check that the signature is unique; if not the ABI generation has
            // not been cleaned or may be incorrectly generated
            if (uniqueSignatures[signature]) {
                logger.warn("Duplicate ABI entry for " + JSON.stringify(signature));
                return;
            }
            uniqueSignatures[signature] = true;
            // Track unique names; we only expose bare named functions if they
            // are ambiguous
            {
                var name_1 = fragment.name;
                if (!uniqueNames["%" + name_1]) {
                    uniqueNames["%" + name_1] = [];
                }
                uniqueNames["%" + name_1].push(signature);
            }
            if (_this[signature] == null) {
                (0, properties_1.defineReadOnly)(_this, signature, buildDefault(_this, fragment, true));
            }
            // We do not collapse simple calls on this bucket, which allows
            // frameworks to safely use this without introspection as well as
            // allows decoding error recovery.
            if (_this.functions[signature] == null) {
                (0, properties_1.defineReadOnly)(_this.functions, signature, buildDefault(_this, fragment, false));
            }
            if (_this.callStatic[signature] == null) {
                (0, properties_1.defineReadOnly)(_this.callStatic, signature, buildCall(_this, fragment, true));
            }
            if (_this.populateTransaction[signature] == null) {
                (0, properties_1.defineReadOnly)(_this.populateTransaction, signature, buildPopulate(_this, fragment));
            }
        });
        Object.keys(uniqueNames).forEach(function (name) {
            // Ambiguous names to not get attached as bare names
            var signatures = uniqueNames[name];
            if (signatures.length > 1) {
                return;
            }
            // Strip off the leading "%" used for prototype protection
            name = name.substring(1);
            var signature = signatures[0];
            // If overwriting a member property that is null, swallow the error
            try {
                if (_this[name] == null) {
                    (0, properties_1.defineReadOnly)(_this, name, _this[signature]);
                }
            }
            catch (e) { }
            if (_this.functions[name] == null) {
                (0, properties_1.defineReadOnly)(_this.functions, name, _this.functions[signature]);
            }
            if (_this.callStatic[name] == null) {
                (0, properties_1.defineReadOnly)(_this.callStatic, name, _this.callStatic[signature]);
            }
            if (_this.populateTransaction[name] == null) {
                (0, properties_1.defineReadOnly)(_this.populateTransaction, name, _this.populateTransaction[signature]);
            }
        });
    }
    Object.defineProperty(BaseContract.prototype, "address", {
        get: function () {
            return this._address;
        },
        set: function (val) {
            this._address = (0, address_1.getAddressFromAccount)(val);
        },
        enumerable: false,
        configurable: true
    });
    BaseContract.getInterface = function (contractInterface) {
        if (abi_1.Interface.isInterface(contractInterface)) {
            return contractInterface;
        }
        return new abi_1.Interface(contractInterface);
    };
    // @TODO: Allow timeout?
    BaseContract.prototype.deployed = function () {
        return this._deployed();
    };
    BaseContract.prototype._deployed = function () {
        var _this = this;
        if (!this._deployedPromise) {
            // If we were just deployed, we know the transaction we should occur in
            if (this.deployTransaction) {
                this._deployedPromise = this.deployTransaction.wait().then(function () {
                    return _this;
                });
            }
            else {
                // @TODO: Once we allow a timeout to be passed in, we will wait
                // up to that many blocks for getCode
                // Otherwise, poll for our code to be deployed
                this._deployedPromise = this.provider.getCode(this.address).then(function (code) {
                    if (code === "0x") {
                        logger.throwError("contract not deployed", logger_1.Logger.errors.UNSUPPORTED_OPERATION, {
                            contractAddress: _this._address,
                            operation: "getDeployed"
                        });
                    }
                    return _this;
                });
            }
        }
        return this._deployedPromise;
    };
    // @TODO:
    // estimateFallback(overrides?: TransactionRequest): Promise<BigNumber>
    // @TODO:
    // estimateDeploy(bytecode: string, ...args): Promise<BigNumber>
    BaseContract.prototype.fallback = function (overrides) {
        var _this = this;
        if (!this.signer) {
            logger.throwError("sending a transactions require a signer", logger_1.Logger.errors.UNSUPPORTED_OPERATION, { operation: "sendTransaction(fallback)" });
        }
        var tx = (0, properties_1.shallowCopy)(overrides || {});
        ["from", "to"].forEach(function (key) {
            if (tx[key] == null) {
                return;
            }
            logger.throwError("cannot override " + key, logger_1.Logger.errors.UNSUPPORTED_OPERATION, { operation: key });
        });
        tx.to = this.resolvedAddress;
        return this.deployed().then(function () {
            return _this.signer.sendTransaction(tx);
        });
    };
    // Reconnect to a different signer or provider
    BaseContract.prototype.connect = function (signerOrProvider) {
        if (typeof (signerOrProvider) === "string") {
            signerOrProvider = new abstract_signer_1.VoidSigner(signerOrProvider, this.provider);
        }
        var contract = new (this.constructor)(this.address, this.interface, signerOrProvider);
        if (this.deployTransaction) {
            (0, properties_1.defineReadOnly)(contract, "deployTransaction", this.deployTransaction);
        }
        return contract;
    };
    // Re-attach to a different on-chain instance of this contract
    BaseContract.prototype.attach = function (addressOrName) {
        return new (this.constructor)(addressOrName, this.interface, this.signer || this.provider);
    };
    BaseContract.isIndexed = function (value) {
        return abi_1.Indexed.isIndexed(value);
    };
    BaseContract.prototype._normalizeRunningEvent = function (runningEvent) {
        // Already have an instance of this event running; we can re-use it
        if (this._runningEvents[runningEvent.tag]) {
            return this._runningEvents[runningEvent.tag];
        }
        return runningEvent;
    };
    BaseContract.prototype._getRunningEvent = function (eventName) {
        if (typeof (eventName) === "string") {
            // Listen for "error" events (if your contract has an error event, include
            // the full signature to bypass this special event keyword)
            if (eventName === "error") {
                return this._normalizeRunningEvent(new ErrorRunningEvent());
            }
            // Listen for any event that is registered
            if (eventName === "event") {
                return this._normalizeRunningEvent(new RunningEvent("event", null));
            }
            // Listen for any event
            if (eventName === "*") {
                return this._normalizeRunningEvent(new WildcardRunningEvent(this.address, this.interface));
            }
            // Get the event Fragment (throws if ambiguous/unknown event)
            var fragment = this.interface.getEvent(eventName);
            return this._normalizeRunningEvent(new FragmentRunningEvent(this.address, this.interface, fragment));
        }
        // We have topics to filter by...
        if (eventName.topics && eventName.topics.length > 0) {
            // Is it a known topichash? (throws if no matching topichash)
            try {
                var topic = eventName.topics[0];
                if (typeof (topic) !== "string") {
                    throw new Error("invalid topic"); // @TODO: May happen for anonymous events
                }
                var fragment = this.interface.getEvent(topic);
                return this._normalizeRunningEvent(new FragmentRunningEvent(this.address, this.interface, fragment, eventName.topics));
            }
            catch (error) { }
            // Filter by the unknown topichash
            var filter = {
                address: this.address,
                topics: eventName.topics
            };
            return this._normalizeRunningEvent(new RunningEvent(getEventTag(filter), filter));
        }
        return this._normalizeRunningEvent(new WildcardRunningEvent(this.address, this.interface));
    };
    BaseContract.prototype._requireAddressSet = function () {
        if (!this.address || this.address == "") {
            logger.throwArgumentError("Missing address", logger_1.Logger.errors.INVALID_ARGUMENT, this.address);
        }
    };
    BaseContract.prototype._checkRunningEvents = function (runningEvent) {
        if (runningEvent.listenerCount() === 0) {
            delete this._runningEvents[runningEvent.tag];
            // If we have a poller for this, remove it
            var emit = this._wrappedEmits[runningEvent.tag];
            if (emit && runningEvent.filter) {
                this.provider.off(runningEvent.filter, emit);
                delete this._wrappedEmits[runningEvent.tag];
            }
        }
    };
    // Subclasses can override this to gracefully recover
    // from parse errors if they wish
    BaseContract.prototype._wrapEvent = function (runningEvent, log, listener) {
        var _this = this;
        var event = (0, properties_1.deepCopy)(log);
        event.removeListener = function () {
            if (!listener) {
                return;
            }
            runningEvent.removeListener(listener);
            _this._checkRunningEvents(runningEvent);
        };
        event.getBlock = function () {
            // TODO: to be removed
            return logger.throwError("NOT_SUPPORTED", logger_1.Logger.errors.UNSUPPORTED_OPERATION);
        };
        event.getTransaction = function () { return _this.provider.getTransaction(log.transactionHash); };
        event.getTransactionReceipt = function () { return _this.provider.getTransactionReceipt(log.transactionHash); };
        // This may throw if the topics and data mismatch the signature
        runningEvent.prepareEvent(event);
        return event;
    };
    BaseContract.prototype._addEventListener = function (runningEvent, listener, once) {
        var _this = this;
        if (!this.provider) {
            logger.throwError("events require a provider or a signer with a provider", logger_1.Logger.errors.UNSUPPORTED_OPERATION, { operation: "once" });
        }
        runningEvent.addListener(listener, once);
        // Track this running event and its listeners (may already be there; but no hard in updating)
        this._runningEvents[runningEvent.tag] = runningEvent;
        // If we are not polling the provider, start polling
        if (!this._wrappedEmits[runningEvent.tag]) {
            var wrappedEmit = function (log) {
                var event = _this._wrapEvent(runningEvent, log, listener);
                // Try to emit the result for the parameterized event...
                if (event.decodeError == null) {
                    try {
                        var args = runningEvent.getEmit(event);
                        _this.emit.apply(_this, __spreadArray([runningEvent.filter], args, false));
                    }
                    catch (error) {
                        event.decodeError = error.error;
                    }
                }
                // Always emit "event" for fragment-base events
                if (runningEvent.filter != null) {
                    _this.emit("event", event);
                }
                // Emit "error" if there was an error
                if (event.decodeError != null) {
                    _this.emit("error", event.decodeError, event);
                }
            };
            this._wrappedEmits[runningEvent.tag] = wrappedEmit;
            // Special events, like "error" do not have a filter
            if (runningEvent.filter != null) {
                this.provider.on(runningEvent.filter, wrappedEmit);
            }
        }
    };
    BaseContract.prototype.queryFilter = function (event, fromBlockOrBlockhash, toBlock) {
        var _this = this;
        this._requireAddressSet();
        var runningEvent = this._getRunningEvent(event);
        var filter = (0, properties_1.shallowCopy)(runningEvent.filter);
        // if (typeof(fromBlockOrBlockhash) === "string" && isHexString(fromBlockOrBlockhash, 32)) {
        //     if (toBlock != null) {
        //         logger.throwArgumentError("cannot specify toBlock with blockhash", "toBlock", toBlock);
        //     }
        //     (<FilterByBlockHash>filter).blockHash = fromBlockOrBlockhash;
        // } else {
        //      (<Filter>filter).fromBlock = ((fromBlockOrBlockhash != null) ? fromBlockOrBlockhash: 0);
        //      (<Filter>filter).toBlock = ((toBlock != null) ? toBlock: "latest");
        // }
        return this.provider.getLogs(filter).then(function (logs) {
            return logs.map(function (log) { return _this._wrapEvent(runningEvent, log, null); });
        });
    };
    BaseContract.prototype.on = function (event, listener) {
        this._requireAddressSet();
        this._addEventListener(this._getRunningEvent(event), listener, false);
        return this;
    };
    BaseContract.prototype.once = function (event, listener) {
        this._requireAddressSet();
        this._addEventListener(this._getRunningEvent(event), listener, true);
        return this;
    };
    BaseContract.prototype.emit = function (eventName) {
        var args = [];
        for (var _i = 1; _i < arguments.length; _i++) {
            args[_i - 1] = arguments[_i];
        }
        if (!this.provider) {
            return false;
        }
        this._requireAddressSet();
        var runningEvent = this._getRunningEvent(eventName);
        var result = (runningEvent.run(args) > 0);
        // May have drained all the "once" events; check for living events
        this._checkRunningEvents(runningEvent);
        return result;
    };
    BaseContract.prototype.listenerCount = function (eventName) {
        var _this = this;
        if (!this.provider) {
            return 0;
        }
        this._requireAddressSet();
        if (eventName == null) {
            return Object.keys(this._runningEvents).reduce(function (accum, key) {
                return accum + _this._runningEvents[key].listenerCount();
            }, 0);
        }
        return this._getRunningEvent(eventName).listenerCount();
    };
    BaseContract.prototype.listeners = function (eventName) {
        if (!this.provider) {
            return [];
        }
        this._requireAddressSet();
        if (eventName == null) {
            var result_1 = [];
            for (var tag in this._runningEvents) {
                this._runningEvents[tag].listeners().forEach(function (listener) {
                    result_1.push(listener);
                });
            }
            return result_1;
        }
        return this._getRunningEvent(eventName).listeners();
    };
    BaseContract.prototype.removeAllListeners = function (eventName) {
        if (!this.provider) {
            return this;
        }
        this._requireAddressSet();
        if (eventName == null) {
            for (var tag in this._runningEvents) {
                var runningEvent_1 = this._runningEvents[tag];
                runningEvent_1.removeAllListeners();
                this._checkRunningEvents(runningEvent_1);
            }
            return this;
        }
        // Delete any listeners
        var runningEvent = this._getRunningEvent(eventName);
        runningEvent.removeAllListeners();
        this._checkRunningEvents(runningEvent);
        return this;
    };
    BaseContract.prototype.off = function (eventName, listener) {
        if (!this.provider) {
            return this;
        }
        this._requireAddressSet();
        var runningEvent = this._getRunningEvent(eventName);
        runningEvent.removeListener(listener);
        this._checkRunningEvents(runningEvent);
        return this;
    };
    BaseContract.prototype.removeListener = function (eventName, listener) {
        this._requireAddressSet();
        return this.off(eventName, listener);
    };
    return BaseContract;
}());
exports.BaseContract = BaseContract;
var Contract = /** @class */ (function (_super) {
    __extends(Contract, _super);
    function Contract() {
        return _super !== null && _super.apply(this, arguments) || this;
    }
    return Contract;
}(BaseContract));
exports.Contract = Contract;
var ContractFactory = /** @class */ (function () {
    function ContractFactory(contractInterface, bytecode, signer) {
        var _newTarget = this.constructor;
        var bytecodeHex = null;
        if (typeof (bytecode) === "string") {
            bytecodeHex = bytecode;
        }
        else if ((0, bytes_1.isBytes)(bytecode)) {
            bytecodeHex = (0, bytes_1.hexlify)(bytecode);
        }
        else if (bytecode && typeof (bytecode.object) === "string") {
            // Allow the bytecode object from the Solidity compiler
            bytecodeHex = bytecode.object;
        }
        else {
            // Crash in the next verification step
            bytecodeHex = "!";
        }
        // Make sure it is 0x prefixed
        if (bytecodeHex.substring(0, 2) !== "0x") {
            bytecodeHex = "0x" + bytecodeHex;
        }
        // Make sure the final result is valid bytecode
        if (!(0, bytes_1.isHexString)(bytecodeHex) || (bytecodeHex.length % 2)) {
            logger.throwArgumentError("invalid bytecode", "bytecode", bytecode);
        }
        // If we have a signer, make sure it is valid
        if (signer && !abstract_signer_1.Signer.isSigner(signer)) {
            logger.throwArgumentError("invalid signer", "signer", signer);
        }
        (0, properties_1.defineReadOnly)(this, "bytecode", bytecodeHex);
        (0, properties_1.defineReadOnly)(this, "interface", (0, properties_1.getStatic)(_newTarget, "getInterface")(contractInterface));
        (0, properties_1.defineReadOnly)(this, "signer", signer || null);
    }
    ContractFactory.prototype.getDeployTransaction = function () {
        var args = [];
        for (var _i = 0; _i < arguments.length; _i++) {
            args[_i] = arguments[_i];
        }
        var contractCreateTx = {};
        if (args.length === this.interface.deploy.inputs.length + 1 && typeof (args[args.length - 1]) === "object") {
            contractCreateTx = (0, properties_1.shallowCopy)(args.pop());
            for (var key in contractCreateTx) {
                if (!allowedTransactionKeys[key]) {
                    throw new Error("unknown transaction override " + key);
                }
            }
        }
        // Allow only these to be overwritten in a deployment transaction
        Object.keys(contractCreateTx).forEach(function (key) {
            if (["gasLimit", "value"].indexOf(key) > -1) {
                return;
            }
            logger.throwError("cannot override " + key, logger_1.Logger.errors.UNSUPPORTED_OPERATION, { operation: key });
        });
        if (contractCreateTx.value) {
            var value = bignumber_1.BigNumber.from(contractCreateTx.value);
            if (!value.isZero() && !this.interface.deploy.payable) {
                logger.throwError("non-payable constructor cannot override value", logger_1.Logger.errors.UNSUPPORTED_OPERATION, {
                    operation: "overrides.value",
                    value: contractCreateTx.value
                });
            }
        }
        // Make sure the call matches the constructor signature
        logger.checkArgumentCount(args.length, this.interface.deploy.inputs.length, " in Contract constructor");
        contractCreateTx = __assign(__assign({}, contractCreateTx), { data: (0, bytes_1.hexlify)((0, bytes_1.concat)([
                this.bytecode,
                this.interface.encodeDeploy(args)
            ])), customData: {} });
        return contractCreateTx;
    };
    ContractFactory.prototype.deploy = function () {
        var args = [];
        for (var _i = 0; _i < arguments.length; _i++) {
            args[_i] = arguments[_i];
        }
        return __awaiter(this, void 0, void 0, function () {
            var overrides, contractCreate, contractCreateResponse, address, contract;
            return __generator(this, function (_a) {
                switch (_a.label) {
                    case 0:
                        overrides = {};
                        // If 1 extra parameter was passed in, it contains overrides
                        if (args.length === this.interface.deploy.inputs.length + 1) {
                            overrides = args.pop();
                        }
                        // Make sure the call matches the constructor signature
                        logger.checkArgumentCount(args.length, this.interface.deploy.inputs.length, " in Contract constructor");
                        args.push(overrides);
                        contractCreate = this.getDeployTransaction.apply(this, args);
                        return [4 /*yield*/, this.signer.sendTransaction(contractCreate)];
                    case 1:
                        contractCreateResponse = _a.sent();
                        address = contractCreateResponse.customData.contractId;
                        contract = (0, properties_1.getStatic)(this.constructor, "getContract")(address, this.interface, this.signer);
                        // Add the modified wait that wraps events
                        addContractWait(contract, contractCreateResponse);
                        (0, properties_1.defineReadOnly)(contract, "deployTransaction", contractCreateResponse);
                        return [2 /*return*/, contract];
                }
            });
        });
    };
    ContractFactory.prototype.attach = function (address) {
        return new (this.constructor).getContract(address, this.interface, this.signer);
    };
    ContractFactory.prototype.connect = function (signer) {
        return new (this.constructor)(this.interface, this.bytecode, signer);
    };
    ContractFactory.fromSolidity = function (compilerOutput, signer) {
        if (compilerOutput == null) {
            logger.throwError("missing compiler output", logger_1.Logger.errors.MISSING_ARGUMENT, { argument: "compilerOutput" });
        }
        if (typeof (compilerOutput) === "string") {
            compilerOutput = JSON.parse(compilerOutput);
        }
        var abi = compilerOutput.abi;
        var bytecode = null;
        if (compilerOutput.bytecode) {
            bytecode = compilerOutput.bytecode;
        }
        else if (compilerOutput.evm && compilerOutput.evm.bytecode) {
            bytecode = compilerOutput.evm.bytecode;
        }
        return new this(abi, bytecode, signer);
    };
    ContractFactory.getInterface = function (contractInterface) {
        return Contract.getInterface(contractInterface);
    };
    ContractFactory.getContract = function (address, contractInterface, signer) {
        return new Contract(address, contractInterface, signer);
    };
    return ContractFactory;
}());
exports.ContractFactory = ContractFactory;
//# sourceMappingURL=index.js.map<|MERGE_RESOLUTION|>--- conflicted
+++ resolved
@@ -93,7 +93,7 @@
 };
 function populateTransaction(contract, fragment, args) {
     return __awaiter(this, void 0, void 0, function () {
-        var overrides, resolved, data, tx, ro, intrinsic, contractCreationExtraGasCost, bytes, i, txGas, roValue, leftovers;
+        var overrides, resolved, data, tx, ro, intrinsic, bytes, i, roValue, leftovers;
         var _this = this;
         return __generator(this, function (_a) {
             switch (_a.label) {
@@ -127,12 +127,6 @@
                             overrides.from = contract.signer.getAddress();
                         }
                     }
-<<<<<<< HEAD
-                    else if (overrides.from) {
-                        overrides.from = resolveName(contract.provider, overrides.from);
-                    }
-=======
->>>>>>> 120f798d
                     return [4 /*yield*/, (0, properties_1.resolveProperties)({
                             args: args,
                             address: contract.resolvedAddress,
@@ -147,8 +141,14 @@
                     };
                     ro = resolved.overrides;
                     // Populate simple overrides
+                    if (ro.nonce != null) {
+                        tx.nonce = bignumber_1.BigNumber.from(ro.nonce).toNumber();
+                    }
                     if (ro.gasLimit != null) {
                         tx.gasLimit = bignumber_1.BigNumber.from(ro.gasLimit);
+                    }
+                    if (ro.gasPrice != null) {
+                        tx.gasPrice = bignumber_1.BigNumber.from(ro.gasPrice);
                     }
                     if (ro.maxFeePerGas != null) {
                         tx.maxFeePerGas = bignumber_1.BigNumber.from(ro.maxFeePerGas);
@@ -168,16 +168,14 @@
                     // If there was no "gasLimit" override, but the ABI specifies a default, use it
                     if (tx.gasLimit == null && fragment.gas != null) {
                         intrinsic = 21000;
-                        contractCreationExtraGasCost = 11000;
                         bytes = (0, bytes_1.arrayify)(data);
                         for (i = 0; i < bytes.length; i++) {
                             intrinsic += 4;
                             if (bytes[i]) {
-                                intrinsic += 16;
+                                intrinsic += 64;
                             }
                         }
-                        txGas = tx.to != null ? intrinsic : intrinsic + contractCreationExtraGasCost;
-                        tx.gasLimit = bignumber_1.BigNumber.from(fragment.gas).add(txGas);
+                        tx.gasLimit = bignumber_1.BigNumber.from(fragment.gas).add(intrinsic);
                     }
                     // Populate "value" override
                     if (ro.value) {
@@ -194,7 +192,9 @@
                         tx.customData = (0, properties_1.shallowCopy)(ro.customData);
                     }
                     // Remove the overrides
+                    delete overrides.nonce;
                     delete overrides.gasLimit;
+                    delete overrides.gasPrice;
                     delete overrides.from;
                     delete overrides.value;
                     delete overrides.type;
