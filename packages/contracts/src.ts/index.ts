--- conflicted
+++ resolved
@@ -32,11 +32,7 @@
     resolveProperties,
     shallowCopy
 } from "@ethersproject/properties";
-<<<<<<< HEAD
-import { accessListify, AccessListish } from "@ethersproject/transactions";
-=======
 import { AccessList, accessListify, AccessListish} from "@ethersproject/transactions";
->>>>>>> b3ba281e
 
 import { Logger } from "@ethersproject/logger";
 import { version } from "./_version";
@@ -892,14 +888,7 @@
             this._checkRunningEvents(runningEvent);
         };
 
-<<<<<<< HEAD
-        event.getBlock = () => {
-            // TODO: to be removed
-            return logger.throwError("NOT_SUPPORTED", Logger.errors.UNSUPPORTED_OPERATION);
-        }
         // TODO: those won't work with txHash. Refactor it to use hedera txId
-=======
->>>>>>> b3ba281e
         event.getTransaction = () => { return this.provider.getTransaction(log.transactionHash); }
         event.getTransactionReceipt = () => { return this.provider.getTransactionReceipt(log.transactionHash); }
 
