--- conflicted
+++ resolved
@@ -1168,11 +1168,7 @@
         defineReadOnly(this, "signer", signer || null);
     }
 
-<<<<<<< HEAD
-    getDeployTransaction(...args: Array<any>): Array<TransactionRequest> {
-=======
     getDeployTransaction(...args: Array<any>): TransactionRequest {
->>>>>>> 30e15c6d
         let contractCreateTx: TransactionRequest = {};
         if (args.length === this.interface.deploy.inputs.length + 1 && typeof (args[args.length - 1]) === "object") {
             contractCreateTx = shallowCopy(args.pop());
@@ -1180,7 +1176,6 @@
                 if (!allowedTransactionKeys[key]) {
                     throw new Error("unknown transaction override " + key);
                 }
-<<<<<<< HEAD
             }
         }
 
@@ -1205,51 +1200,6 @@
         // Make sure the call matches the constructor signature
         logger.checkArgumentCount(args.length, this.interface.deploy.inputs.length, " in Contract constructor");
 
-        let chunks = splitInChunks(Buffer.from(this.bytecode).toString(), 4096);
-
-        const fileCreateTx: TransactionRequest = {
-            customData: {
-                fileChunk: chunks[0]
-=======
->>>>>>> 30e15c6d
-            }
-        }
-
-<<<<<<< HEAD
-        let fileAppendTxs: Array<any> = [];
-        for (let chunk of chunks.slice(1)) {
-            const fileAppendTx: TransactionRequest = {
-                customData: {
-                    fileChunk: chunk
-                }
-            };
-
-            fileAppendTxs.push(fileAppendTx);
-        }
-
-=======
-        // Allow only these to be overwritten in a deployment transaction
-        Object.keys(contractCreateTx).forEach((key) => {
-            if (["gasLimit", "value"].indexOf(key) > -1) {
-                return;
-            }
-            logger.throwError("cannot override " + key, Logger.errors.UNSUPPORTED_OPERATION, {operation: key})
-        });
-
-        if (contractCreateTx.value) {
-            const value = BigNumber.from(contractCreateTx.value);
-            if (!value.isZero() && !this.interface.deploy.payable) {
-                logger.throwError("non-payable constructor cannot override value", Logger.errors.UNSUPPORTED_OPERATION, {
-                    operation: "overrides.value",
-                    value: contractCreateTx.value
-                });
-            }
-        }
-
-        // Make sure the call matches the constructor signature
-        logger.checkArgumentCount(args.length, this.interface.deploy.inputs.length, " in Contract constructor");
-
->>>>>>> 30e15c6d
         contractCreateTx = {
             ...contractCreateTx,
             data: hexlify(concat([
@@ -1259,11 +1209,7 @@
             customData: {}
         };
 
-<<<<<<< HEAD
-        return [fileCreateTx, ...fileAppendTxs, contractCreateTx];
-=======
         return contractCreateTx;
->>>>>>> 30e15c6d
     }
 
     async deploy(...args: Array<any>): Promise<Contract> {
@@ -1283,12 +1229,7 @@
         params.push(overrides);
 
         // Get the deployment transaction (with optional overrides)
-<<<<<<< HEAD
-        const unsignedTransactions = this.getDeployTransaction(...params);
-        const contractCreate = unsignedTransactions[unsignedTransactions.length -1];
-=======
         const contractCreate = this.getDeployTransaction(...params);
->>>>>>> 30e15c6d
         const contractCreateResponse = await this.signer.sendTransaction(contractCreate);
         const address = contractCreateResponse.customData.contractId;
         const contract = getStatic<(address: string, contractInterface: ContractInterface, signer?: Signer) => Contract>(this.constructor, "getContract")(address, this.interface, this.signer);
