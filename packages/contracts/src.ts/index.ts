--- conflicted
+++ resolved
@@ -19,18 +19,11 @@
     TransactionReceipt,
     TransactionRequest,
     TransactionResponse
-<<<<<<< HEAD
-} from "@hethers/abstract-provider";
-import { Signer, VoidSigner } from "@hethers/abstract-signer";
-import { AccountLike, getAddress, getAddressFromAccount } from "@hethers/address";
-import { BigNumber, BigNumberish } from "@hethers/bignumber";
-=======
 } from "@ethersproject/abstract-provider";
 import { composeHederaTimestamp } from "@ethersproject/providers";
 import { Signer, VoidSigner } from "@ethersproject/abstract-signer";
 import { AccountLike, getAddress, getAddressFromAccount } from "@ethersproject/address";
 import { BigNumber, BigNumberish } from "@ethersproject/bignumber";
->>>>>>> ede0b6e0
 import { arrayify, BytesLike, concat, hexlify, isBytes, isHexString } from "@ethersproject/bytes";
 import {
     deepCopy,
@@ -40,9 +33,9 @@
     resolveProperties,
     shallowCopy
 } from "@ethersproject/properties";
-import { AccessList, accessListify, AccessListish} from "@hethers/transactions";
-
-import { Logger } from "@hethers/logger";
+import { AccessList, accessListify, AccessListish} from "@ethersproject/transactions";
+
+import { Logger } from "@ethersproject/logger";
 import { version } from "./_version";
 
 const logger = new Logger(version);
