"use strict";

import {
    checkResultErrors,
    EventFragment,
    Fragment,
    FunctionFragment,
    Indexed,
    Interface,
    JsonFragment,
    LogDescription,
    Result
} from "@ethersproject/abi";
import {
    Filter,
    Listener,
    Log,
    Provider,
    TransactionReceipt,
    TransactionRequest,
    TransactionResponse
} from "@ethersproject/abstract-provider";
import { composeHederaTimestamp } from "@ethersproject/providers";
import { Signer, VoidSigner } from "@ethersproject/abstract-signer";
import { AccountLike, getAddress, getAddressFromAccount } from "@ethersproject/address";
import { BigNumber, BigNumberish } from "@ethersproject/bignumber";
import { arrayify, BytesLike, concat, hexlify, isBytes, isHexString } from "@ethersproject/bytes";
import {
    deepCopy,
    Deferrable,
    defineReadOnly,
    getStatic,
    resolveProperties,
    shallowCopy
} from "@ethersproject/properties";
import { AccessList, accessListify, AccessListish } from "@ethersproject/transactions";

import { Logger } from "@ethersproject/logger";
import { version } from "./_version";

const logger = new Logger(version);

export interface Overrides {
    gasLimit?: BigNumberish | Promise<BigNumberish>;
    maxFeePerGas?: BigNumberish | Promise<BigNumberish>;
    maxPriorityFeePerGas?: BigNumberish | Promise<BigNumberish>;
    type?: number;
    accessList?: AccessListish;
    customData?: Record<string, any>;
    nodeId?: AccountLike;
}

export interface PayableOverrides extends Overrides {
    value?: BigNumberish | Promise<BigNumberish>;
}

export interface CallOverrides extends PayableOverrides {
    from?: string | Promise<string>;
}

export interface PopulatedTransaction {
    to?: AccountLike;
    from?: AccountLike;

    gasLimit?: BigNumber;

    data?: string;
    value?: BigNumber;
    chainId?: number;

    type?: number;
    accessList?: AccessList;

    maxFeePerGas?: BigNumber;
    maxPriorityFeePerGas?: BigNumber;

    customData?: Record<string, any>;
    nodeId?: AccountLike;
}

export type EventFilter = {
    address?: AccountLike;
    topics?: Array<string|Array<string>>;
};


export type ContractFunction<T = any> = (...args: Array<any>) => Promise<T>;


// The (n + 1)th parameter passed to contract event callbacks
export interface Event extends Log {

    // The event name
    event?: string;

    // The event signature
    eventSignature?: string;

    // The parsed arguments to the event
    args?: Result;

    // If parsing the arguments failed, this is the error
    decodeError?: Error;

    // A function that can be used to decode event data and topics
    decode?: (data: string, topics?: Array<string>) => any;

    // A function that will remove the listener responsible for this event (if any)
    removeListener: () => void;

    // Get transaction's info
    getTransaction: () => Promise<TransactionResponse>;
    getTransactionReceipt: () => Promise<TransactionReceipt>;
}

export interface ContractReceipt extends TransactionReceipt {
    events?: Array<Event>;
}

export interface ContractTransaction extends TransactionResponse {
    wait(confirmations?: number): Promise<ContractReceipt>;
}

///////////////////////////////

const allowedTransactionKeys: { [ key: string ]: boolean } = {
    chainId: true, data: true, from: true, gasLimit: true, gasPrice: true, to: true, value: true,
    type: true, /*accessList: true,*/
    maxFeePerGas: true, maxPriorityFeePerGas: true,
    customData: true, nodeId: true,
}

async function populateTransaction(contract: Contract, fragment: FunctionFragment, args: Array<any>): Promise<PopulatedTransaction> {
    // If an extra argument is given, it is overrides
    let overrides: CallOverrides = { };
    if (args.length === fragment.inputs.length + 1 && typeof(args[args.length - 1]) === "object") {
        overrides = shallowCopy(args.pop());
    }

    // Make sure the parameter count matches
    logger.checkArgumentCount(args.length, fragment.inputs.length, "passed to contract");

    // Populate "from" override (allow promises)
    if (contract.signer) {
        if (overrides.from) {
            // Contracts with a Signer are from the Signer's frame-of-reference;
            // but we allow overriding "from" if it matches the signer
            overrides.from = resolveProperties({
                override: overrides.from,
                signer: contract.signer.getAddress()
            }).then(async (check) => {
                if (getAddress(check.signer) !== check.override) {
                    logger.throwError("Contract with a Signer cannot override from", Logger.errors.UNSUPPORTED_OPERATION, {
                        operation: "overrides.from"
                    });
                }

                return check.override;
            });

        } else {
            overrides.from = contract.signer.getAddress();
        }

    }

    // Wait for all dependencies to be resolved (prefer the signer over the provider)
    const resolved = await resolveProperties({
        args: args,
        address: contract.address,
        overrides: (resolveProperties(overrides) || { })
    });

    // The ABI coded transaction
    const data = contract.interface.encodeFunctionData(fragment, resolved.args);
    const tx: PopulatedTransaction = {
        data: data,
        to: resolved.address
    };

    // Resolved Overrides
    const ro = resolved.overrides;

    // Populate simple overrides
    if (ro.gasLimit != null) { tx.gasLimit = BigNumber.from(ro.gasLimit); }
    if (ro.maxFeePerGas != null) { tx.maxFeePerGas = BigNumber.from(ro.maxFeePerGas); }
    if (ro.maxPriorityFeePerGas != null) { tx.maxPriorityFeePerGas = BigNumber.from(ro.maxPriorityFeePerGas); }
    if (ro.from != null) { tx.from = ro.from; }
    if (ro.type != null) { tx.type = ro.type; }
    if (ro.accessList != null) { tx.accessList = accessListify(ro.accessList); }
    if (ro.nodeId != null) { tx.nodeId = ro.nodeId; }

    // If there was no "gasLimit" override, but the ABI specifies a default, use it
    if (tx.gasLimit == null && fragment.gas != null) {
        let intrinsic = 21000;
        let contractCreationExtraGasCost = 11000;
        const bytes = arrayify(data);
        for (let i = 0; i < bytes.length; i++) {
            intrinsic += 4;
            if (bytes[i]) { intrinsic += 16; }
        }
        const txGas = tx.to != null ? intrinsic : intrinsic + contractCreationExtraGasCost;
        tx.gasLimit = BigNumber.from(fragment.gas).add(txGas);
    }

    // Populate "value" override
    if (ro.value) {
        const roValue = BigNumber.from(ro.value);
        if (!roValue.isZero() && !fragment.payable) {
            logger.throwError("non-payable method cannot override value", Logger.errors.UNSUPPORTED_OPERATION, {
                operation: "overrides.value",
                value: overrides.value
            });
        }
        tx.value = roValue;
    }

    if (ro.customData) {
        tx.customData = shallowCopy(ro.customData);
    }

    // Remove the overrides
    delete overrides.gasLimit;
    delete overrides.from;
    delete overrides.value;
    delete overrides.type;
    delete overrides.accessList;
    delete overrides.maxFeePerGas;
    delete overrides.maxPriorityFeePerGas;
    delete overrides.customData;
    delete overrides.nodeId;

    // Make sure there are no stray overrides, which may indicate a
    // typo or using an unsupported key.
    const leftovers = Object.keys(overrides).filter((key) => ((<any>overrides)[key] != null));
    if (leftovers.length) {
        logger.throwError(`cannot override ${ leftovers.map((l) => JSON.stringify(l)).join(",") }`, Logger.errors.UNSUPPORTED_OPERATION, {
            operation: "overrides",
            overrides: leftovers
        });
    }

    return tx;
}


function buildPopulate(contract: Contract, fragment: FunctionFragment): ContractFunction<PopulatedTransaction> {
    return function(...args: Array<any>): Promise<PopulatedTransaction> {
        return populateTransaction(contract, fragment, args);
    };
}

// @ts-ignore
function buildEstimate(contract: Contract, fragment: FunctionFragment): ContractFunction<BigNumber> {
    const signerOrProvider = (contract.signer || contract.provider);
    return async function(...args: Array<any>): Promise<BigNumber> {
        if (!signerOrProvider) {
            logger.throwError("estimate require a provider or signer", Logger.errors.UNSUPPORTED_OPERATION, {
                operation: "estimateGas"
            })
        }

        const tx = await populateTransaction(contract, fragment, args);
        return await signerOrProvider.estimateGas(tx);
    };
}

function addContractWait(contract: Contract, tx: TransactionResponse) {
    const wait = tx.wait.bind(tx);
    tx.wait = (timeout?: number) => {
        return wait(timeout).then((receipt: ContractReceipt) => {
            receipt.events = receipt.logs.map((log) => {
                let event: Event = (<Event>deepCopy(log));
                let parsed: LogDescription = null;
                try {
                    parsed = contract.interface.parseLog(log);
                } catch (e){ }

                // Successfully parsed the event log; include it
                if (parsed) {
                    event.args = parsed.args;
                    event.decode = (data: BytesLike, topics?: Array<any>) => {
                        return contract.interface.decodeEventLog(parsed.eventFragment, data, topics);
                    };
                    event.event = parsed.name;
                    event.eventSignature = parsed.signature;
                }

                // Useful operations
                event.removeListener = () => { return contract.provider; }
                event.getTransaction = () => {
                    return contract.provider.getTransaction(receipt.transactionId);
                }
                event.getTransactionReceipt = () => {
                    return Promise.resolve(receipt);
                }

                return event;
            });

            return receipt;
        });
    };
}

function buildCall(contract: Contract, fragment: FunctionFragment, collapseSimple: boolean): ContractFunction {
    const signer = contract.signer;

    return async function(...args: Array<any>): Promise<any> {
        if (args.length === fragment.inputs.length + 1 && typeof(args[args.length - 1]) === "object") {
            const overrides = shallowCopy(args.pop());
            args.push(overrides);
        }

        // If the contract was just deployed, wait until it is mined
        if (contract.deployTransaction != null) {
            await contract._deployed();
        }

        // Call a node and get the result
        const tx = await populateTransaction(contract, fragment, args);
        const result = await signer.call(tx);

        try {
            let value = contract.interface.decodeFunctionResult(fragment, result);
            if (collapseSimple && fragment.outputs.length === 1) {
                value = value[0];
            }
            return value;

        } catch (error) {
            if (error.code === Logger.errors.CALL_EXCEPTION) {
                error.address = contract.address;
                error.args = args;
                error.transaction = tx;
            }
            throw error;
         }
    };
}

function buildSend(contract: Contract, fragment: FunctionFragment): ContractFunction<TransactionResponse> {
    return async function(...args: Array<any>): Promise<TransactionResponse> {
        if (!contract.signer) {
            logger.throwError("sending a transaction requires a signer", Logger.errors.UNSUPPORTED_OPERATION, {
                operation: "sendTransaction"
            })
        }

        // If the contract was just deployed, wait until it is mined
        if (contract.deployTransaction != null) {
            await contract._deployed();
        }

        const txRequest = await populateTransaction(contract, fragment, args);

        const tx = await contract.signer.sendTransaction(txRequest);

        // Tweak the tx.wait so the receipt has extra properties
        addContractWait(contract, tx);

        return tx;
    };
}

function buildDefault(contract: Contract, fragment: FunctionFragment, collapseSimple: boolean): ContractFunction {
    if (fragment.constant) {
        return buildCall(contract, fragment, collapseSimple);
    }
    return buildSend(contract, fragment);
}

function getEventTag(filter: EventFilter): string {
    if (filter.address && (filter.topics == null || filter.topics.length === 0)) {
        return "*";
    }

    return (filter.address || "*") + "@" + (filter.topics ? filter.topics.map((topic) => {
        if (Array.isArray(topic)) {
            return topic.join("|");
        }
        return topic;
    }).join(":"): "");
}

class RunningEvent {
    readonly tag: string;
    readonly filter: EventFilter;
    private _listeners: Array<{ listener: Listener, once: boolean }>;

    constructor(tag: string, filter: EventFilter) {
        defineReadOnly(this, "tag", tag);
        defineReadOnly(this, "filter", filter);
        this._listeners = [ ];
    }

    addListener(listener: Listener, once: boolean): void {
        this._listeners.push({ listener: listener, once: once });
    }

    removeListener(listener: Listener): void {
        let done = false;
        this._listeners = this._listeners.filter((item) => {
            if (done || item.listener !== listener) { return true; }
            done = true;
            return false;
        });
    }

    removeAllListeners(): void {
        this._listeners = [];
    }

    listeners(): Array<Listener> {
        return this._listeners.map((i) => i.listener);
    }

    listenerCount(): number {
        return this._listeners.length;
    }

    run(args: Array<any>): number {
        const listenerCount = this.listenerCount();
        this._listeners = this._listeners.filter((item) => {

            const argsCopy = args.slice();

            // Call the callback in the next event loop
            setTimeout(() => {
                item.listener.apply(this, argsCopy);
            }, 0);

            // Reschedule it if it not "once"
            return !(item.once);
        });

        return listenerCount;
    }

    prepareEvent(event: Event): void {
    }

    // Returns the array that will be applied to an emit
    getEmit(event: Event): Array<any> {
        return [ event ];
    }
}

class ErrorRunningEvent extends RunningEvent {
    constructor() {
        super("error", null);
    }
}


// @TODO Fragment should inherit Wildcard? and just override getEmit?
//       or have a common abstract super class, with enough constructor
//       options to configure both.

// A Fragment Event will populate all the properties that Wildcard
// will, and additionally dereference the arguments when emitting
class FragmentRunningEvent extends RunningEvent {
    readonly address: string;
    readonly interface: Interface;
    readonly fragment: EventFragment;

    constructor(address: string, contractInterface: Interface, fragment: EventFragment, topics?: Array<string|Array<string>>) {
        const filter: EventFilter = {
            address: address
        }

        let topic = contractInterface.getEventTopic(fragment);
        if (topics) {
            if (topic !== topics[0]) { logger.throwArgumentError("topic mismatch", "topics", topics); }
            filter.topics = topics.slice();
        } else {
            filter.topics = [ topic ];
        }

        super(getEventTag(filter), filter);
        defineReadOnly(this, "address", address);
        defineReadOnly(this, "interface", contractInterface);
        defineReadOnly(this, "fragment", fragment);
    }


    prepareEvent(event: Event): void {
        super.prepareEvent(event);

        event.event = this.fragment.name;
        event.eventSignature = this.fragment.format();

        event.decode = (data: BytesLike, topics?: Array<string>) => {
            return this.interface.decodeEventLog(this.fragment, data, topics);
        };

        try {
            event.args = this.interface.decodeEventLog(this.fragment, event.data, event.topics);
        } catch (error) {
            event.args = null;
            event.decodeError = error;
        }
    }

    getEmit(event: Event): Array<any> {
        const errors = checkResultErrors(event.args);
        if (errors.length) { throw errors[0].error; }

        const args = (event.args || []).slice();
        args.push(event);
        return args;
    }
}

// A Wildcard Event will attempt to populate:
//  - event            The name of the event name
//  - eventSignature   The full signature of the event
//  - decode           A function to decode data and topics
//  - args             The decoded data and topics
class WildcardRunningEvent extends RunningEvent {
    readonly address: string;
    readonly interface: Interface;

    constructor(address: string, contractInterface: Interface) {
        super("*", { address: address });
        defineReadOnly(this, "address", address);
        defineReadOnly(this, "interface", contractInterface);
    }

    prepareEvent(event: Event): void {
        super.prepareEvent(event);

        try {
            const parsed = this.interface.parseLog(event);
            event.event = parsed.name;
            event.eventSignature = parsed.signature;

            event.decode = (data: BytesLike, topics?: Array<string>) => {
                return this.interface.decodeEventLog(parsed.eventFragment, data, topics);
            };

            event.args = parsed.args;
        } catch (error) {
            // No matching event
        }
    }
}

export type ContractInterface = string | ReadonlyArray<Fragment | JsonFragment | string> | Interface;

type InterfaceFunc = (contractInterface: ContractInterface) => Interface;


export class BaseContract {
    private _address: string;
    readonly interface: Interface;

    readonly signer: Signer;
    readonly provider: Provider;

    readonly functions: { [ name: string ]: ContractFunction };

    readonly callStatic: { [ name: string ]: ContractFunction };
    readonly estimateGas: { [ name: string ]: ContractFunction<BigNumber> };
    readonly populateTransaction: { [ name: string ]: ContractFunction<PopulatedTransaction> };

    readonly filters: { [ name: string ]: (...args: Array<any>) => EventFilter };

    // This will always be an _address. This will only differ from
    // _address if an ENS name was used in the constructor
    readonly resolvedAddress: Promise<string>;

    // This is only set if the contract was created with a call to deploy
    readonly deployTransaction: TransactionResponse;

    _deployedPromise: Promise<Contract>;

    // A list of RunningEvents to track listeners for each event tag
    _runningEvents: { [ eventTag: string ]: RunningEvent };

    // Wrapped functions to call emit and allow deregistration from the provider
    _wrappedEmits: { [ eventTag: string ]: (...args: Array<any>) => void };
    constructor(address: AccountLike| null, contractInterface: ContractInterface, signerOrProvider?: Signer | Provider) {
        logger.checkNew(new.target, Contract);

        if(address) {
            this.address = getAddressFromAccount(address);
        }
        defineReadOnly(this, "interface", getStatic<InterfaceFunc>(new.target, "getInterface")(contractInterface));

        if (signerOrProvider == null) {
            defineReadOnly(this, "provider", null);
            defineReadOnly(this, "signer", null);
        } else if (Signer.isSigner(signerOrProvider)) {
            defineReadOnly(this, "provider", signerOrProvider.provider || null);
            defineReadOnly(this, "signer", signerOrProvider);
        } else if (Provider.isProvider(signerOrProvider)) {
            defineReadOnly(this, "provider", signerOrProvider);
            defineReadOnly(this, "signer", null);
        } else {
            logger.throwArgumentError("invalid signer or provider", "signerOrProvider", signerOrProvider);
        }

        defineReadOnly(this, "callStatic", { });
        defineReadOnly(this, "functions", { });
        defineReadOnly(this, "populateTransaction", { });

        defineReadOnly(this, "filters", { });

        {
            const uniqueFilters: { [ name: string ]: Array<string> } = { };
            Object.keys(this.interface.events).forEach((eventSignature) => {
                const event = this.interface.events[eventSignature];
                defineReadOnly(this.filters, eventSignature, (...args: Array<any>) => {
                    return {
                        address: this.address,
                        topics: this.interface.encodeFilterTopics(event, args)
                   }
                });
                if (!uniqueFilters[event.name]) { uniqueFilters[event.name] = [ ]; }
                uniqueFilters[event.name].push(eventSignature);
            });

            Object.keys(uniqueFilters).forEach((name) => {
                const filters = uniqueFilters[name];
                if (filters.length === 1) {
                    defineReadOnly(this.filters, name, this.filters[filters[0]]);
                } else {
                    logger.warn(`Duplicate definition of ${ name } (${ filters.join(", ")})`);
                }
            });
        }

        defineReadOnly(this, "_runningEvents", { });
        defineReadOnly(this, "_wrappedEmits", { });
        const uniqueNames: { [ name: string ]: Array<string> } = { };
        const uniqueSignatures: { [ signature: string ]: boolean } = { };
        Object.keys(this.interface.functions).forEach((signature) => {
            const fragment = this.interface.functions[signature];

            // Check that the signature is unique; if not the ABI generation has
            // not been cleaned or may be incorrectly generated
            if (uniqueSignatures[signature]) {
                logger.warn(`Duplicate ABI entry for ${ JSON.stringify(signature) }`);
                return;
            }
            uniqueSignatures[signature] = true;

            // Track unique names; we only expose bare named functions if they
            // are ambiguous
            {
                const name = fragment.name;
                if (!uniqueNames[`%${ name }`]) { uniqueNames[`%${ name }`] = [ ]; }
                uniqueNames[`%${ name }`].push(signature);
            }

            if ((<Contract>this)[signature] == null) {
                defineReadOnly<any, any>(this, signature, buildDefault(this, fragment, true));
            }

            // We do not collapse simple calls on this bucket, which allows
            // frameworks to safely use this without introspection as well as
            // allows decoding error recovery.
            if (this.functions[signature] == null) {
                defineReadOnly(this.functions, signature, buildDefault(this, fragment, false));
            }

            if (this.callStatic[signature] == null) {
                defineReadOnly(this.callStatic, signature, buildCall(this, fragment, true));
            }

            if (this.populateTransaction[signature] == null) {
                defineReadOnly(this.populateTransaction, signature, buildPopulate(this, fragment));
            }
        });

        Object.keys(uniqueNames).forEach((name) => {
            // Ambiguous names to not get attached as bare names
            const signatures = uniqueNames[name];
            if (signatures.length > 1) { return; }

            // Strip off the leading "%" used for prototype protection
            name = name.substring(1);

            const signature = signatures[0];

            // If overwriting a member property that is null, swallow the error
            try {
                if ((<Contract>this)[name] == null) {
                    defineReadOnly(<Contract>this, name, (<Contract>this)[signature]);
                }
            } catch (e) { }

            if (this.functions[name] == null) {
                defineReadOnly(this.functions, name, this.functions[signature]);
            }

            if (this.callStatic[name] == null) {
                defineReadOnly(this.callStatic, name, this.callStatic[signature]);
            }

            if (this.populateTransaction[name] == null) {
                defineReadOnly(this.populateTransaction, name, this.populateTransaction[signature]);
            }
        });
    }

    set address(val: string) {
        this._address = getAddressFromAccount(val);
    }

    get address(): string {
        return this._address;
    }

    static getInterface(contractInterface: ContractInterface): Interface {
        if (Interface.isInterface(contractInterface)) {
            return contractInterface;
        }
        return new Interface(contractInterface);
    }

    // @TODO: Allow timeout?
    deployed(): Promise<Contract> {
        return this._deployed();
    }

    _deployed(): Promise<Contract> {
        if (!this._deployedPromise) {

            // If we were just deployed, we know the transaction we should occur in
            if (this.deployTransaction) {
                this._deployedPromise = this.deployTransaction.wait().then(() => {
                    return this;
                });

            } else {
                // @TODO: Once we allow a timeout to be passed in, we will wait
                // up to that many blocks for getCode

                // Otherwise, poll for our code to be deployed
                this._deployedPromise = this.provider.getCode(this.address).then((code) => {
                    if (code === "0x") {
                        logger.throwError("contract not deployed", Logger.errors.UNSUPPORTED_OPERATION, {
                            contractAddress: this._address,
                            operation: "getDeployed"
                        });
                    }
                    return this;
                });
            }
        }

        return this._deployedPromise;
    }

    // @TODO:
    // estimateFallback(overrides?: TransactionRequest): Promise<BigNumber>

    // @TODO:
    // estimateDeploy(bytecode: string, ...args): Promise<BigNumber>

    fallback(overrides?: TransactionRequest): Promise<TransactionResponse> {
        if (!this.signer) {
            logger.throwError("sending a transactions require a signer", Logger.errors.UNSUPPORTED_OPERATION, { operation: "sendTransaction(fallback)" })
        }

        const tx: Deferrable<TransactionRequest> = shallowCopy(overrides || {});

        ["from", "to"].forEach(function(key) {
            if ((<any>tx)[key] == null) { return; }
            logger.throwError("cannot override " + key, Logger.errors.UNSUPPORTED_OPERATION, { operation: key })
        });

        tx.to = this.resolvedAddress;
        return this.deployed().then(() => {
            return this.signer.sendTransaction(tx);
        });
    }

    // Reconnect to a different signer or provider
    connect(signerOrProvider: Signer | Provider | string): Contract {
        if (typeof(signerOrProvider) === "string") {
            signerOrProvider = new VoidSigner(signerOrProvider, this.provider);
        }

        const contract = new (<{ new(...args: any[]): Contract }>(this.constructor))(this.address, this.interface, signerOrProvider);
        if (this.deployTransaction) {
            defineReadOnly(contract, "deployTransaction", this.deployTransaction);
        }
        return contract;
    }

    // Re-attach to a different on-chain instance of this contract
    attach(addressOrName: string): Contract {
        return new (<{ new(...args: any[]): Contract }>(this.constructor))(addressOrName, this.interface, this.signer || this.provider);
    }

    static isIndexed(value: any): value is Indexed {
        return Indexed.isIndexed(value);
    }

    private _normalizeRunningEvent(runningEvent: RunningEvent): RunningEvent {
        // Already have an instance of this event running; we can re-use it
        if (this._runningEvents[runningEvent.tag]) {
            return this._runningEvents[runningEvent.tag];
         }
         return runningEvent
    }

    private _getRunningEvent(eventName: EventFilter | string): RunningEvent {
        if (typeof(eventName) === "string") {

            // Listen for "error" events (if your contract has an error event, include
            // the full signature to bypass this special event keyword)
            if (eventName === "error") {
                return this._normalizeRunningEvent(new ErrorRunningEvent());
            }

            // Listen for any event that is registered
            if (eventName === "event") {
                return this._normalizeRunningEvent(new RunningEvent("event", null));
            }

            // Listen for any event
            if (eventName === "*") {
                return this._normalizeRunningEvent(new WildcardRunningEvent(this.address, this.interface));
            }

            // Get the event Fragment (throws if ambiguous/unknown event)
            const fragment = this.interface.getEvent(eventName)
            return this._normalizeRunningEvent(new FragmentRunningEvent(this.address, this.interface, fragment));
        }

        // We have topics to filter by...
        if (eventName.topics && eventName.topics.length > 0) {

            // Is it a known topichash? (throws if no matching topichash)
            try {
                const topic = eventName.topics[0];
                if (typeof(topic) !== "string") {
                    throw new Error("invalid topic"); // @TODO: May happen for anonymous events
                }
                const fragment = this.interface.getEvent(topic);
                return this._normalizeRunningEvent(new FragmentRunningEvent(this.address, this.interface, fragment, eventName.topics));
            } catch (error) { }

            // Filter by the unknown topichash
            const filter: EventFilter = {
                address: this.address,
                topics: eventName.topics
            }

            return this._normalizeRunningEvent(new RunningEvent(getEventTag(filter), filter));
        }

        return this._normalizeRunningEvent(new WildcardRunningEvent(this.address, this.interface));
    }

    _requireAddressSet() {
        if (!this.address || this.address == "") {
            logger.throwArgumentError("Missing address", Logger.errors.INVALID_ARGUMENT, this.address);
        }
    }

    _checkRunningEvents(runningEvent: RunningEvent): void {
        if (runningEvent.listenerCount() === 0) {
            delete this._runningEvents[runningEvent.tag];

            // If we have a poller for this, remove it
            const emit = this._wrappedEmits[runningEvent.tag];
            if (emit && runningEvent.filter) {
                this.provider.off(runningEvent.filter, emit);
                delete this._wrappedEmits[runningEvent.tag];
            }
        }
    }

    // Subclasses can override this to gracefully recover
    // from parse errors if they wish
    _wrapEvent(runningEvent: RunningEvent, log: Log, listener: Listener): Event {
        const event = <Event>deepCopy(log);

        event.removeListener = () => {
            if (!listener) { return; }
            runningEvent.removeListener(listener);
            this._checkRunningEvents(runningEvent);
        };
<<<<<<< HEAD
        event.getTransaction = () => {
            return this.provider.getTransaction(event.timestamp);
        }
        event.getTransactionReceipt = () => {
            return logger.throwError("NOT_SUPPORTED", Logger.errors.UNSUPPORTED_OPERATION);
        }
=======

        event.getTransaction = () => { return this.provider.getTransaction(log.timestamp); }
        event.getTransactionReceipt = () => {
            return logger.throwError("NOT_SUPPORTED", Logger.errors.UNSUPPORTED_OPERATION);
        }

>>>>>>> 6325120e
        // This may throw if the topics and data mismatch the signature
        runningEvent.prepareEvent(event);

        return event;
    }

    private _addEventListener(runningEvent: RunningEvent, listener: Listener, once: boolean): void {
        if (!this.provider) {
            logger.throwError("events require a provider or a signer with a provider", Logger.errors.UNSUPPORTED_OPERATION, { operation: "once" })
        }
        runningEvent.addListener(listener, once);

        // Track this running event and its listeners (may already be there; but no hard in updating)
        this._runningEvents[runningEvent.tag] = runningEvent;

        // If we are not polling the provider, start polling
        if (!this._wrappedEmits[runningEvent.tag]) {
            const wrappedEmit = (log: Log) => {
                let event = this._wrapEvent(runningEvent, log, listener);

                // Try to emit the result for the parameterized event...
                if (event.decodeError == null) {
                    try {
                        const args = runningEvent.getEmit(event);
                        this.emit(runningEvent.filter, ...args);
                    } catch (error) {
                        event.decodeError = error.error;
                    }
                }

                // Always emit "event" for fragment-base events
                if (runningEvent.filter != null) {
                    this.emit("event", event);
                }

                // Emit "error" if there was an error
                if (event.decodeError != null) {
                    this.emit("error", event.decodeError, event);
                }
            };
            this._wrappedEmits[runningEvent.tag] = wrappedEmit;

            // Special events, like "error" do not have a filter
            if (runningEvent.filter != null) {
                this.provider.on(runningEvent.filter, wrappedEmit);
            }
        }
    }

    async queryFilter(event: EventFilter, fromTimestamp?: string | number, toTimestamp?: string | number): Promise<Array<Event>> {
        this._requireAddressSet();
        const runningEvent = this._getRunningEvent(event);
        const filter = shallowCopy(runningEvent.filter);

        if (fromTimestamp) {
            (<Filter>filter).fromTimestamp = composeHederaTimestamp(fromTimestamp);
        }
        if (toTimestamp) {
            (<Filter>filter).toTimestamp = composeHederaTimestamp(toTimestamp);
        }

        const logs = await this.provider.getLogs(filter);
        return logs.map((log) => this._wrapEvent(runningEvent, log, null));
    }

    on(event: EventFilter | string, listener: Listener): this {
        this._requireAddressSet();
        this._addEventListener(this._getRunningEvent(event), listener, false);
        return this;
    }

    once(event: EventFilter | string, listener: Listener): this {
        this._requireAddressSet();

        this._addEventListener(this._getRunningEvent(event), listener, true);
        return this;
    }

    emit(eventName: EventFilter | string, ...args: Array<any>): boolean {
        if (!this.provider) { return false; }
        this._requireAddressSet();

        const runningEvent = this._getRunningEvent(eventName);
        const result = (runningEvent.run(args) > 0);

        // May have drained all the "once" events; check for living events
        this._checkRunningEvents(runningEvent);

        return result;
    }

    listenerCount(eventName?: EventFilter | string): number {
        if (!this.provider) { return 0; }
        this._requireAddressSet();
        if (eventName == null) {
            return Object.keys(this._runningEvents).reduce((accum, key) => {
                return accum + this._runningEvents[key].listenerCount();
            }, 0);
        }

        return this._getRunningEvent(eventName).listenerCount();
    }

    listeners(eventName?: EventFilter | string): Array<Listener> {
        if (!this.provider) { return []; }
        this._requireAddressSet();

        if (eventName == null) {
            const result: Array<Listener> = [ ];
            for (let tag in this._runningEvents) {
                this._runningEvents[tag].listeners().forEach((listener) => {
                    result.push(listener)
                });
            }
            return result;
        }

        return this._getRunningEvent(eventName).listeners();
    }

    removeAllListeners(eventName?: EventFilter | string): this {
        if (!this.provider) { return this; }
        this._requireAddressSet();

        if (eventName == null) {
            for (const tag in this._runningEvents) {
                const runningEvent = this._runningEvents[tag];
                runningEvent.removeAllListeners();
                this._checkRunningEvents(runningEvent);
            }
            return this;
        }

        // Delete any listeners
        const runningEvent = this._getRunningEvent(eventName);
        runningEvent.removeAllListeners();
        this._checkRunningEvents(runningEvent);

        return this;
    }

    off(eventName: EventFilter | string, listener: Listener): this {
        if (!this.provider) { return this; }
        this._requireAddressSet();

        const runningEvent = this._getRunningEvent(eventName);
        runningEvent.removeListener(listener);
        this._checkRunningEvents(runningEvent);
        return this;
    }

    removeListener(eventName: EventFilter | string, listener: Listener): this {
        this._requireAddressSet();
        return this.off(eventName, listener);
    }

}

export class Contract extends BaseContract {
    // The meta-class properties
    readonly [ key: string ]: ContractFunction | any;
}

export class ContractFactory {

    readonly interface: Interface;
    readonly bytecode: string;
    readonly signer: Signer;

    constructor(contractInterface: ContractInterface, bytecode: BytesLike | { object: string }, signer?: Signer) {

        let bytecodeHex: string = null;

        if (typeof(bytecode) === "string") {
            bytecodeHex = bytecode;
        } else if (isBytes(bytecode)) {
            bytecodeHex = hexlify(bytecode);
        } else if (bytecode && typeof(bytecode.object) === "string") {
            // Allow the bytecode object from the Solidity compiler
            bytecodeHex = (<any>bytecode).object;
        } else {
            // Crash in the next verification step
            bytecodeHex = "!";
        }

        // Make sure it is 0x prefixed
        if (bytecodeHex.substring(0, 2) !== "0x") { bytecodeHex = "0x" + bytecodeHex; }

        // Make sure the final result is valid bytecode
        if (!isHexString(bytecodeHex) || (bytecodeHex.length % 2)) {
            logger.throwArgumentError("invalid bytecode", "bytecode", bytecode);
        }

        // If we have a signer, make sure it is valid
        if (signer && !Signer.isSigner(signer)) {
            logger.throwArgumentError("invalid signer", "signer", signer);
        }

        defineReadOnly(this, "bytecode", bytecodeHex);
        defineReadOnly(this, "interface", getStatic<InterfaceFunc>(new.target, "getInterface")(contractInterface));
        defineReadOnly(this, "signer", signer || null);
    }

    getDeployTransaction(...args: Array<any>): TransactionRequest {
        let contractCreateTx: TransactionRequest = {};
        if (args.length === this.interface.deploy.inputs.length + 1 && typeof (args[args.length - 1]) === "object") {
            contractCreateTx = shallowCopy(args.pop());
            for (const key in contractCreateTx) {
                if (!allowedTransactionKeys[key]) {
                    throw new Error("unknown transaction override " + key);
                }
            }
        }

        // Allow only these to be overwritten in a deployment transaction
        Object.keys(contractCreateTx).forEach((key) => {
            if (["gasLimit", "value"].indexOf(key) > -1) {
                return;
            }
            logger.throwError("cannot override " + key, Logger.errors.UNSUPPORTED_OPERATION, {operation: key})
        });

        if (contractCreateTx.value) {
            const value = BigNumber.from(contractCreateTx.value);
            if (!value.isZero() && !this.interface.deploy.payable) {
                logger.throwError("non-payable constructor cannot override value", Logger.errors.UNSUPPORTED_OPERATION, {
                    operation: "overrides.value",
                    value: contractCreateTx.value
                });
            }
        }

        // Make sure the call matches the constructor signature
        logger.checkArgumentCount(args.length, this.interface.deploy.inputs.length, " in Contract constructor");

        contractCreateTx = {
            ...contractCreateTx,
            data: hexlify(concat([
                this.bytecode,
                this.interface.encodeDeploy(args)
            ])),
            customData: {}
        };

        return contractCreateTx;
    }

    async deploy(...args: Array<any>): Promise<Contract> {

        let overrides: any = { };

        // If 1 extra parameter was passed in, it contains overrides
        if (args.length === this.interface.deploy.inputs.length + 1) {
            overrides = args.pop();
        }

        // Make sure the call matches the constructor signature
        logger.checkArgumentCount(args.length, this.interface.deploy.inputs.length, " in Contract constructor");

        args.push(overrides);

        // Get the deployment transaction (with optional overrides)
        const contractCreate = this.getDeployTransaction(...args);
        const contractCreateResponse = await this.signer.sendTransaction(contractCreate);
        const address = contractCreateResponse.customData.contractId;
        const contract = getStatic<(address: string, contractInterface: ContractInterface, signer?: Signer) => Contract>(this.constructor, "getContract")(address, this.interface, this.signer);

        // Add the modified wait that wraps events
        addContractWait(contract, contractCreateResponse);

        defineReadOnly(contract, "deployTransaction", contractCreateResponse);
        return contract;
    }

    attach(address: string): Contract {
        return new (<any>(this.constructor)).getContract(address, this.interface, this.signer);
    }

    connect(signer: Signer) {
        return new (<{ new(...args: any[]): ContractFactory }>(this.constructor))(this.interface, this.bytecode, signer);
    }

    static fromSolidity(compilerOutput: any, signer?: Signer): ContractFactory {
        if (compilerOutput == null) {
            logger.throwError("missing compiler output", Logger.errors.MISSING_ARGUMENT, { argument: "compilerOutput" });
        }

        if (typeof(compilerOutput) === "string") {
            compilerOutput = JSON.parse(compilerOutput);
        }

        const abi = compilerOutput.abi;

        let bytecode: any = null;
        if (compilerOutput.bytecode) {
            bytecode = compilerOutput.bytecode;
        } else if (compilerOutput.evm && compilerOutput.evm.bytecode) {
            bytecode = compilerOutput.evm.bytecode;
        }

        return new this(abi, bytecode, signer);
    }

    static getInterface(contractInterface: ContractInterface) {
        return Contract.getInterface(contractInterface);
    }

    static getContract(address: AccountLike, contractInterface: ContractInterface, signer?: Signer): Contract {
        return new Contract(address, contractInterface, signer);
    }
}<|MERGE_RESOLUTION|>--- conflicted
+++ resolved
@@ -886,21 +886,12 @@
             runningEvent.removeListener(listener);
             this._checkRunningEvents(runningEvent);
         };
-<<<<<<< HEAD
         event.getTransaction = () => {
-            return this.provider.getTransaction(event.timestamp);
+            return this.provider.getTransaction(log.timestamp);
         }
         event.getTransactionReceipt = () => {
             return logger.throwError("NOT_SUPPORTED", Logger.errors.UNSUPPORTED_OPERATION);
         }
-=======
-
-        event.getTransaction = () => { return this.provider.getTransaction(log.timestamp); }
-        event.getTransactionReceipt = () => {
-            return logger.throwError("NOT_SUPPORTED", Logger.errors.UNSUPPORTED_OPERATION);
-        }
-
->>>>>>> 6325120e
         // This may throw if the topics and data mismatch the signature
         runningEvent.prepareEvent(event);
 
