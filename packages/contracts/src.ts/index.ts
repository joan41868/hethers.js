--- conflicted
+++ resolved
@@ -33,11 +33,7 @@
     resolveProperties,
     shallowCopy
 } from "@ethersproject/properties";
-<<<<<<< HEAD
 import { AccessList, accessListify, AccessListish} from "@hethers/transactions";
-=======
-import { AccessList, accessListify, AccessListish } from "@ethersproject/transactions";
->>>>>>> 04be2b57
 
 import { Logger } from "@hethers/logger";
 import { version } from "./_version";
