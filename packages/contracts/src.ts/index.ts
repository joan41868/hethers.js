--- conflicted
+++ resolved
@@ -12,11 +12,6 @@
     Result
 } from "@ethersproject/abi";
 import {
-<<<<<<< HEAD
-    // Filter,
-=======
-    BlockTag,
->>>>>>> b3ba281e
     Listener,
     Log,
     Provider,
