"use strict";
var __awaiter = (this && this.__awaiter) || function (thisArg, _arguments, P, generator) {
    function adopt(value) { return value instanceof P ? value : new P(function (resolve) { resolve(value); }); }
    return new (P || (P = Promise))(function (resolve, reject) {
        function fulfilled(value) { try { step(generator.next(value)); } catch (e) { reject(e); } }
        function rejected(value) { try { step(generator["throw"](value)); } catch (e) { reject(e); } }
        function step(result) { result.done ? resolve(result.value) : adopt(result.value).then(fulfilled, rejected); }
        step((generator = generator.apply(thisArg, _arguments || [])).next());
    });
};
import { checkResultErrors, Indexed, Interface } from "@ethersproject/abi";
import { Provider } from "@ethersproject/abstract-provider";
import { composeHederaTimestamp } from "@ethersproject/providers";
import { Signer, VoidSigner } from "@ethersproject/abstract-signer";
import { getAddress, getAddressFromAccount } from "@ethersproject/address";
import { BigNumber } from "@ethersproject/bignumber";
import { arrayify, concat, hexlify, isBytes, isHexString } from "@ethersproject/bytes";
import { deepCopy, defineReadOnly, getStatic, resolveProperties, shallowCopy } from "@ethersproject/properties";
import { accessListify } from "@ethersproject/transactions";
import { Logger } from "@ethersproject/logger";
import { version } from "./_version";
const logger = new Logger(version);
///////////////////////////////
const allowedTransactionKeys = {
    chainId: true, data: true, from: true, gasLimit: true, gasPrice: true, to: true, value: true,
    type: true,
    maxFeePerGas: true, maxPriorityFeePerGas: true,
    customData: true, nodeId: true,
};
function populateTransaction(contract, fragment, args) {
    return __awaiter(this, void 0, void 0, function* () {
        // If an extra argument is given, it is overrides
        let overrides = {};
        if (args.length === fragment.inputs.length + 1 && typeof (args[args.length - 1]) === "object") {
            overrides = shallowCopy(args.pop());
        }
        // Make sure the parameter count matches
        logger.checkArgumentCount(args.length, fragment.inputs.length, "passed to contract");
        // Populate "from" override (allow promises)
        if (contract.signer) {
            if (overrides.from) {
                // Contracts with a Signer are from the Signer's frame-of-reference;
                // but we allow overriding "from" if it matches the signer
                overrides.from = resolveProperties({
                    override: overrides.from,
                    signer: contract.signer.getAddress()
                }).then((check) => __awaiter(this, void 0, void 0, function* () {
                    if (getAddress(check.signer) !== check.override) {
                        logger.throwError("Contract with a Signer cannot override from", Logger.errors.UNSUPPORTED_OPERATION, {
                            operation: "overrides.from"
                        });
                    }
                    return check.override;
                }));
            }
            else {
                overrides.from = contract.signer.getAddress();
            }
        }
        // Wait for all dependencies to be resolved (prefer the signer over the provider)
        const resolved = yield resolveProperties({
            args: args,
            address: contract.address,
            overrides: (resolveProperties(overrides) || {})
        });
        // The ABI coded transaction
        const data = contract.interface.encodeFunctionData(fragment, resolved.args);
        const tx = {
            data: data,
            to: resolved.address
        };
        // Resolved Overrides
        const ro = resolved.overrides;
        // Populate simple overrides
        if (ro.gasLimit != null) {
            tx.gasLimit = BigNumber.from(ro.gasLimit);
        }
        if (ro.maxFeePerGas != null) {
            tx.maxFeePerGas = BigNumber.from(ro.maxFeePerGas);
        }
        if (ro.maxPriorityFeePerGas != null) {
            tx.maxPriorityFeePerGas = BigNumber.from(ro.maxPriorityFeePerGas);
        }
        if (ro.from != null) {
            tx.from = ro.from;
        }
        if (ro.type != null) {
            tx.type = ro.type;
        }
        if (ro.accessList != null) {
            tx.accessList = accessListify(ro.accessList);
        }
        if (ro.nodeId != null) {
            tx.nodeId = ro.nodeId;
        }
        // If there was no "gasLimit" override, but the ABI specifies a default, use it
        if (tx.gasLimit == null && fragment.gas != null) {
            let intrinsic = 21000;
            let contractCreationExtraGasCost = 11000;
            const bytes = arrayify(data);
            for (let i = 0; i < bytes.length; i++) {
                intrinsic += 4;
                if (bytes[i]) {
                    intrinsic += 16;
                }
            }
            const txGas = tx.to != null ? intrinsic : intrinsic + contractCreationExtraGasCost;
            tx.gasLimit = BigNumber.from(fragment.gas).add(txGas);
        }
        // Populate "value" override
        if (ro.value) {
            const roValue = BigNumber.from(ro.value);
            if (!roValue.isZero() && !fragment.payable) {
                logger.throwError("non-payable method cannot override value", Logger.errors.UNSUPPORTED_OPERATION, {
                    operation: "overrides.value",
                    value: overrides.value
                });
            }
            tx.value = roValue;
        }
        if (ro.customData) {
            tx.customData = shallowCopy(ro.customData);
        }
        // Remove the overrides
        delete overrides.gasLimit;
        delete overrides.from;
        delete overrides.value;
        delete overrides.type;
        delete overrides.accessList;
        delete overrides.maxFeePerGas;
        delete overrides.maxPriorityFeePerGas;
        delete overrides.customData;
        delete overrides.nodeId;
        // Make sure there are no stray overrides, which may indicate a
        // typo or using an unsupported key.
        const leftovers = Object.keys(overrides).filter((key) => (overrides[key] != null));
        if (leftovers.length) {
            logger.throwError(`cannot override ${leftovers.map((l) => JSON.stringify(l)).join(",")}`, Logger.errors.UNSUPPORTED_OPERATION, {
                operation: "overrides",
                overrides: leftovers
            });
        }
        return tx;
    });
}
function buildPopulate(contract, fragment) {
    return function (...args) {
        return populateTransaction(contract, fragment, args);
    };
}
// @ts-ignore
function buildEstimate(contract, fragment) {
    const signerOrProvider = (contract.signer || contract.provider);
    return function (...args) {
        return __awaiter(this, void 0, void 0, function* () {
            if (!signerOrProvider) {
                logger.throwError("estimate require a provider or signer", Logger.errors.UNSUPPORTED_OPERATION, {
                    operation: "estimateGas"
                });
            }
            const tx = yield populateTransaction(contract, fragment, args);
            return yield signerOrProvider.estimateGas(tx);
        });
    };
}
function addContractWait(contract, tx) {
    const wait = tx.wait.bind(tx);
    tx.wait = (timeout) => {
        return wait(timeout).then((receipt) => {
            receipt.events = receipt.logs.map((log) => {
                let event = deepCopy(log);
                let parsed = null;
                try {
                    parsed = contract.interface.parseLog(log);
                }
                catch (e) { }
                // Successfully parsed the event log; include it
                if (parsed) {
                    event.args = parsed.args;
                    event.decode = (data, topics) => {
                        return contract.interface.decodeEventLog(parsed.eventFragment, data, topics);
                    };
                    event.event = parsed.name;
                    event.eventSignature = parsed.signature;
                }
                // Useful operations
                event.removeListener = () => { return contract.provider; };
                event.getTransaction = () => {
                    return contract.provider.getTransaction(receipt.transactionId);
                };
                event.getTransactionReceipt = () => {
                    return Promise.resolve(receipt);
                };
                return event;
            });
            return receipt;
        });
    };
}
function buildCall(contract, fragment, collapseSimple) {
    const signer = contract.signer;
    return function (...args) {
        return __awaiter(this, void 0, void 0, function* () {
            if (args.length === fragment.inputs.length + 1 && typeof (args[args.length - 1]) === "object") {
                const overrides = shallowCopy(args.pop());
                args.push(overrides);
            }
            // If the contract was just deployed, wait until it is mined
            if (contract.deployTransaction != null) {
                yield contract._deployed();
            }
            // Call a node and get the result
            const tx = yield populateTransaction(contract, fragment, args);
            const result = yield signer.call(tx);
            try {
                let value = contract.interface.decodeFunctionResult(fragment, result);
                if (collapseSimple && fragment.outputs.length === 1) {
                    value = value[0];
                }
                return value;
            }
            catch (error) {
                if (error.code === Logger.errors.CALL_EXCEPTION) {
                    error.address = contract.address;
                    error.args = args;
                    error.transaction = tx;
                }
                throw error;
            }
        });
    };
}
function buildSend(contract, fragment) {
    return function (...args) {
        return __awaiter(this, void 0, void 0, function* () {
            if (!contract.signer) {
                logger.throwError("sending a transaction requires a signer", Logger.errors.UNSUPPORTED_OPERATION, {
                    operation: "sendTransaction"
                });
            }
            // If the contract was just deployed, wait until it is mined
            if (contract.deployTransaction != null) {
                yield contract._deployed();
            }
            const txRequest = yield populateTransaction(contract, fragment, args);
            const tx = yield contract.signer.sendTransaction(txRequest);
            // Tweak the tx.wait so the receipt has extra properties
            addContractWait(contract, tx);
            return tx;
        });
    };
}
function buildDefault(contract, fragment, collapseSimple) {
    if (fragment.constant) {
        return buildCall(contract, fragment, collapseSimple);
    }
    return buildSend(contract, fragment);
}
function getEventTag(filter) {
    if (filter.address && (filter.topics == null || filter.topics.length === 0)) {
        return "*";
    }
    return (filter.address || "*") + "@" + (filter.topics ? filter.topics.map((topic) => {
        if (Array.isArray(topic)) {
            return topic.join("|");
        }
        return topic;
    }).join(":") : "");
}
class RunningEvent {
    constructor(tag, filter) {
        defineReadOnly(this, "tag", tag);
        defineReadOnly(this, "filter", filter);
        this._listeners = [];
    }
    addListener(listener, once) {
        this._listeners.push({ listener: listener, once: once });
    }
    removeListener(listener) {
        let done = false;
        this._listeners = this._listeners.filter((item) => {
            if (done || item.listener !== listener) {
                return true;
            }
            done = true;
            return false;
        });
    }
    removeAllListeners() {
        this._listeners = [];
    }
    listeners() {
        return this._listeners.map((i) => i.listener);
    }
    listenerCount() {
        return this._listeners.length;
    }
    run(args) {
        const listenerCount = this.listenerCount();
        this._listeners = this._listeners.filter((item) => {
            const argsCopy = args.slice();
            // Call the callback in the next event loop
            setTimeout(() => {
                item.listener.apply(this, argsCopy);
            }, 0);
            // Reschedule it if it not "once"
            return !(item.once);
        });
        return listenerCount;
    }
    prepareEvent(event) {
    }
    // Returns the array that will be applied to an emit
    getEmit(event) {
        return [event];
    }
}
class ErrorRunningEvent extends RunningEvent {
    constructor() {
        super("error", null);
    }
}
// @TODO Fragment should inherit Wildcard? and just override getEmit?
//       or have a common abstract super class, with enough constructor
//       options to configure both.
// A Fragment Event will populate all the properties that Wildcard
// will, and additionally dereference the arguments when emitting
class FragmentRunningEvent extends RunningEvent {
    constructor(address, contractInterface, fragment, topics) {
        const filter = {
            address: address
        };
        let topic = contractInterface.getEventTopic(fragment);
        if (topics) {
            if (topic !== topics[0]) {
                logger.throwArgumentError("topic mismatch", "topics", topics);
            }
            filter.topics = topics.slice();
        }
        else {
            filter.topics = [topic];
        }
        super(getEventTag(filter), filter);
        defineReadOnly(this, "address", address);
        defineReadOnly(this, "interface", contractInterface);
        defineReadOnly(this, "fragment", fragment);
    }
    prepareEvent(event) {
        super.prepareEvent(event);
        event.event = this.fragment.name;
        event.eventSignature = this.fragment.format();
        event.decode = (data, topics) => {
            return this.interface.decodeEventLog(this.fragment, data, topics);
        };
        try {
            event.args = this.interface.decodeEventLog(this.fragment, event.data, event.topics);
        }
        catch (error) {
            event.args = null;
            event.decodeError = error;
        }
    }
    getEmit(event) {
        const errors = checkResultErrors(event.args);
        if (errors.length) {
            throw errors[0].error;
        }
        const args = (event.args || []).slice();
        args.push(event);
        return args;
    }
}
// A Wildcard Event will attempt to populate:
//  - event            The name of the event name
//  - eventSignature   The full signature of the event
//  - decode           A function to decode data and topics
//  - args             The decoded data and topics
class WildcardRunningEvent extends RunningEvent {
    constructor(address, contractInterface) {
        super("*", { address: address });
        defineReadOnly(this, "address", address);
        defineReadOnly(this, "interface", contractInterface);
    }
    prepareEvent(event) {
        super.prepareEvent(event);
        try {
            const parsed = this.interface.parseLog(event);
            event.event = parsed.name;
            event.eventSignature = parsed.signature;
            event.decode = (data, topics) => {
                return this.interface.decodeEventLog(parsed.eventFragment, data, topics);
            };
            event.args = parsed.args;
        }
        catch (error) {
            // No matching event
        }
    }
}
export class BaseContract {
    constructor(address, contractInterface, signerOrProvider) {
        logger.checkNew(new.target, Contract);
        if (address) {
            this.address = getAddressFromAccount(address);
        }
        defineReadOnly(this, "interface", getStatic(new.target, "getInterface")(contractInterface));
        if (signerOrProvider == null) {
            defineReadOnly(this, "provider", null);
            defineReadOnly(this, "signer", null);
        }
        else if (Signer.isSigner(signerOrProvider)) {
            defineReadOnly(this, "provider", signerOrProvider.provider || null);
            defineReadOnly(this, "signer", signerOrProvider);
        }
        else if (Provider.isProvider(signerOrProvider)) {
            defineReadOnly(this, "provider", signerOrProvider);
            defineReadOnly(this, "signer", null);
        }
        else {
            logger.throwArgumentError("invalid signer or provider", "signerOrProvider", signerOrProvider);
        }
        defineReadOnly(this, "callStatic", {});
        defineReadOnly(this, "functions", {});
        defineReadOnly(this, "populateTransaction", {});
        defineReadOnly(this, "filters", {});
        {
            const uniqueFilters = {};
            Object.keys(this.interface.events).forEach((eventSignature) => {
                const event = this.interface.events[eventSignature];
                defineReadOnly(this.filters, eventSignature, (...args) => {
                    return {
                        address: this.address,
                        topics: this.interface.encodeFilterTopics(event, args)
                    };
                });
                if (!uniqueFilters[event.name]) {
                    uniqueFilters[event.name] = [];
                }
                uniqueFilters[event.name].push(eventSignature);
            });
            Object.keys(uniqueFilters).forEach((name) => {
                const filters = uniqueFilters[name];
                if (filters.length === 1) {
                    defineReadOnly(this.filters, name, this.filters[filters[0]]);
                }
                else {
                    logger.warn(`Duplicate definition of ${name} (${filters.join(", ")})`);
                }
            });
        }
        defineReadOnly(this, "_runningEvents", {});
        defineReadOnly(this, "_wrappedEmits", {});
        const uniqueNames = {};
        const uniqueSignatures = {};
        Object.keys(this.interface.functions).forEach((signature) => {
            const fragment = this.interface.functions[signature];
            // Check that the signature is unique; if not the ABI generation has
            // not been cleaned or may be incorrectly generated
            if (uniqueSignatures[signature]) {
                logger.warn(`Duplicate ABI entry for ${JSON.stringify(signature)}`);
                return;
            }
            uniqueSignatures[signature] = true;
            // Track unique names; we only expose bare named functions if they
            // are ambiguous
            {
                const name = fragment.name;
                if (!uniqueNames[`%${name}`]) {
                    uniqueNames[`%${name}`] = [];
                }
                uniqueNames[`%${name}`].push(signature);
            }
            if (this[signature] == null) {
                defineReadOnly(this, signature, buildDefault(this, fragment, true));
            }
            // We do not collapse simple calls on this bucket, which allows
            // frameworks to safely use this without introspection as well as
            // allows decoding error recovery.
            if (this.functions[signature] == null) {
                defineReadOnly(this.functions, signature, buildDefault(this, fragment, false));
            }
            if (this.callStatic[signature] == null) {
                defineReadOnly(this.callStatic, signature, buildCall(this, fragment, true));
            }
            if (this.populateTransaction[signature] == null) {
                defineReadOnly(this.populateTransaction, signature, buildPopulate(this, fragment));
            }
        });
        Object.keys(uniqueNames).forEach((name) => {
            // Ambiguous names to not get attached as bare names
            const signatures = uniqueNames[name];
            if (signatures.length > 1) {
                return;
            }
            // Strip off the leading "%" used for prototype protection
            name = name.substring(1);
            const signature = signatures[0];
            // If overwriting a member property that is null, swallow the error
            try {
                if (this[name] == null) {
                    defineReadOnly(this, name, this[signature]);
                }
            }
            catch (e) { }
            if (this.functions[name] == null) {
                defineReadOnly(this.functions, name, this.functions[signature]);
            }
            if (this.callStatic[name] == null) {
                defineReadOnly(this.callStatic, name, this.callStatic[signature]);
            }
            if (this.populateTransaction[name] == null) {
                defineReadOnly(this.populateTransaction, name, this.populateTransaction[signature]);
            }
        });
    }
    set address(val) {
        this._address = getAddressFromAccount(val);
    }
    get address() {
        return this._address;
    }
    static getInterface(contractInterface) {
        if (Interface.isInterface(contractInterface)) {
            return contractInterface;
        }
        return new Interface(contractInterface);
    }
    // @TODO: Allow timeout?
    deployed() {
        return this._deployed();
    }
    _deployed() {
        if (!this._deployedPromise) {
            // If we were just deployed, we know the transaction we should occur in
            if (this.deployTransaction) {
                this._deployedPromise = this.deployTransaction.wait().then(() => {
                    return this;
                });
            }
            else {
                // @TODO: Once we allow a timeout to be passed in, we will wait
                // up to that many blocks for getCode
                // Otherwise, poll for our code to be deployed
                this._deployedPromise = this.provider.getCode(this.address).then((code) => {
                    if (code === "0x") {
                        logger.throwError("contract not deployed", Logger.errors.UNSUPPORTED_OPERATION, {
                            contractAddress: this._address,
                            operation: "getDeployed"
                        });
                    }
                    return this;
                });
            }
        }
        return this._deployedPromise;
    }
    // @TODO:
    // estimateFallback(overrides?: TransactionRequest): Promise<BigNumber>
    // @TODO:
    // estimateDeploy(bytecode: string, ...args): Promise<BigNumber>
    fallback(overrides) {
        if (!this.signer) {
            logger.throwError("sending a transactions require a signer", Logger.errors.UNSUPPORTED_OPERATION, { operation: "sendTransaction(fallback)" });
        }
        const tx = shallowCopy(overrides || {});
        ["from", "to"].forEach(function (key) {
            if (tx[key] == null) {
                return;
            }
            logger.throwError("cannot override " + key, Logger.errors.UNSUPPORTED_OPERATION, { operation: key });
        });
        tx.to = this.resolvedAddress;
        return this.deployed().then(() => {
            return this.signer.sendTransaction(tx);
        });
    }
    // Reconnect to a different signer or provider
    connect(signerOrProvider) {
        if (typeof (signerOrProvider) === "string") {
            signerOrProvider = new VoidSigner(signerOrProvider, this.provider);
        }
        const contract = new (this.constructor)(this.address, this.interface, signerOrProvider);
        if (this.deployTransaction) {
            defineReadOnly(contract, "deployTransaction", this.deployTransaction);
        }
        return contract;
    }
    // Re-attach to a different on-chain instance of this contract
    attach(addressOrName) {
        return new (this.constructor)(addressOrName, this.interface, this.signer || this.provider);
    }
    static isIndexed(value) {
        return Indexed.isIndexed(value);
    }
    _normalizeRunningEvent(runningEvent) {
        // Already have an instance of this event running; we can re-use it
        if (this._runningEvents[runningEvent.tag]) {
            return this._runningEvents[runningEvent.tag];
        }
        return runningEvent;
    }
    _getRunningEvent(eventName) {
        if (typeof (eventName) === "string") {
            // Listen for "error" events (if your contract has an error event, include
            // the full signature to bypass this special event keyword)
            if (eventName === "error") {
                return this._normalizeRunningEvent(new ErrorRunningEvent());
            }
            // Listen for any event that is registered
            if (eventName === "event") {
                return this._normalizeRunningEvent(new RunningEvent("event", null));
            }
            // Listen for any event
            if (eventName === "*") {
                return this._normalizeRunningEvent(new WildcardRunningEvent(this.address, this.interface));
            }
            // Get the event Fragment (throws if ambiguous/unknown event)
            const fragment = this.interface.getEvent(eventName);
            return this._normalizeRunningEvent(new FragmentRunningEvent(this.address, this.interface, fragment));
        }
        // We have topics to filter by...
        if (eventName.topics && eventName.topics.length > 0) {
            // Is it a known topichash? (throws if no matching topichash)
            try {
                const topic = eventName.topics[0];
                if (typeof (topic) !== "string") {
                    throw new Error("invalid topic"); // @TODO: May happen for anonymous events
                }
                const fragment = this.interface.getEvent(topic);
                return this._normalizeRunningEvent(new FragmentRunningEvent(this.address, this.interface, fragment, eventName.topics));
            }
            catch (error) { }
            // Filter by the unknown topichash
            const filter = {
                address: this.address,
                topics: eventName.topics
            };
            return this._normalizeRunningEvent(new RunningEvent(getEventTag(filter), filter));
        }
        return this._normalizeRunningEvent(new WildcardRunningEvent(this.address, this.interface));
    }
    _requireAddressSet() {
        if (!this.address || this.address == "") {
            logger.throwArgumentError("Missing address", Logger.errors.INVALID_ARGUMENT, this.address);
        }
    }
    _checkRunningEvents(runningEvent) {
        if (runningEvent.listenerCount() === 0) {
            delete this._runningEvents[runningEvent.tag];
            // If we have a poller for this, remove it
            const emit = this._wrappedEmits[runningEvent.tag];
            if (emit && runningEvent.filter) {
                this.provider.off(runningEvent.filter, emit);
                delete this._wrappedEmits[runningEvent.tag];
            }
        }
    }
    // Subclasses can override this to gracefully recover
    // from parse errors if they wish
    _wrapEvent(runningEvent, log, listener) {
        const event = deepCopy(log);
        event.removeListener = () => {
            if (!listener) {
                return;
            }
            runningEvent.removeListener(listener);
            this._checkRunningEvents(runningEvent);
        };
<<<<<<< HEAD
        event.getTransaction = () => {
            return this.provider.getTransaction(event.timestamp);
        };
=======
        event.getTransaction = () => { return this.provider.getTransaction(log.timestamp); };
>>>>>>> 6325120e
        event.getTransactionReceipt = () => {
            return logger.throwError("NOT_SUPPORTED", Logger.errors.UNSUPPORTED_OPERATION);
        };
        // This may throw if the topics and data mismatch the signature
        runningEvent.prepareEvent(event);
        return event;
    }
    _addEventListener(runningEvent, listener, once) {
        if (!this.provider) {
            logger.throwError("events require a provider or a signer with a provider", Logger.errors.UNSUPPORTED_OPERATION, { operation: "once" });
        }
        runningEvent.addListener(listener, once);
        // Track this running event and its listeners (may already be there; but no hard in updating)
        this._runningEvents[runningEvent.tag] = runningEvent;
        // If we are not polling the provider, start polling
        if (!this._wrappedEmits[runningEvent.tag]) {
            const wrappedEmit = (log) => {
                let event = this._wrapEvent(runningEvent, log, listener);
                // Try to emit the result for the parameterized event...
                if (event.decodeError == null) {
                    try {
                        const args = runningEvent.getEmit(event);
                        this.emit(runningEvent.filter, ...args);
                    }
                    catch (error) {
                        event.decodeError = error.error;
                    }
                }
                // Always emit "event" for fragment-base events
                if (runningEvent.filter != null) {
                    this.emit("event", event);
                }
                // Emit "error" if there was an error
                if (event.decodeError != null) {
                    this.emit("error", event.decodeError, event);
                }
            };
            this._wrappedEmits[runningEvent.tag] = wrappedEmit;
            // Special events, like "error" do not have a filter
            if (runningEvent.filter != null) {
                this.provider.on(runningEvent.filter, wrappedEmit);
            }
        }
    }
    queryFilter(event, fromTimestamp, toTimestamp) {
        return __awaiter(this, void 0, void 0, function* () {
            this._requireAddressSet();
            const runningEvent = this._getRunningEvent(event);
            const filter = shallowCopy(runningEvent.filter);
            if (fromTimestamp) {
                filter.fromTimestamp = composeHederaTimestamp(fromTimestamp);
            }
            if (toTimestamp) {
                filter.toTimestamp = composeHederaTimestamp(toTimestamp);
            }
            const logs = yield this.provider.getLogs(filter);
            return logs.map((log) => this._wrapEvent(runningEvent, log, null));
        });
    }
    on(event, listener) {
        this._requireAddressSet();
        this._addEventListener(this._getRunningEvent(event), listener, false);
        return this;
    }
    once(event, listener) {
        this._requireAddressSet();
        this._addEventListener(this._getRunningEvent(event), listener, true);
        return this;
    }
    emit(eventName, ...args) {
        if (!this.provider) {
            return false;
        }
        this._requireAddressSet();
        const runningEvent = this._getRunningEvent(eventName);
        const result = (runningEvent.run(args) > 0);
        // May have drained all the "once" events; check for living events
        this._checkRunningEvents(runningEvent);
        return result;
    }
    listenerCount(eventName) {
        if (!this.provider) {
            return 0;
        }
        this._requireAddressSet();
        if (eventName == null) {
            return Object.keys(this._runningEvents).reduce((accum, key) => {
                return accum + this._runningEvents[key].listenerCount();
            }, 0);
        }
        return this._getRunningEvent(eventName).listenerCount();
    }
    listeners(eventName) {
        if (!this.provider) {
            return [];
        }
        this._requireAddressSet();
        if (eventName == null) {
            const result = [];
            for (let tag in this._runningEvents) {
                this._runningEvents[tag].listeners().forEach((listener) => {
                    result.push(listener);
                });
            }
            return result;
        }
        return this._getRunningEvent(eventName).listeners();
    }
    removeAllListeners(eventName) {
        if (!this.provider) {
            return this;
        }
        this._requireAddressSet();
        if (eventName == null) {
            for (const tag in this._runningEvents) {
                const runningEvent = this._runningEvents[tag];
                runningEvent.removeAllListeners();
                this._checkRunningEvents(runningEvent);
            }
            return this;
        }
        // Delete any listeners
        const runningEvent = this._getRunningEvent(eventName);
        runningEvent.removeAllListeners();
        this._checkRunningEvents(runningEvent);
        return this;
    }
    off(eventName, listener) {
        if (!this.provider) {
            return this;
        }
        this._requireAddressSet();
        const runningEvent = this._getRunningEvent(eventName);
        runningEvent.removeListener(listener);
        this._checkRunningEvents(runningEvent);
        return this;
    }
    removeListener(eventName, listener) {
        this._requireAddressSet();
        return this.off(eventName, listener);
    }
}
export class Contract extends BaseContract {
}
export class ContractFactory {
    constructor(contractInterface, bytecode, signer) {
        let bytecodeHex = null;
        if (typeof (bytecode) === "string") {
            bytecodeHex = bytecode;
        }
        else if (isBytes(bytecode)) {
            bytecodeHex = hexlify(bytecode);
        }
        else if (bytecode && typeof (bytecode.object) === "string") {
            // Allow the bytecode object from the Solidity compiler
            bytecodeHex = bytecode.object;
        }
        else {
            // Crash in the next verification step
            bytecodeHex = "!";
        }
        // Make sure it is 0x prefixed
        if (bytecodeHex.substring(0, 2) !== "0x") {
            bytecodeHex = "0x" + bytecodeHex;
        }
        // Make sure the final result is valid bytecode
        if (!isHexString(bytecodeHex) || (bytecodeHex.length % 2)) {
            logger.throwArgumentError("invalid bytecode", "bytecode", bytecode);
        }
        // If we have a signer, make sure it is valid
        if (signer && !Signer.isSigner(signer)) {
            logger.throwArgumentError("invalid signer", "signer", signer);
        }
        defineReadOnly(this, "bytecode", bytecodeHex);
        defineReadOnly(this, "interface", getStatic(new.target, "getInterface")(contractInterface));
        defineReadOnly(this, "signer", signer || null);
    }
    getDeployTransaction(...args) {
        let contractCreateTx = {};
        if (args.length === this.interface.deploy.inputs.length + 1 && typeof (args[args.length - 1]) === "object") {
            contractCreateTx = shallowCopy(args.pop());
            for (const key in contractCreateTx) {
                if (!allowedTransactionKeys[key]) {
                    throw new Error("unknown transaction override " + key);
                }
            }
        }
        // Allow only these to be overwritten in a deployment transaction
        Object.keys(contractCreateTx).forEach((key) => {
            if (["gasLimit", "value"].indexOf(key) > -1) {
                return;
            }
            logger.throwError("cannot override " + key, Logger.errors.UNSUPPORTED_OPERATION, { operation: key });
        });
        if (contractCreateTx.value) {
            const value = BigNumber.from(contractCreateTx.value);
            if (!value.isZero() && !this.interface.deploy.payable) {
                logger.throwError("non-payable constructor cannot override value", Logger.errors.UNSUPPORTED_OPERATION, {
                    operation: "overrides.value",
                    value: contractCreateTx.value
                });
            }
        }
        // Make sure the call matches the constructor signature
        logger.checkArgumentCount(args.length, this.interface.deploy.inputs.length, " in Contract constructor");
        contractCreateTx = Object.assign(Object.assign({}, contractCreateTx), { data: hexlify(concat([
                this.bytecode,
                this.interface.encodeDeploy(args)
            ])), customData: {} });
        return contractCreateTx;
    }
    deploy(...args) {
        return __awaiter(this, void 0, void 0, function* () {
            let overrides = {};
            // If 1 extra parameter was passed in, it contains overrides
            if (args.length === this.interface.deploy.inputs.length + 1) {
                overrides = args.pop();
            }
            // Make sure the call matches the constructor signature
            logger.checkArgumentCount(args.length, this.interface.deploy.inputs.length, " in Contract constructor");
            args.push(overrides);
            // Get the deployment transaction (with optional overrides)
            const contractCreate = this.getDeployTransaction(...args);
            const contractCreateResponse = yield this.signer.sendTransaction(contractCreate);
            const address = contractCreateResponse.customData.contractId;
            const contract = getStatic(this.constructor, "getContract")(address, this.interface, this.signer);
            // Add the modified wait that wraps events
            addContractWait(contract, contractCreateResponse);
            defineReadOnly(contract, "deployTransaction", contractCreateResponse);
            return contract;
        });
    }
    attach(address) {
        return new (this.constructor).getContract(address, this.interface, this.signer);
    }
    connect(signer) {
        return new (this.constructor)(this.interface, this.bytecode, signer);
    }
    static fromSolidity(compilerOutput, signer) {
        if (compilerOutput == null) {
            logger.throwError("missing compiler output", Logger.errors.MISSING_ARGUMENT, { argument: "compilerOutput" });
        }
        if (typeof (compilerOutput) === "string") {
            compilerOutput = JSON.parse(compilerOutput);
        }
        const abi = compilerOutput.abi;
        let bytecode = null;
        if (compilerOutput.bytecode) {
            bytecode = compilerOutput.bytecode;
        }
        else if (compilerOutput.evm && compilerOutput.evm.bytecode) {
            bytecode = compilerOutput.evm.bytecode;
        }
        return new this(abi, bytecode, signer);
    }
    static getInterface(contractInterface) {
        return Contract.getInterface(contractInterface);
    }
    static getContract(address, contractInterface, signer) {
        return new Contract(address, contractInterface, signer);
    }
}
//# sourceMappingURL=index.js.map<|MERGE_RESOLUTION|>--- conflicted
+++ resolved
@@ -666,13 +666,7 @@
             runningEvent.removeListener(listener);
             this._checkRunningEvents(runningEvent);
         };
-<<<<<<< HEAD
-        event.getTransaction = () => {
-            return this.provider.getTransaction(event.timestamp);
-        };
-=======
         event.getTransaction = () => { return this.provider.getTransaction(log.timestamp); };
->>>>>>> 6325120e
         event.getTransactionReceipt = () => {
             return logger.throwError("NOT_SUPPORTED", Logger.errors.UNSUPPORTED_OPERATION);
         };
