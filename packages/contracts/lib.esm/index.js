"use strict";
var __awaiter = (this && this.__awaiter) || function (thisArg, _arguments, P, generator) {
    function adopt(value) { return value instanceof P ? value : new P(function (resolve) { resolve(value); }); }
    return new (P || (P = Promise))(function (resolve, reject) {
        function fulfilled(value) { try { step(generator.next(value)); } catch (e) { reject(e); } }
        function rejected(value) { try { step(generator["throw"](value)); } catch (e) { reject(e); } }
        function step(result) { result.done ? resolve(result.value) : adopt(result.value).then(fulfilled, rejected); }
        step((generator = generator.apply(thisArg, _arguments || [])).next());
    });
};
import { checkResultErrors, Indexed, Interface } from "@ethersproject/abi";
import { Provider } from "@ethersproject/abstract-provider";
import { Signer, VoidSigner } from "@ethersproject/abstract-signer";
import { getAddress, getAddressFromAccount } from "@ethersproject/address";
import { BigNumber } from "@ethersproject/bignumber";
import { arrayify, concat, hexlify, isBytes, isHexString } from "@ethersproject/bytes";
import { deepCopy, defineReadOnly, getStatic, resolveProperties, shallowCopy } from "@ethersproject/properties";
import { accessListify } from "@ethersproject/transactions";
import { Logger } from "@ethersproject/logger";
import { version } from "./_version";
const logger = new Logger(version);
;
;
///////////////////////////////
const allowedTransactionKeys = {
    chainId: true, data: true, from: true, gasLimit: true, gasPrice: true, to: true, value: true,
    type: true,
    maxFeePerGas: true, maxPriorityFeePerGas: true,
    customData: true, nodeId: true,
};
// TODO FIXME
function resolveName(resolver, nameOrPromise) {
    return __awaiter(this, void 0, void 0, function* () {
        const name = yield nameOrPromise;
        if (typeof (name) !== "string") {
            logger.throwArgumentError("invalid address or ENS name", "name", name);
        }
        // If it is already an address, just use it (after adding checksum)
        try {
            return getAddress(name);
        }
        catch (error) { }
        if (!resolver) {
            logger.throwError("a provider or signer is needed to resolve ENS names", Logger.errors.UNSUPPORTED_OPERATION, {
                operation: "resolveName"
            });
        }
        const address = ""; //await resolver.resolveName(name);
        if (address == null) {
            logger.throwArgumentError("resolver or addr is not configured for ENS name", "name", name);
        }
        return address;
    });
}
// Recursively replaces ENS names with promises to resolve the name and resolves all properties
function resolveAddresses(resolver, value, paramType) {
    return __awaiter(this, void 0, void 0, function* () {
        if (Array.isArray(paramType)) {
            return yield Promise.all(paramType.map((paramType, index) => {
                return resolveAddresses(resolver, ((Array.isArray(value)) ? value[index] : value[paramType.name]), paramType);
            }));
        }
        if (paramType.type === "address") {
            return yield resolveName(resolver, value);
        }
        if (paramType.type === "tuple") {
            return yield resolveAddresses(resolver, value, paramType.components);
        }
        if (paramType.baseType === "array") {
            if (!Array.isArray(value)) {
                return Promise.reject(logger.makeError("invalid value for array", Logger.errors.INVALID_ARGUMENT, {
                    argument: "value",
                    value
                }));
            }
            return yield Promise.all(value.map((v) => resolveAddresses(resolver, v, paramType.arrayChildren)));
        }
        return value;
    });
}
function populateTransaction(contract, fragment, args) {
    return __awaiter(this, void 0, void 0, function* () {
        // If an extra argument is given, it is overrides
        let overrides = {};
        if (args.length === fragment.inputs.length + 1 && typeof (args[args.length - 1]) === "object") {
            overrides = shallowCopy(args.pop());
        }
        // Make sure the parameter count matches
        logger.checkArgumentCount(args.length, fragment.inputs.length, "passed to contract");
        // Populate "from" override (allow promises)
        if (contract.signer) {
            if (overrides.from) {
                // Contracts with a Signer are from the Signer's frame-of-reference;
                // but we allow overriding "from" if it matches the signer
                overrides.from = resolveProperties({
                    override: resolveName(contract.signer, overrides.from),
                    signer: contract.signer.getAddress()
                }).then((check) => __awaiter(this, void 0, void 0, function* () {
                    if (getAddress(check.signer) !== check.override) {
                        logger.throwError("Contract with a Signer cannot override from", Logger.errors.UNSUPPORTED_OPERATION, {
                            operation: "overrides.from"
                        });
                    }
                    return check.override;
                }));
            }
            else {
                overrides.from = contract.signer.getAddress();
            }
        }
        else if (overrides.from) {
            overrides.from = resolveName(contract.provider, overrides.from);
            //} else {
            // Contracts without a signer can override "from", and if
            // unspecified the zero address is used
            //overrides.from = AddressZero;
        }
        // Wait for all dependencies to be resolved (prefer the signer over the provider)
        const resolved = yield resolveProperties({
            args: resolveAddresses(contract.signer || contract.provider, args, fragment.inputs),
            address: contract.resolvedAddress,
            overrides: (resolveProperties(overrides) || {})
        });
        // The ABI coded transaction
        const data = contract.interface.encodeFunctionData(fragment, resolved.args);
        const tx = {
            data: data,
            to: resolved.address
        };
        // Resolved Overrides
        const ro = resolved.overrides;
        // Populate simple overrides
        if (ro.nonce != null) {
            tx.nonce = BigNumber.from(ro.nonce).toNumber();
        }
        if (ro.gasLimit != null) {
            tx.gasLimit = BigNumber.from(ro.gasLimit);
        }
        if (ro.gasPrice != null) {
            tx.gasPrice = BigNumber.from(ro.gasPrice);
        }
        if (ro.maxFeePerGas != null) {
            tx.maxFeePerGas = BigNumber.from(ro.maxFeePerGas);
        }
        if (ro.maxPriorityFeePerGas != null) {
            tx.maxPriorityFeePerGas = BigNumber.from(ro.maxPriorityFeePerGas);
        }
        if (ro.from != null) {
            tx.from = ro.from;
        }
        if (ro.type != null) {
            tx.type = ro.type;
        }
        if (ro.accessList != null) {
            tx.accessList = accessListify(ro.accessList);
        }
        // If there was no "gasLimit" override, but the ABI specifies a default, use it
        if (tx.gasLimit == null && fragment.gas != null) {
            // Compute the intrinsic gas cost for this transaction
            // @TODO: This is based on the yellow paper as of Petersburg; this is something
            // we may wish to parameterize in v6 as part of the Network object. Since this
            // is always a non-nil to address, we can ignore G_create, but may wish to add
            // similar logic to the ContractFactory.
            let intrinsic = 21000;
            const bytes = arrayify(data);
            for (let i = 0; i < bytes.length; i++) {
                intrinsic += 4;
                if (bytes[i]) {
                    intrinsic += 64;
                }
            }
            tx.gasLimit = BigNumber.from(fragment.gas).add(intrinsic);
        }
        // Populate "value" override
        if (ro.value) {
            const roValue = BigNumber.from(ro.value);
            if (!roValue.isZero() && !fragment.payable) {
                logger.throwError("non-payable method cannot override value", Logger.errors.UNSUPPORTED_OPERATION, {
                    operation: "overrides.value",
                    value: overrides.value
                });
            }
            tx.value = roValue;
        }
        if (ro.customData) {
            tx.customData = shallowCopy(ro.customData);
        }
        // Remove the overrides
        delete overrides.nonce;
        delete overrides.gasLimit;
        delete overrides.gasPrice;
        delete overrides.from;
        delete overrides.value;
        delete overrides.type;
        delete overrides.accessList;
        delete overrides.maxFeePerGas;
        delete overrides.maxPriorityFeePerGas;
        delete overrides.customData;
        // Make sure there are no stray overrides, which may indicate a
        // typo or using an unsupported key.
        const leftovers = Object.keys(overrides).filter((key) => (overrides[key] != null));
        if (leftovers.length) {
            logger.throwError(`cannot override ${leftovers.map((l) => JSON.stringify(l)).join(",")}`, Logger.errors.UNSUPPORTED_OPERATION, {
                operation: "overrides",
                overrides: leftovers
            });
        }
        return tx;
    });
}
function buildPopulate(contract, fragment) {
    return function (...args) {
        return populateTransaction(contract, fragment, args);
    };
}
// @ts-ignore
function buildEstimate(contract, fragment) {
    const signerOrProvider = (contract.signer || contract.provider);
    return function (...args) {
        return __awaiter(this, void 0, void 0, function* () {
            if (!signerOrProvider) {
                logger.throwError("estimate require a provider or signer", Logger.errors.UNSUPPORTED_OPERATION, {
                    operation: "estimateGas"
                });
            }
            const tx = yield populateTransaction(contract, fragment, args);
            return yield signerOrProvider.estimateGas(tx);
        });
    };
}
function addContractWait(contract, tx) {
    const wait = tx.wait.bind(tx);
    tx.wait = (confirmations) => {
        return wait(confirmations).then((receipt) => {
            receipt.events = receipt.logs.map((log) => {
                let event = deepCopy(log);
                let parsed = null;
                try {
                    parsed = contract.interface.parseLog(log);
                }
                catch (e) { }
                // Successfully parsed the event log; include it
                if (parsed) {
                    event.args = parsed.args;
                    event.decode = (data, topics) => {
                        return contract.interface.decodeEventLog(parsed.eventFragment, data, topics);
                    };
                    event.event = parsed.name;
                    event.eventSignature = parsed.signature;
                }
                // Useful operations
                event.removeListener = () => { return contract.provider; };
                event.getBlock = () => {
                    // TODO: to be removed
                    return logger.throwError("NOT_SUPPORTED", Logger.errors.UNSUPPORTED_OPERATION);
                };
                event.getTransaction = () => {
                    return contract.provider.getTransaction(receipt.transactionHash);
                };
                event.getTransactionReceipt = () => {
                    return Promise.resolve(receipt);
                };
                return event;
            });
            return receipt;
        });
    };
}
function buildCall(contract, fragment, collapseSimple) {
    const signer = contract.signer;
    return function (...args) {
        return __awaiter(this, void 0, void 0, function* () {
            if (args.length === fragment.inputs.length + 1 && typeof (args[args.length - 1]) === "object") {
                const overrides = shallowCopy(args.pop());
                args.push(overrides);
            }
            // If the contract was just deployed, wait until it is mined
            if (contract.deployTransaction != null) {
                yield contract._deployed();
            }
            // Call a node and get the result
            const tx = yield populateTransaction(contract, fragment, args);
            const result = yield signer.call(tx);
            try {
                let value = contract.interface.decodeFunctionResult(fragment, result);
                if (collapseSimple && fragment.outputs.length === 1) {
                    value = value[0];
                }
                return value;
            }
            catch (error) {
                if (error.code === Logger.errors.CALL_EXCEPTION) {
                    error.address = contract.address;
                    error.args = args;
                    error.transaction = tx;
                }
                throw error;
            }
        });
    };
}
function buildSend(contract, fragment) {
    return function (...args) {
        return __awaiter(this, void 0, void 0, function* () {
            if (!contract.signer) {
                logger.throwError("sending a transaction requires a signer", Logger.errors.UNSUPPORTED_OPERATION, {
                    operation: "sendTransaction"
                });
            }
            // If the contract was just deployed, wait until it is mined
            if (contract.deployTransaction != null) {
                yield contract._deployed();
            }
            const txRequest = yield populateTransaction(contract, fragment, args);
            const tx = yield contract.signer.sendTransaction(txRequest);
            // Tweak the tx.wait so the receipt has extra properties
            addContractWait(contract, tx);
            return tx;
        });
    };
}
function buildDefault(contract, fragment, collapseSimple) {
    if (fragment.constant) {
        return buildCall(contract, fragment, collapseSimple);
    }
    return buildSend(contract, fragment);
}
function getEventTag(filter) {
    if (filter.address && (filter.topics == null || filter.topics.length === 0)) {
        return "*";
    }
    return (filter.address || "*") + "@" + (filter.topics ? filter.topics.map((topic) => {
        if (Array.isArray(topic)) {
            return topic.join("|");
        }
        return topic;
    }).join(":") : "");
}
class RunningEvent {
    constructor(tag, filter) {
        defineReadOnly(this, "tag", tag);
        defineReadOnly(this, "filter", filter);
        this._listeners = [];
    }
    addListener(listener, once) {
        this._listeners.push({ listener: listener, once: once });
    }
    removeListener(listener) {
        let done = false;
        this._listeners = this._listeners.filter((item) => {
            if (done || item.listener !== listener) {
                return true;
            }
            done = true;
            return false;
        });
    }
    removeAllListeners() {
        this._listeners = [];
    }
    listeners() {
        return this._listeners.map((i) => i.listener);
    }
    listenerCount() {
        return this._listeners.length;
    }
    run(args) {
        const listenerCount = this.listenerCount();
        this._listeners = this._listeners.filter((item) => {
            const argsCopy = args.slice();
            // Call the callback in the next event loop
            setTimeout(() => {
                item.listener.apply(this, argsCopy);
            }, 0);
            // Reschedule it if it not "once"
            return !(item.once);
        });
        return listenerCount;
    }
    prepareEvent(event) {
    }
    // Returns the array that will be applied to an emit
    getEmit(event) {
        return [event];
    }
}
class ErrorRunningEvent extends RunningEvent {
    constructor() {
        super("error", null);
    }
}
// @TODO Fragment should inherit Wildcard? and just override getEmit?
//       or have a common abstract super class, with enough constructor
//       options to configure both.
// A Fragment Event will populate all the properties that Wildcard
// will, and additionally dereference the arguments when emitting
class FragmentRunningEvent extends RunningEvent {
    constructor(address, contractInterface, fragment, topics) {
        const filter = {
            address: address
        };
        let topic = contractInterface.getEventTopic(fragment);
        if (topics) {
            if (topic !== topics[0]) {
                logger.throwArgumentError("topic mismatch", "topics", topics);
            }
            filter.topics = topics.slice();
        }
        else {
            filter.topics = [topic];
        }
        super(getEventTag(filter), filter);
        defineReadOnly(this, "address", address);
        defineReadOnly(this, "interface", contractInterface);
        defineReadOnly(this, "fragment", fragment);
    }
    prepareEvent(event) {
        super.prepareEvent(event);
        event.event = this.fragment.name;
        event.eventSignature = this.fragment.format();
        event.decode = (data, topics) => {
            return this.interface.decodeEventLog(this.fragment, data, topics);
        };
        try {
            event.args = this.interface.decodeEventLog(this.fragment, event.data, event.topics);
        }
        catch (error) {
            event.args = null;
            event.decodeError = error;
        }
    }
    getEmit(event) {
        const errors = checkResultErrors(event.args);
        if (errors.length) {
            throw errors[0].error;
        }
        const args = (event.args || []).slice();
        args.push(event);
        return args;
    }
}
// A Wildcard Event will attempt to populate:
//  - event            The name of the event name
//  - eventSignature   The full signature of the event
//  - decode           A function to decode data and topics
//  - args             The decoded data and topics
class WildcardRunningEvent extends RunningEvent {
    constructor(address, contractInterface) {
        super("*", { address: address });
        defineReadOnly(this, "address", address);
        defineReadOnly(this, "interface", contractInterface);
    }
    prepareEvent(event) {
        super.prepareEvent(event);
        try {
            const parsed = this.interface.parseLog(event);
            event.event = parsed.name;
            event.eventSignature = parsed.signature;
            event.decode = (data, topics) => {
                return this.interface.decodeEventLog(parsed.eventFragment, data, topics);
            };
            event.args = parsed.args;
        }
        catch (error) {
            // No matching event
        }
    }
}
export class BaseContract {
    constructor(address, contractInterface, signerOrProvider) {
        logger.checkNew(new.target, Contract);
        if (address) {
            this.address = getAddressFromAccount(address);
        }
        defineReadOnly(this, "interface", getStatic(new.target, "getInterface")(contractInterface));
        if (signerOrProvider == null) {
            defineReadOnly(this, "provider", null);
            defineReadOnly(this, "signer", null);
        }
        else if (Signer.isSigner(signerOrProvider)) {
            defineReadOnly(this, "provider", signerOrProvider.provider || null);
            defineReadOnly(this, "signer", signerOrProvider);
        }
        else if (Provider.isProvider(signerOrProvider)) {
            defineReadOnly(this, "provider", signerOrProvider);
            defineReadOnly(this, "signer", null);
        }
        else {
            logger.throwArgumentError("invalid signer or provider", "signerOrProvider", signerOrProvider);
        }
        defineReadOnly(this, "callStatic", {});
        defineReadOnly(this, "functions", {});
        defineReadOnly(this, "populateTransaction", {});
        defineReadOnly(this, "filters", {});
        {
            const uniqueFilters = {};
            Object.keys(this.interface.events).forEach((eventSignature) => {
                const event = this.interface.events[eventSignature];
                defineReadOnly(this.filters, eventSignature, (...args) => {
                    return {
                        address: this.address,
                        topics: this.interface.encodeFilterTopics(event, args)
                    };
                });
                if (!uniqueFilters[event.name]) {
                    uniqueFilters[event.name] = [];
                }
                uniqueFilters[event.name].push(eventSignature);
            });
            Object.keys(uniqueFilters).forEach((name) => {
                const filters = uniqueFilters[name];
                if (filters.length === 1) {
                    defineReadOnly(this.filters, name, this.filters[filters[0]]);
                }
                else {
                    logger.warn(`Duplicate definition of ${name} (${filters.join(", ")})`);
                }
            });
        }
        defineReadOnly(this, "_runningEvents", {});
        defineReadOnly(this, "_wrappedEmits", {});
        const uniqueNames = {};
        const uniqueSignatures = {};
        Object.keys(this.interface.functions).forEach((signature) => {
            const fragment = this.interface.functions[signature];
            // Check that the signature is unique; if not the ABI generation has
            // not been cleaned or may be incorrectly generated
            if (uniqueSignatures[signature]) {
                logger.warn(`Duplicate ABI entry for ${JSON.stringify(signature)}`);
                return;
            }
            uniqueSignatures[signature] = true;
            // Track unique names; we only expose bare named functions if they
            // are ambiguous
            {
                const name = fragment.name;
                if (!uniqueNames[`%${name}`]) {
                    uniqueNames[`%${name}`] = [];
                }
                uniqueNames[`%${name}`].push(signature);
            }
            if (this[signature] == null) {
                defineReadOnly(this, signature, buildDefault(this, fragment, true));
            }
            // We do not collapse simple calls on this bucket, which allows
            // frameworks to safely use this without introspection as well as
            // allows decoding error recovery.
            if (this.functions[signature] == null) {
                defineReadOnly(this.functions, signature, buildDefault(this, fragment, false));
            }
            if (this.callStatic[signature] == null) {
                defineReadOnly(this.callStatic, signature, buildCall(this, fragment, true));
            }
            if (this.populateTransaction[signature] == null) {
                defineReadOnly(this.populateTransaction, signature, buildPopulate(this, fragment));
            }
        });
        Object.keys(uniqueNames).forEach((name) => {
            // Ambiguous names to not get attached as bare names
            const signatures = uniqueNames[name];
            if (signatures.length > 1) {
                return;
            }
            // Strip off the leading "%" used for prototype protection
            name = name.substring(1);
            const signature = signatures[0];
            // If overwriting a member property that is null, swallow the error
            try {
                if (this[name] == null) {
                    defineReadOnly(this, name, this[signature]);
                }
            }
            catch (e) { }
            if (this.functions[name] == null) {
                defineReadOnly(this.functions, name, this.functions[signature]);
            }
            if (this.callStatic[name] == null) {
                defineReadOnly(this.callStatic, name, this.callStatic[signature]);
            }
            if (this.populateTransaction[name] == null) {
                defineReadOnly(this.populateTransaction, name, this.populateTransaction[signature]);
            }
        });
    }
    set address(val) {
        this._address = getAddressFromAccount(val);
    }
    get address() {
        return this._address;
    }
    static getInterface(contractInterface) {
        if (Interface.isInterface(contractInterface)) {
            return contractInterface;
        }
        return new Interface(contractInterface);
    }
    // @TODO: Allow timeout?
    deployed() {
        return this._deployed();
    }
<<<<<<< HEAD
    _deployed(blockTag) {
        this.requireAddressSet();
=======
    _deployed() {
>>>>>>> ab58b60c
        if (!this._deployedPromise) {
            // If we were just deployed, we know the transaction we should occur in
            if (this.deployTransaction) {
                this._deployedPromise = this.deployTransaction.wait().then(() => {
                    return this;
                });
            }
            else {
                // @TODO: Once we allow a timeout to be passed in, we will wait
                // up to that many blocks for getCode
                // Otherwise, poll for our code to be deployed
                this._deployedPromise = this.provider.getCode(this.address).then((code) => {
                    if (code === "0x") {
                        logger.throwError("contract not deployed", Logger.errors.UNSUPPORTED_OPERATION, {
                            contractAddress: this._address,
                            operation: "getDeployed"
                        });
                    }
                    return this;
                });
            }
        }
        return this._deployedPromise;
    }
    // @TODO:
    // estimateFallback(overrides?: TransactionRequest): Promise<BigNumber>
    // @TODO:
    // estimateDeploy(bytecode: string, ...args): Promise<BigNumber>
    fallback(overrides) {
        if (!this.signer) {
            logger.throwError("sending a transactions require a signer", Logger.errors.UNSUPPORTED_OPERATION, { operation: "sendTransaction(fallback)" });
        }
        const tx = shallowCopy(overrides || {});
        ["from", "to"].forEach(function (key) {
            if (tx[key] == null) {
                return;
            }
            logger.throwError("cannot override " + key, Logger.errors.UNSUPPORTED_OPERATION, { operation: key });
        });
        tx.to = this.resolvedAddress;
        return this.deployed().then(() => {
            return this.signer.sendTransaction(tx);
        });
    }
    // Reconnect to a different signer or provider
    connect(signerOrProvider) {
        if (typeof (signerOrProvider) === "string") {
            signerOrProvider = new VoidSigner(signerOrProvider, this.provider);
        }
        const contract = new (this.constructor)(this.address, this.interface, signerOrProvider);
        if (this.deployTransaction) {
            defineReadOnly(contract, "deployTransaction", this.deployTransaction);
        }
        return contract;
    }
    // Re-attach to a different on-chain instance of this contract
    attach(addressOrName) {
        return new (this.constructor)(addressOrName, this.interface, this.signer || this.provider);
    }
    static isIndexed(value) {
        return Indexed.isIndexed(value);
    }
    _normalizeRunningEvent(runningEvent) {
        // Already have an instance of this event running; we can re-use it
        if (this._runningEvents[runningEvent.tag]) {
            return this._runningEvents[runningEvent.tag];
        }
        return runningEvent;
    }
    _getRunningEvent(eventName) {
        if (typeof (eventName) === "string") {
            // Listen for "error" events (if your contract has an error event, include
            // the full signature to bypass this special event keyword)
            if (eventName === "error") {
                return this._normalizeRunningEvent(new ErrorRunningEvent());
            }
            // Listen for any event that is registered
            if (eventName === "event") {
                return this._normalizeRunningEvent(new RunningEvent("event", null));
            }
            // Listen for any event
            if (eventName === "*") {
                return this._normalizeRunningEvent(new WildcardRunningEvent(this.address, this.interface));
            }
            // Get the event Fragment (throws if ambiguous/unknown event)
            const fragment = this.interface.getEvent(eventName);
            return this._normalizeRunningEvent(new FragmentRunningEvent(this.address, this.interface, fragment));
        }
        // We have topics to filter by...
        if (eventName.topics && eventName.topics.length > 0) {
            // Is it a known topichash? (throws if no matching topichash)
            try {
                const topic = eventName.topics[0];
                if (typeof (topic) !== "string") {
                    throw new Error("invalid topic"); // @TODO: May happen for anonymous events
                }
                const fragment = this.interface.getEvent(topic);
                return this._normalizeRunningEvent(new FragmentRunningEvent(this.address, this.interface, fragment, eventName.topics));
            }
            catch (error) { }
            // Filter by the unknown topichash
            const filter = {
                address: this.address,
                topics: eventName.topics
            };
            return this._normalizeRunningEvent(new RunningEvent(getEventTag(filter), filter));
        }
        return this._normalizeRunningEvent(new WildcardRunningEvent(this.address, this.interface));
    }
    requireAddressSet() {
        if (!this.address || this.address == "") {
            logger.throwArgumentError("Missing address", Logger.errors.INVALID_ARGUMENT, this.address);
        }
    }
    _checkRunningEvents(runningEvent) {
        if (runningEvent.listenerCount() === 0) {
            delete this._runningEvents[runningEvent.tag];
            // If we have a poller for this, remove it
            const emit = this._wrappedEmits[runningEvent.tag];
            if (emit && runningEvent.filter) {
                this.provider.off(runningEvent.filter, emit);
                delete this._wrappedEmits[runningEvent.tag];
            }
        }
    }
    // Subclasses can override this to gracefully recover
    // from parse errors if they wish
    _wrapEvent(runningEvent, log, listener) {
        const event = deepCopy(log);
        event.removeListener = () => {
            if (!listener) {
                return;
            }
            runningEvent.removeListener(listener);
            this._checkRunningEvents(runningEvent);
        };
        event.getBlock = () => {
            // TODO: to be removed
            return logger.throwError("NOT_SUPPORTED", Logger.errors.UNSUPPORTED_OPERATION);
        };
        event.getTransaction = () => { return this.provider.getTransaction(log.transactionHash); };
        event.getTransactionReceipt = () => { return this.provider.getTransactionReceipt(log.transactionHash); };
        // This may throw if the topics and data mismatch the signature
        runningEvent.prepareEvent(event);
        return event;
    }
    _addEventListener(runningEvent, listener, once) {
        if (!this.provider) {
            logger.throwError("events require a provider or a signer with a provider", Logger.errors.UNSUPPORTED_OPERATION, { operation: "once" });
        }
        runningEvent.addListener(listener, once);
        // Track this running event and its listeners (may already be there; but no hard in updating)
        this._runningEvents[runningEvent.tag] = runningEvent;
        // If we are not polling the provider, start polling
        if (!this._wrappedEmits[runningEvent.tag]) {
            const wrappedEmit = (log) => {
                let event = this._wrapEvent(runningEvent, log, listener);
                // Try to emit the result for the parameterized event...
                if (event.decodeError == null) {
                    try {
                        const args = runningEvent.getEmit(event);
                        this.emit(runningEvent.filter, ...args);
                    }
                    catch (error) {
                        event.decodeError = error.error;
                    }
                }
                // Always emit "event" for fragment-base events
                if (runningEvent.filter != null) {
                    this.emit("event", event);
                }
                // Emit "error" if there was an error
                if (event.decodeError != null) {
                    this.emit("error", event.decodeError, event);
                }
            };
            this._wrappedEmits[runningEvent.tag] = wrappedEmit;
            // Special events, like "error" do not have a filter
            if (runningEvent.filter != null) {
                this.provider.on(runningEvent.filter, wrappedEmit);
            }
        }
    }
    queryFilter(event, fromBlockOrBlockhash, toBlock) {
        this.requireAddressSet();
        const runningEvent = this._getRunningEvent(event);
        const filter = shallowCopy(runningEvent.filter);
        if (typeof (fromBlockOrBlockhash) === "string" && isHexString(fromBlockOrBlockhash, 32)) {
            if (toBlock != null) {
                logger.throwArgumentError("cannot specify toBlock with blockhash", "toBlock", toBlock);
            }
            filter.blockHash = fromBlockOrBlockhash;
        }
        else {
            filter.fromBlock = ((fromBlockOrBlockhash != null) ? fromBlockOrBlockhash : 0);
            filter.toBlock = ((toBlock != null) ? toBlock : "latest");
        }
        return this.provider.getLogs(filter).then((logs) => {
            return logs.map((log) => this._wrapEvent(runningEvent, log, null));
        });
    }
    on(event, listener) {
        this.requireAddressSet();
        this._addEventListener(this._getRunningEvent(event), listener, false);
        return this;
    }
    once(event, listener) {
        this.requireAddressSet();
        this._addEventListener(this._getRunningEvent(event), listener, true);
        return this;
    }
    emit(eventName, ...args) {
        if (!this.provider) {
            return false;
        }
        this.requireAddressSet();
        const runningEvent = this._getRunningEvent(eventName);
        const result = (runningEvent.run(args) > 0);
        // May have drained all the "once" events; check for living events
        this._checkRunningEvents(runningEvent);
        return result;
    }
    listenerCount(eventName) {
        if (!this.provider) {
            return 0;
        }
        if (eventName == null) {
            return Object.keys(this._runningEvents).reduce((accum, key) => {
                return accum + this._runningEvents[key].listenerCount();
            }, 0);
        }
        this.requireAddressSet();
        return this._getRunningEvent(eventName).listenerCount();
    }
    listeners(eventName) {
        if (!this.provider) {
            return [];
        }
        if (eventName == null) {
            const result = [];
            for (let tag in this._runningEvents) {
                this._runningEvents[tag].listeners().forEach((listener) => {
                    result.push(listener);
                });
            }
            return result;
        }
        this.requireAddressSet();
        return this._getRunningEvent(eventName).listeners();
    }
    removeAllListeners(eventName) {
        if (!this.provider) {
            return this;
        }
        if (eventName == null) {
            for (const tag in this._runningEvents) {
                const runningEvent = this._runningEvents[tag];
                runningEvent.removeAllListeners();
                this._checkRunningEvents(runningEvent);
            }
            return this;
        }
        this.requireAddressSet();
        // Delete any listeners
        const runningEvent = this._getRunningEvent(eventName);
        runningEvent.removeAllListeners();
        this._checkRunningEvents(runningEvent);
        return this;
    }
    off(eventName, listener) {
        if (!this.provider) {
            return this;
        }
        this.requireAddressSet();
        const runningEvent = this._getRunningEvent(eventName);
        runningEvent.removeListener(listener);
        this._checkRunningEvents(runningEvent);
        return this;
    }
    removeListener(eventName, listener) {
        this.requireAddressSet();
        return this.off(eventName, listener);
    }
}
export class Contract extends BaseContract {
}
export class ContractFactory {
    constructor(contractInterface, bytecode, signer) {
        let bytecodeHex = null;
        if (typeof (bytecode) === "string") {
            bytecodeHex = bytecode;
        }
        else if (isBytes(bytecode)) {
            bytecodeHex = hexlify(bytecode);
        }
        else if (bytecode && typeof (bytecode.object) === "string") {
            // Allow the bytecode object from the Solidity compiler
            bytecodeHex = bytecode.object;
        }
        else {
            // Crash in the next verification step
            bytecodeHex = "!";
        }
        // Make sure it is 0x prefixed
        if (bytecodeHex.substring(0, 2) !== "0x") {
            bytecodeHex = "0x" + bytecodeHex;
        }
        // Make sure the final result is valid bytecode
        if (!isHexString(bytecodeHex) || (bytecodeHex.length % 2)) {
            logger.throwArgumentError("invalid bytecode", "bytecode", bytecode);
        }
        // If we have a signer, make sure it is valid
        if (signer && !Signer.isSigner(signer)) {
            logger.throwArgumentError("invalid signer", "signer", signer);
        }
        defineReadOnly(this, "bytecode", bytecodeHex);
        defineReadOnly(this, "interface", getStatic(new.target, "getInterface")(contractInterface));
        defineReadOnly(this, "signer", signer || null);
    }
    getDeployTransaction(...args) {
        let contractCreateTx = {};
        if (args.length === this.interface.deploy.inputs.length + 1 && typeof (args[args.length - 1]) === "object") {
            contractCreateTx = shallowCopy(args.pop());
            for (const key in contractCreateTx) {
                if (!allowedTransactionKeys[key]) {
                    throw new Error("unknown transaction override " + key);
                }
            }
        }
        // Allow only these to be overwritten in a deployment transaction
        Object.keys(contractCreateTx).forEach((key) => {
            if (["gasLimit", "value"].indexOf(key) > -1) {
                return;
            }
            logger.throwError("cannot override " + key, Logger.errors.UNSUPPORTED_OPERATION, { operation: key });
        });
        if (contractCreateTx.value) {
            const value = BigNumber.from(contractCreateTx.value);
            if (!value.isZero() && !this.interface.deploy.payable) {
                logger.throwError("non-payable constructor cannot override value", Logger.errors.UNSUPPORTED_OPERATION, {
                    operation: "overrides.value",
                    value: contractCreateTx.value
                });
            }
        }
        // Make sure the call matches the constructor signature
        logger.checkArgumentCount(args.length, this.interface.deploy.inputs.length, " in Contract constructor");
        contractCreateTx = Object.assign(Object.assign({}, contractCreateTx), { data: hexlify(concat([
                this.bytecode,
                this.interface.encodeDeploy(args)
            ])), customData: {} });
        return contractCreateTx;
    }
    deploy(...args) {
        return __awaiter(this, void 0, void 0, function* () {
            let overrides = {};
            // If 1 extra parameter was passed in, it contains overrides
            if (args.length === this.interface.deploy.inputs.length + 1) {
                overrides = args.pop();
            }
            // Make sure the call matches the constructor signature
            logger.checkArgumentCount(args.length, this.interface.deploy.inputs.length, " in Contract constructor");
            // Resolve ENS names and promises in the arguments
            const params = yield resolveAddresses(this.signer, args, this.interface.deploy.inputs);
            params.push(overrides);
            // Get the deployment transaction (with optional overrides)
            const contractCreate = this.getDeployTransaction(...params);
            const contractCreateResponse = yield this.signer.sendTransaction(contractCreate);
            const address = contractCreateResponse.customData.contractId;
            const contract = getStatic(this.constructor, "getContract")(address, this.interface, this.signer);
            // Add the modified wait that wraps events
            addContractWait(contract, contractCreateResponse);
            defineReadOnly(contract, "deployTransaction", contractCreateResponse);
            return contract;
        });
    }
    attach(address) {
        return new (this.constructor).getContract(address, this.interface, this.signer);
    }
    connect(signer) {
        return new (this.constructor)(this.interface, this.bytecode, signer);
    }
    static fromSolidity(compilerOutput, signer) {
        if (compilerOutput == null) {
            logger.throwError("missing compiler output", Logger.errors.MISSING_ARGUMENT, { argument: "compilerOutput" });
        }
        if (typeof (compilerOutput) === "string") {
            compilerOutput = JSON.parse(compilerOutput);
        }
        const abi = compilerOutput.abi;
        let bytecode = null;
        if (compilerOutput.bytecode) {
            bytecode = compilerOutput.bytecode;
        }
        else if (compilerOutput.evm && compilerOutput.evm.bytecode) {
            bytecode = compilerOutput.evm.bytecode;
        }
        return new this(abi, bytecode, signer);
    }
    static getInterface(contractInterface) {
        return Contract.getInterface(contractInterface);
    }
    static getContract(address, contractInterface, signer) {
        return new Contract(address, contractInterface, signer);
    }
}
//# sourceMappingURL=index.js.map<|MERGE_RESOLUTION|>--- conflicted
+++ resolved
@@ -11,10 +11,10 @@
 import { checkResultErrors, Indexed, Interface } from "@ethersproject/abi";
 import { Provider } from "@ethersproject/abstract-provider";
 import { Signer, VoidSigner } from "@ethersproject/abstract-signer";
-import { getAddress, getAddressFromAccount } from "@ethersproject/address";
+import { getAddress } from "@ethersproject/address";
 import { BigNumber } from "@ethersproject/bignumber";
 import { arrayify, concat, hexlify, isBytes, isHexString } from "@ethersproject/bytes";
-import { deepCopy, defineReadOnly, getStatic, resolveProperties, shallowCopy } from "@ethersproject/properties";
+import { defineReadOnly, deepCopy, getStatic, resolveProperties, shallowCopy } from "@ethersproject/properties";
 import { accessListify } from "@ethersproject/transactions";
 import { Logger } from "@ethersproject/logger";
 import { version } from "./_version";
@@ -213,7 +213,6 @@
         return populateTransaction(contract, fragment, args);
     };
 }
-// @ts-ignore
 function buildEstimate(contract, fragment) {
     const signerOrProvider = (contract.signer || contract.provider);
     return function (...args) {
@@ -467,11 +466,10 @@
     }
 }
 export class BaseContract {
-    constructor(address, contractInterface, signerOrProvider) {
+    constructor(addressOrName, contractInterface, signerOrProvider) {
         logger.checkNew(new.target, Contract);
-        if (address) {
-            this.address = getAddressFromAccount(address);
-        }
+        // @TODO: Maybe still check the addressOrName looks like a valid address or name?
+        //address = getAddress(address);
         defineReadOnly(this, "interface", getStatic(new.target, "getInterface")(contractInterface));
         if (signerOrProvider == null) {
             defineReadOnly(this, "provider", null);
@@ -489,6 +487,7 @@
             logger.throwArgumentError("invalid signer or provider", "signerOrProvider", signerOrProvider);
         }
         defineReadOnly(this, "callStatic", {});
+        defineReadOnly(this, "estimateGas", {});
         defineReadOnly(this, "functions", {});
         defineReadOnly(this, "populateTransaction", {});
         defineReadOnly(this, "filters", {});
@@ -519,6 +518,24 @@
         }
         defineReadOnly(this, "_runningEvents", {});
         defineReadOnly(this, "_wrappedEmits", {});
+        if (addressOrName == null) {
+            logger.throwArgumentError("invalid contract address or ENS name", "addressOrName", addressOrName);
+        }
+        defineReadOnly(this, "address", addressOrName);
+        if (this.provider) {
+            defineReadOnly(this, "resolvedAddress", resolveName(this.provider, addressOrName));
+        }
+        else {
+            try {
+                defineReadOnly(this, "resolvedAddress", Promise.resolve(getAddress(addressOrName)));
+            }
+            catch (error) {
+                // Without a provider, we cannot use ENS names
+                logger.throwError("provider is required to use ENS name as contract address", Logger.errors.UNSUPPORTED_OPERATION, {
+                    operation: "new Contract"
+                });
+            }
+        }
         const uniqueNames = {};
         const uniqueSignatures = {};
         Object.keys(this.interface.functions).forEach((signature) => {
@@ -554,6 +571,9 @@
             if (this.populateTransaction[signature] == null) {
                 defineReadOnly(this.populateTransaction, signature, buildPopulate(this, fragment));
             }
+            if (this.estimateGas[signature] == null) {
+                defineReadOnly(this.estimateGas, signature, buildEstimate(this, fragment));
+            }
         });
         Object.keys(uniqueNames).forEach((name) => {
             // Ambiguous names to not get attached as bare names
@@ -580,13 +600,10 @@
             if (this.populateTransaction[name] == null) {
                 defineReadOnly(this.populateTransaction, name, this.populateTransaction[signature]);
             }
-        });
-    }
-    set address(val) {
-        this._address = getAddressFromAccount(val);
-    }
-    get address() {
-        return this._address;
+            if (this.estimateGas[name] == null) {
+                defineReadOnly(this.estimateGas, name, this.estimateGas[signature]);
+            }
+        });
     }
     static getInterface(contractInterface) {
         if (Interface.isInterface(contractInterface)) {
@@ -598,12 +615,7 @@
     deployed() {
         return this._deployed();
     }
-<<<<<<< HEAD
-    _deployed(blockTag) {
-        this.requireAddressSet();
-=======
     _deployed() {
->>>>>>> ab58b60c
         if (!this._deployedPromise) {
             // If we were just deployed, we know the transaction we should occur in
             if (this.deployTransaction) {
@@ -618,7 +630,7 @@
                 this._deployedPromise = this.provider.getCode(this.address).then((code) => {
                     if (code === "0x") {
                         logger.throwError("contract not deployed", Logger.errors.UNSUPPORTED_OPERATION, {
-                            contractAddress: this._address,
+                            contractAddress: this.address,
                             operation: "getDeployed"
                         });
                     }
@@ -712,11 +724,6 @@
             return this._normalizeRunningEvent(new RunningEvent(getEventTag(filter), filter));
         }
         return this._normalizeRunningEvent(new WildcardRunningEvent(this.address, this.interface));
-    }
-    requireAddressSet() {
-        if (!this.address || this.address == "") {
-            logger.throwArgumentError("Missing address", Logger.errors.INVALID_ARGUMENT, this.address);
-        }
     }
     _checkRunningEvents(runningEvent) {
         if (runningEvent.listenerCount() === 0) {
@@ -788,7 +795,6 @@
         }
     }
     queryFilter(event, fromBlockOrBlockhash, toBlock) {
-        this.requireAddressSet();
         const runningEvent = this._getRunningEvent(event);
         const filter = shallowCopy(runningEvent.filter);
         if (typeof (fromBlockOrBlockhash) === "string" && isHexString(fromBlockOrBlockhash, 32)) {
@@ -806,12 +812,10 @@
         });
     }
     on(event, listener) {
-        this.requireAddressSet();
         this._addEventListener(this._getRunningEvent(event), listener, false);
         return this;
     }
     once(event, listener) {
-        this.requireAddressSet();
         this._addEventListener(this._getRunningEvent(event), listener, true);
         return this;
     }
@@ -819,7 +823,6 @@
         if (!this.provider) {
             return false;
         }
-        this.requireAddressSet();
         const runningEvent = this._getRunningEvent(eventName);
         const result = (runningEvent.run(args) > 0);
         // May have drained all the "once" events; check for living events
@@ -835,7 +838,6 @@
                 return accum + this._runningEvents[key].listenerCount();
             }, 0);
         }
-        this.requireAddressSet();
         return this._getRunningEvent(eventName).listenerCount();
     }
     listeners(eventName) {
@@ -851,7 +853,6 @@
             }
             return result;
         }
-        this.requireAddressSet();
         return this._getRunningEvent(eventName).listeners();
     }
     removeAllListeners(eventName) {
@@ -866,7 +867,6 @@
             }
             return this;
         }
-        this.requireAddressSet();
         // Delete any listeners
         const runningEvent = this._getRunningEvent(eventName);
         runningEvent.removeAllListeners();
@@ -877,14 +877,12 @@
         if (!this.provider) {
             return this;
         }
-        this.requireAddressSet();
         const runningEvent = this._getRunningEvent(eventName);
         runningEvent.removeListener(listener);
         this._checkRunningEvents(runningEvent);
         return this;
     }
     removeListener(eventName, listener) {
-        this.requireAddressSet();
         return this.off(eventName, listener);
     }
 }
@@ -981,7 +979,7 @@
         });
     }
     attach(address) {
-        return new (this.constructor).getContract(address, this.interface, this.signer);
+        return (this.constructor).getContract(address, this.interface, this.signer);
     }
     connect(signer) {
         return new (this.constructor)(this.interface, this.bytecode, signer);
