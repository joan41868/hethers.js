"use strict";
var __awaiter = (this && this.__awaiter) || function (thisArg, _arguments, P, generator) {
    function adopt(value) { return value instanceof P ? value : new P(function (resolve) { resolve(value); }); }
    return new (P || (P = Promise))(function (resolve, reject) {
        function fulfilled(value) { try { step(generator.next(value)); } catch (e) { reject(e); } }
        function rejected(value) { try { step(generator["throw"](value)); } catch (e) { reject(e); } }
        function step(result) { result.done ? resolve(result.value) : adopt(result.value).then(fulfilled, rejected); }
        step((generator = generator.apply(thisArg, _arguments || [])).next());
    });
};
import { checkResultErrors, Indexed, Interface } from "@ethersproject/abi";
import { Provider } from "@ethersproject/abstract-provider";
import { Signer, VoidSigner } from "@ethersproject/abstract-signer";
import { getAddress } from "@ethersproject/address";
import { BigNumber } from "@ethersproject/bignumber";
import { arrayify, concat, hexlify, isBytes, isHexString } from "@ethersproject/bytes";
import { defineReadOnly, deepCopy, getStatic, resolveProperties, shallowCopy } from "@ethersproject/properties";
import { accessListify } from "@ethersproject/transactions";
import { Logger } from "@ethersproject/logger";
import { version } from "./_version";
const logger = new Logger(version);
;
;
///////////////////////////////
const allowedTransactionKeys = {
    chainId: true, data: true, from: true, gasLimit: true, gasPrice: true, to: true, value: true,
    type: true,
    maxFeePerGas: true, maxPriorityFeePerGas: true,
    customData: true, nodeId: true,
};
// TODO FIXME
function resolveName(resolver, nameOrPromise) {
    return __awaiter(this, void 0, void 0, function* () {
        const name = yield nameOrPromise;
        if (typeof (name) !== "string") {
            logger.throwArgumentError("invalid address or ENS name", "name", name);
        }
        // If it is already an address, just use it (after adding checksum)
        try {
            return getAddress(name);
        }
        catch (error) { }
        if (!resolver) {
            logger.throwError("a provider or signer is needed to resolve ENS names", Logger.errors.UNSUPPORTED_OPERATION, {
                operation: "resolveName"
            });
        }
        const address = ""; //await resolver.resolveName(name);
        if (address == null) {
            logger.throwArgumentError("resolver or addr is not configured for ENS name", "name", name);
        }
        return address;
    });
}
// Recursively replaces ENS names with promises to resolve the name and resolves all properties
function resolveAddresses(resolver, value, paramType) {
    return __awaiter(this, void 0, void 0, function* () {
        if (Array.isArray(paramType)) {
            return yield Promise.all(paramType.map((paramType, index) => {
                return resolveAddresses(resolver, ((Array.isArray(value)) ? value[index] : value[paramType.name]), paramType);
            }));
        }
        if (paramType.type === "address") {
            return yield resolveName(resolver, value);
        }
        if (paramType.type === "tuple") {
            return yield resolveAddresses(resolver, value, paramType.components);
        }
        if (paramType.baseType === "array") {
            if (!Array.isArray(value)) {
                return Promise.reject(logger.makeError("invalid value for array", Logger.errors.INVALID_ARGUMENT, {
                    argument: "value",
                    value
                }));
            }
            return yield Promise.all(value.map((v) => resolveAddresses(resolver, v, paramType.arrayChildren)));
        }
        return value;
    });
}
function populateTransaction(contract, fragment, args) {
    return __awaiter(this, void 0, void 0, function* () {
        // If an extra argument is given, it is overrides
        let overrides = {};
        if (args.length === fragment.inputs.length + 1 && typeof (args[args.length - 1]) === "object") {
            overrides = shallowCopy(args.pop());
        }
        // Make sure the parameter count matches
        logger.checkArgumentCount(args.length, fragment.inputs.length, "passed to contract");
        // Populate "from" override (allow promises)
        if (contract.signer) {
            if (overrides.from) {
                // Contracts with a Signer are from the Signer's frame-of-reference;
                // but we allow overriding "from" if it matches the signer
                overrides.from = resolveProperties({
                    override: resolveName(contract.signer, overrides.from),
                    signer: contract.signer.getAddress()
                }).then((check) => __awaiter(this, void 0, void 0, function* () {
                    if (getAddress(check.signer) !== check.override) {
                        logger.throwError("Contract with a Signer cannot override from", Logger.errors.UNSUPPORTED_OPERATION, {
                            operation: "overrides.from"
                        });
                    }
                    return check.override;
                }));
            }
            else {
                overrides.from = contract.signer.getAddress();
            }
        }
        else if (overrides.from) {
            overrides.from = resolveName(contract.provider, overrides.from);
            //} else {
            // Contracts without a signer can override "from", and if
            // unspecified the zero address is used
            //overrides.from = AddressZero;
        }
        // Wait for all dependencies to be resolved (prefer the signer over the provider)
        const resolved = yield resolveProperties({
            args: resolveAddresses(contract.signer || contract.provider, args, fragment.inputs),
            address: contract.resolvedAddress,
            overrides: (resolveProperties(overrides) || {})
        });
        // The ABI coded transaction
        const data = contract.interface.encodeFunctionData(fragment, resolved.args);
        const tx = {
            data: data,
            to: resolved.address
        };
        // Resolved Overrides
        const ro = resolved.overrides;
        // Populate simple overrides
        if (ro.nonce != null) {
            tx.nonce = BigNumber.from(ro.nonce).toNumber();
        }
        if (ro.gasLimit != null) {
            tx.gasLimit = BigNumber.from(ro.gasLimit);
        }
        if (ro.gasPrice != null) {
            tx.gasPrice = BigNumber.from(ro.gasPrice);
        }
        if (ro.maxFeePerGas != null) {
            tx.maxFeePerGas = BigNumber.from(ro.maxFeePerGas);
        }
        if (ro.maxPriorityFeePerGas != null) {
            tx.maxPriorityFeePerGas = BigNumber.from(ro.maxPriorityFeePerGas);
        }
        if (ro.from != null) {
            tx.from = ro.from;
        }
        if (ro.type != null) {
            tx.type = ro.type;
        }
        if (ro.accessList != null) {
            tx.accessList = accessListify(ro.accessList);
        }
        // If there was no "gasLimit" override, but the ABI specifies a default, use it
        if (tx.gasLimit == null && fragment.gas != null) {
            // Compute the intrinsic gas cost for this transaction
            // @TODO: This is based on the yellow paper as of Petersburg; this is something
            // we may wish to parameterize in v6 as part of the Network object. Since this
            // is always a non-nil to address, we can ignore G_create, but may wish to add
            // similar logic to the ContractFactory.
            let intrinsic = 21000;
            const bytes = arrayify(data);
            for (let i = 0; i < bytes.length; i++) {
                intrinsic += 4;
                if (bytes[i]) {
                    intrinsic += 64;
                }
            }
            tx.gasLimit = BigNumber.from(fragment.gas).add(intrinsic);
        }
        // Populate "value" override
        if (ro.value) {
            const roValue = BigNumber.from(ro.value);
            if (!roValue.isZero() && !fragment.payable) {
                logger.throwError("non-payable method cannot override value", Logger.errors.UNSUPPORTED_OPERATION, {
                    operation: "overrides.value",
                    value: overrides.value
                });
            }
            tx.value = roValue;
        }
        if (ro.customData) {
            tx.customData = shallowCopy(ro.customData);
        }
        // Remove the overrides
        delete overrides.nonce;
        delete overrides.gasLimit;
        delete overrides.gasPrice;
        delete overrides.from;
        delete overrides.value;
        delete overrides.type;
        delete overrides.accessList;
        delete overrides.maxFeePerGas;
        delete overrides.maxPriorityFeePerGas;
        delete overrides.customData;
        // Make sure there are no stray overrides, which may indicate a
        // typo or using an unsupported key.
        const leftovers = Object.keys(overrides).filter((key) => (overrides[key] != null));
        if (leftovers.length) {
            logger.throwError(`cannot override ${leftovers.map((l) => JSON.stringify(l)).join(",")}`, Logger.errors.UNSUPPORTED_OPERATION, {
                operation: "overrides",
                overrides: leftovers
            });
        }
        return tx;
    });
}
function buildPopulate(contract, fragment) {
    return function (...args) {
        return populateTransaction(contract, fragment, args);
    };
}
function buildEstimate(contract, fragment) {
    const signerOrProvider = (contract.signer || contract.provider);
    return function (...args) {
        return __awaiter(this, void 0, void 0, function* () {
            if (!signerOrProvider) {
                logger.throwError("estimate require a provider or signer", Logger.errors.UNSUPPORTED_OPERATION, {
                    operation: "estimateGas"
                });
            }
            const tx = yield populateTransaction(contract, fragment, args);
            return yield signerOrProvider.estimateGas(tx);
        });
    };
}
function addContractWait(contract, tx) {
    const wait = tx.wait.bind(tx);
    tx.wait = (confirmations) => {
        return wait(confirmations).then((receipt) => {
            receipt.events = receipt.logs.map((log) => {
                let event = deepCopy(log);
                let parsed = null;
                try {
                    parsed = contract.interface.parseLog(log);
                }
                catch (e) { }
                // Successfully parsed the event log; include it
                if (parsed) {
                    event.args = parsed.args;
                    event.decode = (data, topics) => {
                        return contract.interface.decodeEventLog(parsed.eventFragment, data, topics);
                    };
                    event.event = parsed.name;
                    event.eventSignature = parsed.signature;
                }
                // Useful operations
                event.removeListener = () => { return contract.provider; };
                event.getBlock = () => {
                    // TODO: to be removed
                    return logger.throwError("NOT_SUPPORTED", Logger.errors.UNSUPPORTED_OPERATION);
                };
                event.getTransaction = () => {
                    return contract.provider.getTransaction(receipt.transactionHash);
                };
                event.getTransactionReceipt = () => {
                    return Promise.resolve(receipt);
                };
                return event;
            });
            return receipt;
        });
    };
}
function buildCall(contract, fragment, collapseSimple) {
    const signer = contract.signer;
    return function (...args) {
        return __awaiter(this, void 0, void 0, function* () {
            // Extract the "blockTag" override if present
            if (args.length === fragment.inputs.length + 1 && typeof (args[args.length - 1]) === "object") {
                const overrides = shallowCopy(args.pop());
                args.push(overrides);
            }
            // If the contract was just deployed, wait until it is mined
            if (contract.deployTransaction != null) {
                yield contract._deployed();
            }
            // Call a node and get the result
            const tx = yield populateTransaction(contract, fragment, args);
            const result = yield signer.call(tx);
            try {
                let value = contract.interface.decodeFunctionResult(fragment, result);
                if (collapseSimple && fragment.outputs.length === 1) {
                    value = value[0];
                }
                return value;
            }
            catch (error) {
                if (error.code === Logger.errors.CALL_EXCEPTION) {
                    error.address = contract.address;
                    error.args = args;
                    error.transaction = tx;
                }
                throw error;
            }
        });
    };
}
function buildSend(contract, fragment) {
    return function (...args) {
        return __awaiter(this, void 0, void 0, function* () {
            if (!contract.signer) {
                logger.throwError("sending a transaction requires a signer", Logger.errors.UNSUPPORTED_OPERATION, {
                    operation: "sendTransaction"
                });
            }
            // If the contract was just deployed, wait until it is mined
            if (contract.deployTransaction != null) {
                yield contract._deployed();
            }
            const txRequest = yield populateTransaction(contract, fragment, args);
            const tx = yield contract.signer.sendTransaction(txRequest);
            // Tweak the tx.wait so the receipt has extra properties
            addContractWait(contract, tx);
            return tx;
        });
    };
}
function buildDefault(contract, fragment, collapseSimple) {
    if (fragment.constant) {
        return buildCall(contract, fragment, collapseSimple);
    }
    return buildSend(contract, fragment);
}
function getEventTag(filter) {
    if (filter.address && (filter.topics == null || filter.topics.length === 0)) {
        return "*";
    }
    return (filter.address || "*") + "@" + (filter.topics ? filter.topics.map((topic) => {
        if (Array.isArray(topic)) {
            return topic.join("|");
        }
        return topic;
    }).join(":") : "");
}
class RunningEvent {
    constructor(tag, filter) {
        defineReadOnly(this, "tag", tag);
        defineReadOnly(this, "filter", filter);
        this._listeners = [];
    }
    addListener(listener, once) {
        this._listeners.push({ listener: listener, once: once });
    }
    removeListener(listener) {
        let done = false;
        this._listeners = this._listeners.filter((item) => {
            if (done || item.listener !== listener) {
                return true;
            }
            done = true;
            return false;
        });
    }
    removeAllListeners() {
        this._listeners = [];
    }
    listeners() {
        return this._listeners.map((i) => i.listener);
    }
    listenerCount() {
        return this._listeners.length;
    }
    run(args) {
        const listenerCount = this.listenerCount();
        this._listeners = this._listeners.filter((item) => {
            const argsCopy = args.slice();
            // Call the callback in the next event loop
            setTimeout(() => {
                item.listener.apply(this, argsCopy);
            }, 0);
            // Reschedule it if it not "once"
            return !(item.once);
        });
        return listenerCount;
    }
    prepareEvent(event) {
    }
    // Returns the array that will be applied to an emit
    getEmit(event) {
        return [event];
    }
}
class ErrorRunningEvent extends RunningEvent {
    constructor() {
        super("error", null);
    }
}
// @TODO Fragment should inherit Wildcard? and just override getEmit?
//       or have a common abstract super class, with enough constructor
//       options to configure both.
// A Fragment Event will populate all the properties that Wildcard
// will, and additionally dereference the arguments when emitting
class FragmentRunningEvent extends RunningEvent {
    constructor(address, contractInterface, fragment, topics) {
        const filter = {
            address: address
        };
        let topic = contractInterface.getEventTopic(fragment);
        if (topics) {
            if (topic !== topics[0]) {
                logger.throwArgumentError("topic mismatch", "topics", topics);
            }
            filter.topics = topics.slice();
        }
        else {
            filter.topics = [topic];
        }
        super(getEventTag(filter), filter);
        defineReadOnly(this, "address", address);
        defineReadOnly(this, "interface", contractInterface);
        defineReadOnly(this, "fragment", fragment);
    }
    prepareEvent(event) {
        super.prepareEvent(event);
        event.event = this.fragment.name;
        event.eventSignature = this.fragment.format();
        event.decode = (data, topics) => {
            return this.interface.decodeEventLog(this.fragment, data, topics);
        };
        try {
            event.args = this.interface.decodeEventLog(this.fragment, event.data, event.topics);
        }
        catch (error) {
            event.args = null;
            event.decodeError = error;
        }
    }
    getEmit(event) {
        const errors = checkResultErrors(event.args);
        if (errors.length) {
            throw errors[0].error;
        }
        const args = (event.args || []).slice();
        args.push(event);
        return args;
    }
}
// A Wildcard Event will attempt to populate:
//  - event            The name of the event name
//  - eventSignature   The full signature of the event
//  - decode           A function to decode data and topics
//  - args             The decoded data and topics
class WildcardRunningEvent extends RunningEvent {
    constructor(address, contractInterface) {
        super("*", { address: address });
        defineReadOnly(this, "address", address);
        defineReadOnly(this, "interface", contractInterface);
    }
    prepareEvent(event) {
        super.prepareEvent(event);
        try {
            const parsed = this.interface.parseLog(event);
            event.event = parsed.name;
            event.eventSignature = parsed.signature;
            event.decode = (data, topics) => {
                return this.interface.decodeEventLog(parsed.eventFragment, data, topics);
            };
            event.args = parsed.args;
        }
        catch (error) {
            // No matching event
        }
    }
}
export class BaseContract {
    constructor(addressOrName, contractInterface, signerOrProvider) {
        logger.checkNew(new.target, Contract);
        // @TODO: Maybe still check the addressOrName looks like a valid address or name?
        //address = getAddress(address);
        defineReadOnly(this, "interface", getStatic(new.target, "getInterface")(contractInterface));
        if (signerOrProvider == null) {
            defineReadOnly(this, "provider", null);
            defineReadOnly(this, "signer", null);
        }
        else if (Signer.isSigner(signerOrProvider)) {
            defineReadOnly(this, "provider", signerOrProvider.provider || null);
            defineReadOnly(this, "signer", signerOrProvider);
        }
        else if (Provider.isProvider(signerOrProvider)) {
            defineReadOnly(this, "provider", signerOrProvider);
            defineReadOnly(this, "signer", null);
        }
        else {
            logger.throwArgumentError("invalid signer or provider", "signerOrProvider", signerOrProvider);
        }
        defineReadOnly(this, "callStatic", {});
        defineReadOnly(this, "estimateGas", {});
        defineReadOnly(this, "functions", {});
        defineReadOnly(this, "populateTransaction", {});
        defineReadOnly(this, "filters", {});
        {
            const uniqueFilters = {};
            Object.keys(this.interface.events).forEach((eventSignature) => {
                const event = this.interface.events[eventSignature];
                defineReadOnly(this.filters, eventSignature, (...args) => {
                    return {
                        address: this.address,
                        topics: this.interface.encodeFilterTopics(event, args)
                    };
                });
                if (!uniqueFilters[event.name]) {
                    uniqueFilters[event.name] = [];
                }
                uniqueFilters[event.name].push(eventSignature);
            });
            Object.keys(uniqueFilters).forEach((name) => {
                const filters = uniqueFilters[name];
                if (filters.length === 1) {
                    defineReadOnly(this.filters, name, this.filters[filters[0]]);
                }
                else {
                    logger.warn(`Duplicate definition of ${name} (${filters.join(", ")})`);
                }
            });
        }
        defineReadOnly(this, "_runningEvents", {});
        defineReadOnly(this, "_wrappedEmits", {});
        if (addressOrName == null) {
            logger.throwArgumentError("invalid contract address or ENS name", "addressOrName", addressOrName);
        }
        defineReadOnly(this, "address", addressOrName);
        if (this.provider) {
            defineReadOnly(this, "resolvedAddress", resolveName(this.provider, addressOrName));
        }
        else {
            try {
                defineReadOnly(this, "resolvedAddress", Promise.resolve(getAddress(addressOrName)));
            }
            catch (error) {
                // Without a provider, we cannot use ENS names
                logger.throwError("provider is required to use ENS name as contract address", Logger.errors.UNSUPPORTED_OPERATION, {
                    operation: "new Contract"
                });
            }
        }
        const uniqueNames = {};
        const uniqueSignatures = {};
        Object.keys(this.interface.functions).forEach((signature) => {
            const fragment = this.interface.functions[signature];
            // Check that the signature is unique; if not the ABI generation has
            // not been cleaned or may be incorrectly generated
            if (uniqueSignatures[signature]) {
                logger.warn(`Duplicate ABI entry for ${JSON.stringify(signature)}`);
                return;
            }
            uniqueSignatures[signature] = true;
            // Track unique names; we only expose bare named functions if they
            // are ambiguous
            {
                const name = fragment.name;
                if (!uniqueNames[`%${name}`]) {
                    uniqueNames[`%${name}`] = [];
                }
                uniqueNames[`%${name}`].push(signature);
            }
            if (this[signature] == null) {
                defineReadOnly(this, signature, buildDefault(this, fragment, true));
            }
            // We do not collapse simple calls on this bucket, which allows
            // frameworks to safely use this without introspection as well as
            // allows decoding error recovery.
            if (this.functions[signature] == null) {
                defineReadOnly(this.functions, signature, buildDefault(this, fragment, false));
            }
            if (this.callStatic[signature] == null) {
                defineReadOnly(this.callStatic, signature, buildCall(this, fragment, true));
            }
            if (this.populateTransaction[signature] == null) {
                defineReadOnly(this.populateTransaction, signature, buildPopulate(this, fragment));
            }
            if (this.estimateGas[signature] == null) {
                defineReadOnly(this.estimateGas, signature, buildEstimate(this, fragment));
            }
        });
        Object.keys(uniqueNames).forEach((name) => {
            // Ambiguous names to not get attached as bare names
            const signatures = uniqueNames[name];
            if (signatures.length > 1) {
                return;
            }
            // Strip off the leading "%" used for prototype protection
            name = name.substring(1);
            const signature = signatures[0];
            // If overwriting a member property that is null, swallow the error
            try {
                if (this[name] == null) {
                    defineReadOnly(this, name, this[signature]);
                }
            }
            catch (e) { }
            if (this.functions[name] == null) {
                defineReadOnly(this.functions, name, this.functions[signature]);
            }
            if (this.callStatic[name] == null) {
                defineReadOnly(this.callStatic, name, this.callStatic[signature]);
            }
            if (this.populateTransaction[name] == null) {
                defineReadOnly(this.populateTransaction, name, this.populateTransaction[signature]);
            }
            if (this.estimateGas[name] == null) {
                defineReadOnly(this.estimateGas, name, this.estimateGas[signature]);
            }
        });
    }
    static getInterface(contractInterface) {
        if (Interface.isInterface(contractInterface)) {
            return contractInterface;
        }
        return new Interface(contractInterface);
    }
    // @TODO: Allow timeout?
    deployed() {
        return this._deployed();
    }
    _deployed() {
        if (!this._deployedPromise) {
            // If we were just deployed, we know the transaction we should occur in
            if (this.deployTransaction) {
                this._deployedPromise = this.deployTransaction.wait().then(() => {
                    return this;
                });
            }
            else {
                // @TODO: Once we allow a timeout to be passed in, we will wait
                // up to that many blocks for getCode
                // Otherwise, poll for our code to be deployed
                this._deployedPromise = this.provider.getCode(this.address).then((code) => {
                    if (code === "0x") {
                        logger.throwError("contract not deployed", Logger.errors.UNSUPPORTED_OPERATION, {
                            contractAddress: this.address,
                            operation: "getDeployed"
                        });
                    }
                    return this;
                });
            }
        }
        return this._deployedPromise;
    }
    // @TODO:
    // estimateFallback(overrides?: TransactionRequest): Promise<BigNumber>
    // @TODO:
    // estimateDeploy(bytecode: string, ...args): Promise<BigNumber>
    fallback(overrides) {
        if (!this.signer) {
            logger.throwError("sending a transactions require a signer", Logger.errors.UNSUPPORTED_OPERATION, { operation: "sendTransaction(fallback)" });
        }
        const tx = shallowCopy(overrides || {});
        ["from", "to"].forEach(function (key) {
            if (tx[key] == null) {
                return;
            }
            logger.throwError("cannot override " + key, Logger.errors.UNSUPPORTED_OPERATION, { operation: key });
        });
        tx.to = this.resolvedAddress;
        return this.deployed().then(() => {
            return this.signer.sendTransaction(tx);
        });
    }
    // Reconnect to a different signer or provider
    connect(signerOrProvider) {
        if (typeof (signerOrProvider) === "string") {
            signerOrProvider = new VoidSigner(signerOrProvider, this.provider);
        }
        const contract = new (this.constructor)(this.address, this.interface, signerOrProvider);
        if (this.deployTransaction) {
            defineReadOnly(contract, "deployTransaction", this.deployTransaction);
        }
        return contract;
    }
    // Re-attach to a different on-chain instance of this contract
    attach(addressOrName) {
        return new (this.constructor)(addressOrName, this.interface, this.signer || this.provider);
    }
    static isIndexed(value) {
        return Indexed.isIndexed(value);
    }
    _normalizeRunningEvent(runningEvent) {
        // Already have an instance of this event running; we can re-use it
        if (this._runningEvents[runningEvent.tag]) {
            return this._runningEvents[runningEvent.tag];
        }
        return runningEvent;
    }
    _getRunningEvent(eventName) {
        if (typeof (eventName) === "string") {
            // Listen for "error" events (if your contract has an error event, include
            // the full signature to bypass this special event keyword)
            if (eventName === "error") {
                return this._normalizeRunningEvent(new ErrorRunningEvent());
            }
            // Listen for any event that is registered
            if (eventName === "event") {
                return this._normalizeRunningEvent(new RunningEvent("event", null));
            }
            // Listen for any event
            if (eventName === "*") {
                return this._normalizeRunningEvent(new WildcardRunningEvent(this.address, this.interface));
            }
            // Get the event Fragment (throws if ambiguous/unknown event)
            const fragment = this.interface.getEvent(eventName);
            return this._normalizeRunningEvent(new FragmentRunningEvent(this.address, this.interface, fragment));
        }
        // We have topics to filter by...
        if (eventName.topics && eventName.topics.length > 0) {
            // Is it a known topichash? (throws if no matching topichash)
            try {
                const topic = eventName.topics[0];
                if (typeof (topic) !== "string") {
                    throw new Error("invalid topic"); // @TODO: May happen for anonymous events
                }
                const fragment = this.interface.getEvent(topic);
                return this._normalizeRunningEvent(new FragmentRunningEvent(this.address, this.interface, fragment, eventName.topics));
            }
            catch (error) { }
            // Filter by the unknown topichash
            const filter = {
                address: this.address,
                topics: eventName.topics
            };
            return this._normalizeRunningEvent(new RunningEvent(getEventTag(filter), filter));
        }
        return this._normalizeRunningEvent(new WildcardRunningEvent(this.address, this.interface));
    }
    _checkRunningEvents(runningEvent) {
        if (runningEvent.listenerCount() === 0) {
            delete this._runningEvents[runningEvent.tag];
            // If we have a poller for this, remove it
            const emit = this._wrappedEmits[runningEvent.tag];
            if (emit && runningEvent.filter) {
                this.provider.off(runningEvent.filter, emit);
                delete this._wrappedEmits[runningEvent.tag];
            }
        }
    }
    // Subclasses can override this to gracefully recover
    // from parse errors if they wish
    _wrapEvent(runningEvent, log, listener) {
        const event = deepCopy(log);
        event.removeListener = () => {
            if (!listener) {
                return;
            }
            runningEvent.removeListener(listener);
            this._checkRunningEvents(runningEvent);
        };
        event.getBlock = () => {
            // TODO: to be removed
            return logger.throwError("NOT_SUPPORTED", Logger.errors.UNSUPPORTED_OPERATION);
        };
        event.getTransaction = () => { return this.provider.getTransaction(log.transactionHash); };
        event.getTransactionReceipt = () => { return this.provider.getTransactionReceipt(log.transactionHash); };
        // This may throw if the topics and data mismatch the signature
        runningEvent.prepareEvent(event);
        return event;
    }
    _addEventListener(runningEvent, listener, once) {
        if (!this.provider) {
            logger.throwError("events require a provider or a signer with a provider", Logger.errors.UNSUPPORTED_OPERATION, { operation: "once" });
        }
        runningEvent.addListener(listener, once);
        // Track this running event and its listeners (may already be there; but no hard in updating)
        this._runningEvents[runningEvent.tag] = runningEvent;
        // If we are not polling the provider, start polling
        if (!this._wrappedEmits[runningEvent.tag]) {
            const wrappedEmit = (log) => {
                let event = this._wrapEvent(runningEvent, log, listener);
                // Try to emit the result for the parameterized event...
                if (event.decodeError == null) {
                    try {
                        const args = runningEvent.getEmit(event);
                        this.emit(runningEvent.filter, ...args);
                    }
                    catch (error) {
                        event.decodeError = error.error;
                    }
                }
                // Always emit "event" for fragment-base events
                if (runningEvent.filter != null) {
                    this.emit("event", event);
                }
                // Emit "error" if there was an error
                if (event.decodeError != null) {
                    this.emit("error", event.decodeError, event);
                }
            };
            this._wrappedEmits[runningEvent.tag] = wrappedEmit;
            // Special events, like "error" do not have a filter
            if (runningEvent.filter != null) {
                this.provider.on(runningEvent.filter, wrappedEmit);
            }
        }
    }
    queryFilter(event, fromBlockOrBlockhash, toBlock) {
        const runningEvent = this._getRunningEvent(event);
        const filter = shallowCopy(runningEvent.filter);
        if (typeof (fromBlockOrBlockhash) === "string" && isHexString(fromBlockOrBlockhash, 32)) {
            if (toBlock != null) {
                logger.throwArgumentError("cannot specify toBlock with blockhash", "toBlock", toBlock);
            }
            filter.blockHash = fromBlockOrBlockhash;
        }
        else {
            filter.fromBlock = ((fromBlockOrBlockhash != null) ? fromBlockOrBlockhash : 0);
            filter.toBlock = ((toBlock != null) ? toBlock : "latest");
        }
        return this.provider.getLogs(filter).then((logs) => {
            return logs.map((log) => this._wrapEvent(runningEvent, log, null));
        });
    }
    on(event, listener) {
        this._addEventListener(this._getRunningEvent(event), listener, false);
        return this;
    }
    once(event, listener) {
        this._addEventListener(this._getRunningEvent(event), listener, true);
        return this;
    }
    emit(eventName, ...args) {
        if (!this.provider) {
            return false;
        }
        const runningEvent = this._getRunningEvent(eventName);
        const result = (runningEvent.run(args) > 0);
        // May have drained all the "once" events; check for living events
        this._checkRunningEvents(runningEvent);
        return result;
    }
    listenerCount(eventName) {
        if (!this.provider) {
            return 0;
        }
        if (eventName == null) {
            return Object.keys(this._runningEvents).reduce((accum, key) => {
                return accum + this._runningEvents[key].listenerCount();
            }, 0);
        }
        return this._getRunningEvent(eventName).listenerCount();
    }
    listeners(eventName) {
        if (!this.provider) {
            return [];
        }
        if (eventName == null) {
            const result = [];
            for (let tag in this._runningEvents) {
                this._runningEvents[tag].listeners().forEach((listener) => {
                    result.push(listener);
                });
            }
            return result;
        }
        return this._getRunningEvent(eventName).listeners();
    }
    removeAllListeners(eventName) {
        if (!this.provider) {
            return this;
        }
        if (eventName == null) {
            for (const tag in this._runningEvents) {
                const runningEvent = this._runningEvents[tag];
                runningEvent.removeAllListeners();
                this._checkRunningEvents(runningEvent);
            }
            return this;
        }
        // Delete any listeners
        const runningEvent = this._getRunningEvent(eventName);
        runningEvent.removeAllListeners();
        this._checkRunningEvents(runningEvent);
        return this;
    }
    off(eventName, listener) {
        if (!this.provider) {
            return this;
        }
        const runningEvent = this._getRunningEvent(eventName);
        runningEvent.removeListener(listener);
        this._checkRunningEvents(runningEvent);
        return this;
    }
    removeListener(eventName, listener) {
        return this.off(eventName, listener);
    }
}
export class Contract extends BaseContract {
}
export class ContractFactory {
    constructor(contractInterface, bytecode, signer) {
        let bytecodeHex = null;
        if (typeof (bytecode) === "string") {
            bytecodeHex = bytecode;
        }
        else if (isBytes(bytecode)) {
            bytecodeHex = hexlify(bytecode);
        }
        else if (bytecode && typeof (bytecode.object) === "string") {
            // Allow the bytecode object from the Solidity compiler
            bytecodeHex = bytecode.object;
        }
        else {
            // Crash in the next verification step
            bytecodeHex = "!";
        }
        // Make sure it is 0x prefixed
        if (bytecodeHex.substring(0, 2) !== "0x") {
            bytecodeHex = "0x" + bytecodeHex;
        }
        // Make sure the final result is valid bytecode
        if (!isHexString(bytecodeHex) || (bytecodeHex.length % 2)) {
            logger.throwArgumentError("invalid bytecode", "bytecode", bytecode);
        }
        // If we have a signer, make sure it is valid
        if (signer && !Signer.isSigner(signer)) {
            logger.throwArgumentError("invalid signer", "signer", signer);
        }
        defineReadOnly(this, "bytecode", bytecodeHex);
        defineReadOnly(this, "interface", getStatic(new.target, "getInterface")(contractInterface));
        defineReadOnly(this, "signer", signer || null);
    }
    getDeployTransaction(...args) {
        let contractCreateTx = {};
        if (args.length === this.interface.deploy.inputs.length + 1 && typeof (args[args.length - 1]) === "object") {
            contractCreateTx = shallowCopy(args.pop());
            for (const key in contractCreateTx) {
                if (!allowedTransactionKeys[key]) {
                    throw new Error("unknown transaction override " + key);
<<<<<<< HEAD
                }
            }
        }
        // Allow only these to be overwritten in a deployment transaction
        Object.keys(contractCreateTx).forEach((key) => {
            if (["gasLimit", "value"].indexOf(key) > -1) {
                return;
            }
            logger.throwError("cannot override " + key, Logger.errors.UNSUPPORTED_OPERATION, { operation: key });
        });
        if (contractCreateTx.value) {
            const value = BigNumber.from(contractCreateTx.value);
            if (!value.isZero() && !this.interface.deploy.payable) {
                logger.throwError("non-payable constructor cannot override value", Logger.errors.UNSUPPORTED_OPERATION, {
                    operation: "overrides.value",
                    value: contractCreateTx.value
                });
            }
        }
        // Make sure the call matches the constructor signature
        logger.checkArgumentCount(args.length, this.interface.deploy.inputs.length, " in Contract constructor");
        let chunks = splitInChunks(Buffer.from(this.bytecode).toString(), 4096);
        const fileCreateTx = {
            customData: {
                fileChunk: chunks[0]
            }
        };
        let fileAppendTxs = [];
        for (let chunk of chunks.slice(1)) {
            const fileAppendTx = {
                customData: {
                    fileChunk: chunk
                }
            };
            fileAppendTxs.push(fileAppendTx);
        }
=======
                }
            }
        }
        // Allow only these to be overwritten in a deployment transaction
        Object.keys(contractCreateTx).forEach((key) => {
            if (["gasLimit", "value"].indexOf(key) > -1) {
                return;
            }
            logger.throwError("cannot override " + key, Logger.errors.UNSUPPORTED_OPERATION, { operation: key });
        });
        if (contractCreateTx.value) {
            const value = BigNumber.from(contractCreateTx.value);
            if (!value.isZero() && !this.interface.deploy.payable) {
                logger.throwError("non-payable constructor cannot override value", Logger.errors.UNSUPPORTED_OPERATION, {
                    operation: "overrides.value",
                    value: contractCreateTx.value
                });
            }
        }
        // Make sure the call matches the constructor signature
        logger.checkArgumentCount(args.length, this.interface.deploy.inputs.length, " in Contract constructor");
>>>>>>> 30e15c6d
        contractCreateTx = Object.assign(Object.assign({}, contractCreateTx), { data: hexlify(concat([
                this.bytecode,
                this.interface.encodeDeploy(args)
            ])), customData: {} });
<<<<<<< HEAD
        return [fileCreateTx, ...fileAppendTxs, contractCreateTx];
=======
        return contractCreateTx;
>>>>>>> 30e15c6d
    }
    deploy(...args) {
        return __awaiter(this, void 0, void 0, function* () {
            let overrides = {};
            // If 1 extra parameter was passed in, it contains overrides
            if (args.length === this.interface.deploy.inputs.length + 1) {
                overrides = args.pop();
            }
            // Make sure the call matches the constructor signature
            logger.checkArgumentCount(args.length, this.interface.deploy.inputs.length, " in Contract constructor");
            // Resolve ENS names and promises in the arguments
            const params = yield resolveAddresses(this.signer, args, this.interface.deploy.inputs);
            params.push(overrides);
            // Get the deployment transaction (with optional overrides)
<<<<<<< HEAD
            const unsignedTransactions = this.getDeployTransaction(...params);
            const contractCreate = unsignedTransactions[unsignedTransactions.length - 1];
=======
            const contractCreate = this.getDeployTransaction(...params);
>>>>>>> 30e15c6d
            const contractCreateResponse = yield this.signer.sendTransaction(contractCreate);
            const address = contractCreateResponse.customData.contractId;
            const contract = getStatic(this.constructor, "getContract")(address, this.interface, this.signer);
            // Add the modified wait that wraps events
            addContractWait(contract, contractCreateResponse);
            defineReadOnly(contract, "deployTransaction", contractCreateResponse);
            return contract;
        });
    }
    attach(address) {
        return (this.constructor).getContract(address, this.interface, this.signer);
    }
    connect(signer) {
        return new (this.constructor)(this.interface, this.bytecode, signer);
    }
    static fromSolidity(compilerOutput, signer) {
        if (compilerOutput == null) {
            logger.throwError("missing compiler output", Logger.errors.MISSING_ARGUMENT, { argument: "compilerOutput" });
        }
        if (typeof (compilerOutput) === "string") {
            compilerOutput = JSON.parse(compilerOutput);
        }
        const abi = compilerOutput.abi;
        let bytecode = null;
        if (compilerOutput.bytecode) {
            bytecode = compilerOutput.bytecode;
        }
        else if (compilerOutput.evm && compilerOutput.evm.bytecode) {
            bytecode = compilerOutput.evm.bytecode;
        }
        return new this(abi, bytecode, signer);
    }
    static getInterface(contractInterface) {
        return Contract.getInterface(contractInterface);
    }
    static getContract(address, contractInterface, signer) {
        return new Contract(address, contractInterface, signer);
    }
}
//# sourceMappingURL=index.js.map<|MERGE_RESOLUTION|>--- conflicted
+++ resolved
@@ -929,7 +929,6 @@
             for (const key in contractCreateTx) {
                 if (!allowedTransactionKeys[key]) {
                     throw new Error("unknown transaction override " + key);
-<<<<<<< HEAD
                 }
             }
         }
@@ -951,53 +950,11 @@
         }
         // Make sure the call matches the constructor signature
         logger.checkArgumentCount(args.length, this.interface.deploy.inputs.length, " in Contract constructor");
-        let chunks = splitInChunks(Buffer.from(this.bytecode).toString(), 4096);
-        const fileCreateTx = {
-            customData: {
-                fileChunk: chunks[0]
-            }
-        };
-        let fileAppendTxs = [];
-        for (let chunk of chunks.slice(1)) {
-            const fileAppendTx = {
-                customData: {
-                    fileChunk: chunk
-                }
-            };
-            fileAppendTxs.push(fileAppendTx);
-        }
-=======
-                }
-            }
-        }
-        // Allow only these to be overwritten in a deployment transaction
-        Object.keys(contractCreateTx).forEach((key) => {
-            if (["gasLimit", "value"].indexOf(key) > -1) {
-                return;
-            }
-            logger.throwError("cannot override " + key, Logger.errors.UNSUPPORTED_OPERATION, { operation: key });
-        });
-        if (contractCreateTx.value) {
-            const value = BigNumber.from(contractCreateTx.value);
-            if (!value.isZero() && !this.interface.deploy.payable) {
-                logger.throwError("non-payable constructor cannot override value", Logger.errors.UNSUPPORTED_OPERATION, {
-                    operation: "overrides.value",
-                    value: contractCreateTx.value
-                });
-            }
-        }
-        // Make sure the call matches the constructor signature
-        logger.checkArgumentCount(args.length, this.interface.deploy.inputs.length, " in Contract constructor");
->>>>>>> 30e15c6d
         contractCreateTx = Object.assign(Object.assign({}, contractCreateTx), { data: hexlify(concat([
                 this.bytecode,
                 this.interface.encodeDeploy(args)
             ])), customData: {} });
-<<<<<<< HEAD
-        return [fileCreateTx, ...fileAppendTxs, contractCreateTx];
-=======
         return contractCreateTx;
->>>>>>> 30e15c6d
     }
     deploy(...args) {
         return __awaiter(this, void 0, void 0, function* () {
@@ -1012,12 +969,7 @@
             const params = yield resolveAddresses(this.signer, args, this.interface.deploy.inputs);
             params.push(overrides);
             // Get the deployment transaction (with optional overrides)
-<<<<<<< HEAD
-            const unsignedTransactions = this.getDeployTransaction(...params);
-            const contractCreate = unsignedTransactions[unsignedTransactions.length - 1];
-=======
             const contractCreate = this.getDeployTransaction(...params);
->>>>>>> 30e15c6d
             const contractCreateResponse = yield this.signer.sendTransaction(contractCreate);
             const address = contractCreateResponse.customData.contractId;
             const contract = getStatic(this.constructor, "getContract")(address, this.interface, this.signer);
