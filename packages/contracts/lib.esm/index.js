--- conflicted
+++ resolved
@@ -9,22 +9,15 @@
     });
 };
 import { checkResultErrors, Indexed, Interface } from "@ethersproject/abi";
-<<<<<<< HEAD
-import { Provider } from "@hethers/abstract-provider";
-import { Signer, VoidSigner } from "@hethers/abstract-signer";
-import { getAddress, getAddressFromAccount } from "@hethers/address";
-import { BigNumber } from "@hethers/bignumber";
-=======
 import { Provider } from "@ethersproject/abstract-provider";
 import { composeHederaTimestamp } from "@ethersproject/providers";
 import { Signer, VoidSigner } from "@ethersproject/abstract-signer";
 import { getAddress, getAddressFromAccount } from "@ethersproject/address";
 import { BigNumber } from "@ethersproject/bignumber";
->>>>>>> ede0b6e0
 import { arrayify, concat, hexlify, isBytes, isHexString } from "@ethersproject/bytes";
 import { deepCopy, defineReadOnly, getStatic, resolveProperties, shallowCopy } from "@ethersproject/properties";
-import { accessListify } from "@hethers/transactions";
-import { Logger } from "@hethers/logger";
+import { accessListify } from "@ethersproject/transactions";
+import { Logger } from "@ethersproject/logger";
 import { version } from "./_version";
 const logger = new Logger(version);
 ///////////////////////////////
