"use strict";
var __awaiter = (this && this.__awaiter) || function (thisArg, _arguments, P, generator) {
    function adopt(value) { return value instanceof P ? value : new P(function (resolve) { resolve(value); }); }
    return new (P || (P = Promise))(function (resolve, reject) {
        function fulfilled(value) { try { step(generator.next(value)); } catch (e) { reject(e); } }
        function rejected(value) { try { step(generator["throw"](value)); } catch (e) { reject(e); } }
        function step(result) { result.done ? resolve(result.value) : adopt(result.value).then(fulfilled, rejected); }
        step((generator = generator.apply(thisArg, _arguments || [])).next());
    });
};
import { checkResultErrors, Indexed, Interface } from "@ethersproject/abi";
import { Provider } from "@ethersproject/abstract-provider";
import { Signer, splitInChunks, VoidSigner } from "@ethersproject/abstract-signer";
import { getAddress, getContractAddress } from "@ethersproject/address";
import { BigNumber } from "@ethersproject/bignumber";
import { arrayify, hexlify, isBytes, isHexString } from "@ethersproject/bytes";
import { defineReadOnly, deepCopy, getStatic, resolveProperties, shallowCopy } from "@ethersproject/properties";
import { accessListify } from "@ethersproject/transactions";
import { splitInChunks } from "@ethersproject/strings";
import { Logger } from "@ethersproject/logger";
import { version } from "./_version";
const logger = new Logger(version);
;
;
///////////////////////////////
// const allowedTransactionKeys: { [ key: string ]: boolean } = {
//     chainId: true, data: true, from: true, gasLimit: true, gasPrice:true, nonce: true, to: true, value: true,
//     type: true, accessList: true,
//     maxFeePerGas: true, maxPriorityFeePerGas: true,
//     customData: true
// }
// TODO FIXME
function resolveName(resolver, nameOrPromise) {
    return __awaiter(this, void 0, void 0, function* () {
        const name = yield nameOrPromise;
        if (typeof (name) !== "string") {
            logger.throwArgumentError("invalid address or ENS name", "name", name);
        }
        // If it is already an address, just use it (after adding checksum)
        try {
            return getAddress(name);
        }
        catch (error) { }
        if (!resolver) {
            logger.throwError("a provider or signer is needed to resolve ENS names", Logger.errors.UNSUPPORTED_OPERATION, {
                operation: "resolveName"
            });
        }
        const address = ""; //await resolver.resolveName(name);
        if (address == null) {
            logger.throwArgumentError("resolver or addr is not configured for ENS name", "name", name);
        }
        return address;
    });
}
// Recursively replaces ENS names with promises to resolve the name and resolves all properties
function resolveAddresses(resolver, value, paramType) {
    return __awaiter(this, void 0, void 0, function* () {
        if (Array.isArray(paramType)) {
            return yield Promise.all(paramType.map((paramType, index) => {
                return resolveAddresses(resolver, ((Array.isArray(value)) ? value[index] : value[paramType.name]), paramType);
            }));
        }
        if (paramType.type === "address") {
            return yield resolveName(resolver, value);
        }
        if (paramType.type === "tuple") {
            return yield resolveAddresses(resolver, value, paramType.components);
        }
        if (paramType.baseType === "array") {
            if (!Array.isArray(value)) {
                return Promise.reject(logger.makeError("invalid value for array", Logger.errors.INVALID_ARGUMENT, {
                    argument: "value",
                    value
                }));
            }
            return yield Promise.all(value.map((v) => resolveAddresses(resolver, v, paramType.arrayChildren)));
        }
        return value;
    });
}
function populateTransaction(contract, fragment, args) {
    return __awaiter(this, void 0, void 0, function* () {
        // If an extra argument is given, it is overrides
        let overrides = {};
        if (args.length === fragment.inputs.length + 1 && typeof (args[args.length - 1]) === "object") {
            overrides = shallowCopy(args.pop());
        }
        // Make sure the parameter count matches
        logger.checkArgumentCount(args.length, fragment.inputs.length, "passed to contract");
        // Populate "from" override (allow promises)
        if (contract.signer) {
            if (overrides.from) {
                // Contracts with a Signer are from the Signer's frame-of-reference;
                // but we allow overriding "from" if it matches the signer
                overrides.from = resolveProperties({
                    override: resolveName(contract.signer, overrides.from),
                    signer: contract.signer.getAddress()
                }).then((check) => __awaiter(this, void 0, void 0, function* () {
                    if (getAddress(check.signer) !== check.override) {
                        logger.throwError("Contract with a Signer cannot override from", Logger.errors.UNSUPPORTED_OPERATION, {
                            operation: "overrides.from"
                        });
                    }
                    return check.override;
                }));
            }
            else {
                overrides.from = contract.signer.getAddress();
            }
        }
        else if (overrides.from) {
            overrides.from = resolveName(contract.provider, overrides.from);
            //} else {
            // Contracts without a signer can override "from", and if
            // unspecified the zero address is used
            //overrides.from = AddressZero;
        }
        // Wait for all dependencies to be resolved (prefer the signer over the provider)
        const resolved = yield resolveProperties({
            args: resolveAddresses(contract.signer || contract.provider, args, fragment.inputs),
            address: contract.resolvedAddress,
            overrides: (resolveProperties(overrides) || {})
        });
        // The ABI coded transaction
        const data = contract.interface.encodeFunctionData(fragment, resolved.args);
        const tx = {
            data: data,
            to: resolved.address
        };
        // Resolved Overrides
        const ro = resolved.overrides;
        // Populate simple overrides
        if (ro.nonce != null) {
            tx.nonce = BigNumber.from(ro.nonce).toNumber();
        }
        if (ro.gasLimit != null) {
            tx.gasLimit = BigNumber.from(ro.gasLimit);
        }
        if (ro.gasPrice != null) {
            tx.gasPrice = BigNumber.from(ro.gasPrice);
        }
        if (ro.maxFeePerGas != null) {
            tx.maxFeePerGas = BigNumber.from(ro.maxFeePerGas);
        }
        if (ro.maxPriorityFeePerGas != null) {
            tx.maxPriorityFeePerGas = BigNumber.from(ro.maxPriorityFeePerGas);
        }
        if (ro.from != null) {
            tx.from = ro.from;
        }
        if (ro.type != null) {
            tx.type = ro.type;
        }
        if (ro.accessList != null) {
            tx.accessList = accessListify(ro.accessList);
        }
        // If there was no "gasLimit" override, but the ABI specifies a default, use it
        if (tx.gasLimit == null && fragment.gas != null) {
            // Compute the intrinsic gas cost for this transaction
            // @TODO: This is based on the yellow paper as of Petersburg; this is something
            // we may wish to parameterize in v6 as part of the Network object. Since this
            // is always a non-nil to address, we can ignore G_create, but may wish to add
            // similar logic to the ContractFactory.
            let intrinsic = 21000;
            const bytes = arrayify(data);
            for (let i = 0; i < bytes.length; i++) {
                intrinsic += 4;
                if (bytes[i]) {
                    intrinsic += 64;
                }
            }
            tx.gasLimit = BigNumber.from(fragment.gas).add(intrinsic);
        }
        // Populate "value" override
        if (ro.value) {
            const roValue = BigNumber.from(ro.value);
            if (!roValue.isZero() && !fragment.payable) {
                logger.throwError("non-payable method cannot override value", Logger.errors.UNSUPPORTED_OPERATION, {
                    operation: "overrides.value",
                    value: overrides.value
                });
            }
            tx.value = roValue;
        }
        if (ro.customData) {
            tx.customData = shallowCopy(ro.customData);
        }
        // Remove the overrides
        delete overrides.nonce;
        delete overrides.gasLimit;
        delete overrides.gasPrice;
        delete overrides.from;
        delete overrides.value;
        delete overrides.type;
        delete overrides.accessList;
        delete overrides.maxFeePerGas;
        delete overrides.maxPriorityFeePerGas;
        delete overrides.customData;
        // Make sure there are no stray overrides, which may indicate a
        // typo or using an unsupported key.
        const leftovers = Object.keys(overrides).filter((key) => (overrides[key] != null));
        if (leftovers.length) {
            logger.throwError(`cannot override ${leftovers.map((l) => JSON.stringify(l)).join(",")}`, Logger.errors.UNSUPPORTED_OPERATION, {
                operation: "overrides",
                overrides: leftovers
            });
        }
        return tx;
    });
}
function buildPopulate(contract, fragment) {
    return function (...args) {
        return populateTransaction(contract, fragment, args);
    };
}
function buildEstimate(contract, fragment) {
    const signerOrProvider = (contract.signer || contract.provider);
    return function (...args) {
        return __awaiter(this, void 0, void 0, function* () {
            if (!signerOrProvider) {
                logger.throwError("estimate require a provider or signer", Logger.errors.UNSUPPORTED_OPERATION, {
                    operation: "estimateGas"
                });
            }
            const tx = yield populateTransaction(contract, fragment, args);
            return yield signerOrProvider.estimateGas(tx);
        });
    };
}
function addContractWait(contract, tx) {
    const wait = tx.wait.bind(tx);
    tx.wait = (confirmations) => {
        return wait(confirmations).then((receipt) => {
            receipt.events = receipt.logs.map((log) => {
                let event = deepCopy(log);
                let parsed = null;
                try {
                    parsed = contract.interface.parseLog(log);
                }
                catch (e) { }
                // Successfully parsed the event log; include it
                if (parsed) {
                    event.args = parsed.args;
                    event.decode = (data, topics) => {
                        return contract.interface.decodeEventLog(parsed.eventFragment, data, topics);
                    };
                    event.event = parsed.name;
                    event.eventSignature = parsed.signature;
                }
                // Useful operations
                event.removeListener = () => { return contract.provider; };
                event.getBlock = () => {
                    // TODO: to be removed
                    return logger.throwError("NOT_SUPPORTED", Logger.errors.UNSUPPORTED_OPERATION);
                };
                event.getTransaction = () => {
                    return contract.provider.getTransaction(receipt.transactionHash);
                };
                event.getTransactionReceipt = () => {
                    return Promise.resolve(receipt);
                };
                return event;
            });
            return receipt;
        });
    };
}
function buildCall(contract, fragment, collapseSimple) {
    const signer = contract.signer;
    return function (...args) {
        return __awaiter(this, void 0, void 0, function* () {
            // Extract the "blockTag" override if present
            let blockTag = undefined;
            if (args.length === fragment.inputs.length + 1 && typeof (args[args.length - 1]) === "object") {
                const overrides = shallowCopy(args.pop());
                if (overrides.blockTag != null) {
                    blockTag = yield overrides.blockTag;
                }
                delete overrides.blockTag;
                args.push(overrides);
            }
            // If the contract was just deployed, wait until it is mined
            if (contract.deployTransaction != null) {
                yield contract._deployed(blockTag);
            }
            // Call a node and get the result
            const tx = yield populateTransaction(contract, fragment, args);
            const result = yield signer.call(tx);
            try {
                let value = contract.interface.decodeFunctionResult(fragment, result);
                if (collapseSimple && fragment.outputs.length === 1) {
                    value = value[0];
                }
                return value;
            }
            catch (error) {
                if (error.code === Logger.errors.CALL_EXCEPTION) {
                    error.address = contract.address;
                    error.args = args;
                    error.transaction = tx;
                }
                throw error;
            }
        });
    };
}
function buildSend(contract, fragment) {
    return function (...args) {
        return __awaiter(this, void 0, void 0, function* () {
            if (!contract.signer) {
                logger.throwError("sending a transaction requires a signer", Logger.errors.UNSUPPORTED_OPERATION, {
                    operation: "sendTransaction"
                });
            }
            // If the contract was just deployed, wait until it is mined
            if (contract.deployTransaction != null) {
                yield contract._deployed();
            }
            const txRequest = yield populateTransaction(contract, fragment, args);
            const tx = yield contract.signer.sendTransaction(txRequest);
            // Tweak the tx.wait so the receipt has extra properties
            addContractWait(contract, tx);
            return tx;
        });
    };
}
function buildDefault(contract, fragment, collapseSimple) {
    if (fragment.constant) {
        return buildCall(contract, fragment, collapseSimple);
    }
    return buildSend(contract, fragment);
}
function getEventTag(filter) {
    if (filter.address && (filter.topics == null || filter.topics.length === 0)) {
        return "*";
    }
    return (filter.address || "*") + "@" + (filter.topics ? filter.topics.map((topic) => {
        if (Array.isArray(topic)) {
            return topic.join("|");
        }
        return topic;
    }).join(":") : "");
}
class RunningEvent {
    constructor(tag, filter) {
        defineReadOnly(this, "tag", tag);
        defineReadOnly(this, "filter", filter);
        this._listeners = [];
    }
    addListener(listener, once) {
        this._listeners.push({ listener: listener, once: once });
    }
    removeListener(listener) {
        let done = false;
        this._listeners = this._listeners.filter((item) => {
            if (done || item.listener !== listener) {
                return true;
            }
            done = true;
            return false;
        });
    }
    removeAllListeners() {
        this._listeners = [];
    }
    listeners() {
        return this._listeners.map((i) => i.listener);
    }
    listenerCount() {
        return this._listeners.length;
    }
    run(args) {
        const listenerCount = this.listenerCount();
        this._listeners = this._listeners.filter((item) => {
            const argsCopy = args.slice();
            // Call the callback in the next event loop
            setTimeout(() => {
                item.listener.apply(this, argsCopy);
            }, 0);
            // Reschedule it if it not "once"
            return !(item.once);
        });
        return listenerCount;
    }
    prepareEvent(event) {
    }
    // Returns the array that will be applied to an emit
    getEmit(event) {
        return [event];
    }
}
class ErrorRunningEvent extends RunningEvent {
    constructor() {
        super("error", null);
    }
}
// @TODO Fragment should inherit Wildcard? and just override getEmit?
//       or have a common abstract super class, with enough constructor
//       options to configure both.
// A Fragment Event will populate all the properties that Wildcard
// will, and additionally dereference the arguments when emitting
class FragmentRunningEvent extends RunningEvent {
    constructor(address, contractInterface, fragment, topics) {
        const filter = {
            address: address
        };
        let topic = contractInterface.getEventTopic(fragment);
        if (topics) {
            if (topic !== topics[0]) {
                logger.throwArgumentError("topic mismatch", "topics", topics);
            }
            filter.topics = topics.slice();
        }
        else {
            filter.topics = [topic];
        }
        super(getEventTag(filter), filter);
        defineReadOnly(this, "address", address);
        defineReadOnly(this, "interface", contractInterface);
        defineReadOnly(this, "fragment", fragment);
    }
    prepareEvent(event) {
        super.prepareEvent(event);
        event.event = this.fragment.name;
        event.eventSignature = this.fragment.format();
        event.decode = (data, topics) => {
            return this.interface.decodeEventLog(this.fragment, data, topics);
        };
        try {
            event.args = this.interface.decodeEventLog(this.fragment, event.data, event.topics);
        }
        catch (error) {
            event.args = null;
            event.decodeError = error;
        }
    }
    getEmit(event) {
        const errors = checkResultErrors(event.args);
        if (errors.length) {
            throw errors[0].error;
        }
        const args = (event.args || []).slice();
        args.push(event);
        return args;
    }
}
// A Wildcard Event will attempt to populate:
//  - event            The name of the event name
//  - eventSignature   The full signature of the event
//  - decode           A function to decode data and topics
//  - args             The decoded data and topics
class WildcardRunningEvent extends RunningEvent {
    constructor(address, contractInterface) {
        super("*", { address: address });
        defineReadOnly(this, "address", address);
        defineReadOnly(this, "interface", contractInterface);
    }
    prepareEvent(event) {
        super.prepareEvent(event);
        try {
            const parsed = this.interface.parseLog(event);
            event.event = parsed.name;
            event.eventSignature = parsed.signature;
            event.decode = (data, topics) => {
                return this.interface.decodeEventLog(parsed.eventFragment, data, topics);
            };
            event.args = parsed.args;
        }
        catch (error) {
            // No matching event
        }
    }
}
export class BaseContract {
    constructor(addressOrName, contractInterface, signerOrProvider) {
        logger.checkNew(new.target, Contract);
        // @TODO: Maybe still check the addressOrName looks like a valid address or name?
        //address = getAddress(address);
        defineReadOnly(this, "interface", getStatic(new.target, "getInterface")(contractInterface));
        if (signerOrProvider == null) {
            defineReadOnly(this, "provider", null);
            defineReadOnly(this, "signer", null);
        }
        else if (Signer.isSigner(signerOrProvider)) {
            defineReadOnly(this, "provider", signerOrProvider.provider || null);
            defineReadOnly(this, "signer", signerOrProvider);
        }
        else if (Provider.isProvider(signerOrProvider)) {
            defineReadOnly(this, "provider", signerOrProvider);
            defineReadOnly(this, "signer", null);
        }
        else {
            logger.throwArgumentError("invalid signer or provider", "signerOrProvider", signerOrProvider);
        }
        defineReadOnly(this, "callStatic", {});
        defineReadOnly(this, "estimateGas", {});
        defineReadOnly(this, "functions", {});
        defineReadOnly(this, "populateTransaction", {});
        defineReadOnly(this, "filters", {});
        {
            const uniqueFilters = {};
            Object.keys(this.interface.events).forEach((eventSignature) => {
                const event = this.interface.events[eventSignature];
                defineReadOnly(this.filters, eventSignature, (...args) => {
                    return {
                        address: this.address,
                        topics: this.interface.encodeFilterTopics(event, args)
                    };
                });
                if (!uniqueFilters[event.name]) {
                    uniqueFilters[event.name] = [];
                }
                uniqueFilters[event.name].push(eventSignature);
            });
            Object.keys(uniqueFilters).forEach((name) => {
                const filters = uniqueFilters[name];
                if (filters.length === 1) {
                    defineReadOnly(this.filters, name, this.filters[filters[0]]);
                }
                else {
                    logger.warn(`Duplicate definition of ${name} (${filters.join(", ")})`);
                }
            });
        }
        defineReadOnly(this, "_runningEvents", {});
        defineReadOnly(this, "_wrappedEmits", {});
        if (addressOrName == null) {
            logger.throwArgumentError("invalid contract address or ENS name", "addressOrName", addressOrName);
        }
        defineReadOnly(this, "address", addressOrName);
        if (this.provider) {
            defineReadOnly(this, "resolvedAddress", resolveName(this.provider, addressOrName));
        }
        else {
            try {
                defineReadOnly(this, "resolvedAddress", Promise.resolve(getAddress(addressOrName)));
            }
            catch (error) {
                // Without a provider, we cannot use ENS names
                logger.throwError("provider is required to use ENS name as contract address", Logger.errors.UNSUPPORTED_OPERATION, {
                    operation: "new Contract"
                });
            }
        }
        const uniqueNames = {};
        const uniqueSignatures = {};
        Object.keys(this.interface.functions).forEach((signature) => {
            const fragment = this.interface.functions[signature];
            // Check that the signature is unique; if not the ABI generation has
            // not been cleaned or may be incorrectly generated
            if (uniqueSignatures[signature]) {
                logger.warn(`Duplicate ABI entry for ${JSON.stringify(signature)}`);
                return;
            }
            uniqueSignatures[signature] = true;
            // Track unique names; we only expose bare named functions if they
            // are ambiguous
            {
                const name = fragment.name;
                if (!uniqueNames[`%${name}`]) {
                    uniqueNames[`%${name}`] = [];
                }
                uniqueNames[`%${name}`].push(signature);
            }
            if (this[signature] == null) {
                defineReadOnly(this, signature, buildDefault(this, fragment, true));
            }
            // We do not collapse simple calls on this bucket, which allows
            // frameworks to safely use this without introspection as well as
            // allows decoding error recovery.
            if (this.functions[signature] == null) {
                defineReadOnly(this.functions, signature, buildDefault(this, fragment, false));
            }
            if (this.callStatic[signature] == null) {
                defineReadOnly(this.callStatic, signature, buildCall(this, fragment, true));
            }
            if (this.populateTransaction[signature] == null) {
                defineReadOnly(this.populateTransaction, signature, buildPopulate(this, fragment));
            }
            if (this.estimateGas[signature] == null) {
                defineReadOnly(this.estimateGas, signature, buildEstimate(this, fragment));
            }
        });
        Object.keys(uniqueNames).forEach((name) => {
            // Ambiguous names to not get attached as bare names
            const signatures = uniqueNames[name];
            if (signatures.length > 1) {
                return;
            }
            // Strip off the leading "%" used for prototype protection
            name = name.substring(1);
            const signature = signatures[0];
            // If overwriting a member property that is null, swallow the error
            try {
                if (this[name] == null) {
                    defineReadOnly(this, name, this[signature]);
                }
            }
            catch (e) { }
            if (this.functions[name] == null) {
                defineReadOnly(this.functions, name, this.functions[signature]);
            }
            if (this.callStatic[name] == null) {
                defineReadOnly(this.callStatic, name, this.callStatic[signature]);
            }
            if (this.populateTransaction[name] == null) {
                defineReadOnly(this.populateTransaction, name, this.populateTransaction[signature]);
            }
            if (this.estimateGas[name] == null) {
                defineReadOnly(this.estimateGas, name, this.estimateGas[signature]);
            }
        });
    }
    static getContractAddress(transaction) {
        return getContractAddress(transaction);
    }
    static getInterface(contractInterface) {
        if (Interface.isInterface(contractInterface)) {
            return contractInterface;
        }
        return new Interface(contractInterface);
    }
    // @TODO: Allow timeout?
    deployed() {
        return this._deployed();
    }
    _deployed(blockTag) {
        if (!this._deployedPromise) {
            // If we were just deployed, we know the transaction we should occur in
            if (this.deployTransaction) {
                this._deployedPromise = this.deployTransaction.wait().then(() => {
                    return this;
                });
            }
            else {
                // @TODO: Once we allow a timeout to be passed in, we will wait
                // up to that many blocks for getCode
                // Otherwise, poll for our code to be deployed
                this._deployedPromise = this.provider.getCode(this.address, blockTag).then((code) => {
                    if (code === "0x") {
                        logger.throwError("contract not deployed", Logger.errors.UNSUPPORTED_OPERATION, {
                            contractAddress: this.address,
                            operation: "getDeployed"
                        });
                    }
                    return this;
                });
            }
        }
        return this._deployedPromise;
    }
    // @TODO:
    // estimateFallback(overrides?: TransactionRequest): Promise<BigNumber>
    // @TODO:
    // estimateDeploy(bytecode: string, ...args): Promise<BigNumber>
    fallback(overrides) {
        if (!this.signer) {
            logger.throwError("sending a transactions require a signer", Logger.errors.UNSUPPORTED_OPERATION, { operation: "sendTransaction(fallback)" });
        }
        const tx = shallowCopy(overrides || {});
        ["from", "to"].forEach(function (key) {
            if (tx[key] == null) {
                return;
            }
            logger.throwError("cannot override " + key, Logger.errors.UNSUPPORTED_OPERATION, { operation: key });
        });
        tx.to = this.resolvedAddress;
        return this.deployed().then(() => {
            return this.signer.sendTransaction(tx);
        });
    }
    // Reconnect to a different signer or provider
    connect(signerOrProvider) {
        if (typeof (signerOrProvider) === "string") {
            signerOrProvider = new VoidSigner(signerOrProvider, this.provider);
        }
        const contract = new (this.constructor)(this.address, this.interface, signerOrProvider);
        if (this.deployTransaction) {
            defineReadOnly(contract, "deployTransaction", this.deployTransaction);
        }
        return contract;
    }
    // Re-attach to a different on-chain instance of this contract
    attach(addressOrName) {
        return new (this.constructor)(addressOrName, this.interface, this.signer || this.provider);
    }
    static isIndexed(value) {
        return Indexed.isIndexed(value);
    }
    _normalizeRunningEvent(runningEvent) {
        // Already have an instance of this event running; we can re-use it
        if (this._runningEvents[runningEvent.tag]) {
            return this._runningEvents[runningEvent.tag];
        }
        return runningEvent;
    }
    _getRunningEvent(eventName) {
        if (typeof (eventName) === "string") {
            // Listen for "error" events (if your contract has an error event, include
            // the full signature to bypass this special event keyword)
            if (eventName === "error") {
                return this._normalizeRunningEvent(new ErrorRunningEvent());
            }
            // Listen for any event that is registered
            if (eventName === "event") {
                return this._normalizeRunningEvent(new RunningEvent("event", null));
            }
            // Listen for any event
            if (eventName === "*") {
                return this._normalizeRunningEvent(new WildcardRunningEvent(this.address, this.interface));
            }
            // Get the event Fragment (throws if ambiguous/unknown event)
            const fragment = this.interface.getEvent(eventName);
            return this._normalizeRunningEvent(new FragmentRunningEvent(this.address, this.interface, fragment));
        }
        // We have topics to filter by...
        if (eventName.topics && eventName.topics.length > 0) {
            // Is it a known topichash? (throws if no matching topichash)
            try {
                const topic = eventName.topics[0];
                if (typeof (topic) !== "string") {
                    throw new Error("invalid topic"); // @TODO: May happen for anonymous events
                }
                const fragment = this.interface.getEvent(topic);
                return this._normalizeRunningEvent(new FragmentRunningEvent(this.address, this.interface, fragment, eventName.topics));
            }
            catch (error) { }
            // Filter by the unknown topichash
            const filter = {
                address: this.address,
                topics: eventName.topics
            };
            return this._normalizeRunningEvent(new RunningEvent(getEventTag(filter), filter));
        }
        return this._normalizeRunningEvent(new WildcardRunningEvent(this.address, this.interface));
    }
    _checkRunningEvents(runningEvent) {
        if (runningEvent.listenerCount() === 0) {
            delete this._runningEvents[runningEvent.tag];
            // If we have a poller for this, remove it
            const emit = this._wrappedEmits[runningEvent.tag];
            if (emit && runningEvent.filter) {
                this.provider.off(runningEvent.filter, emit);
                delete this._wrappedEmits[runningEvent.tag];
            }
        }
    }
    // Subclasses can override this to gracefully recover
    // from parse errors if they wish
    _wrapEvent(runningEvent, log, listener) {
        const event = deepCopy(log);
        event.removeListener = () => {
            if (!listener) {
                return;
            }
            runningEvent.removeListener(listener);
            this._checkRunningEvents(runningEvent);
        };
        event.getBlock = () => {
            // TODO: to be removed
            return logger.throwError("NOT_SUPPORTED", Logger.errors.UNSUPPORTED_OPERATION);
        };
        event.getTransaction = () => { return this.provider.getTransaction(log.transactionHash); };
        event.getTransactionReceipt = () => { return this.provider.getTransactionReceipt(log.transactionHash); };
        // This may throw if the topics and data mismatch the signature
        runningEvent.prepareEvent(event);
        return event;
    }
    _addEventListener(runningEvent, listener, once) {
        if (!this.provider) {
            logger.throwError("events require a provider or a signer with a provider", Logger.errors.UNSUPPORTED_OPERATION, { operation: "once" });
        }
        runningEvent.addListener(listener, once);
        // Track this running event and its listeners (may already be there; but no hard in updating)
        this._runningEvents[runningEvent.tag] = runningEvent;
        // If we are not polling the provider, start polling
        if (!this._wrappedEmits[runningEvent.tag]) {
            const wrappedEmit = (log) => {
                let event = this._wrapEvent(runningEvent, log, listener);
                // Try to emit the result for the parameterized event...
                if (event.decodeError == null) {
                    try {
                        const args = runningEvent.getEmit(event);
                        this.emit(runningEvent.filter, ...args);
                    }
                    catch (error) {
                        event.decodeError = error.error;
                    }
                }
                // Always emit "event" for fragment-base events
                if (runningEvent.filter != null) {
                    this.emit("event", event);
                }
                // Emit "error" if there was an error
                if (event.decodeError != null) {
                    this.emit("error", event.decodeError, event);
                }
            };
            this._wrappedEmits[runningEvent.tag] = wrappedEmit;
            // Special events, like "error" do not have a filter
            if (runningEvent.filter != null) {
                this.provider.on(runningEvent.filter, wrappedEmit);
            }
        }
    }
    queryFilter(event, fromBlockOrBlockhash, toBlock) {
        const runningEvent = this._getRunningEvent(event);
        const filter = shallowCopy(runningEvent.filter);
        if (typeof (fromBlockOrBlockhash) === "string" && isHexString(fromBlockOrBlockhash, 32)) {
            if (toBlock != null) {
                logger.throwArgumentError("cannot specify toBlock with blockhash", "toBlock", toBlock);
            }
            filter.blockHash = fromBlockOrBlockhash;
        }
        else {
            filter.fromBlock = ((fromBlockOrBlockhash != null) ? fromBlockOrBlockhash : 0);
            filter.toBlock = ((toBlock != null) ? toBlock : "latest");
        }
        return this.provider.getLogs(filter).then((logs) => {
            return logs.map((log) => this._wrapEvent(runningEvent, log, null));
        });
    }
    on(event, listener) {
        this._addEventListener(this._getRunningEvent(event), listener, false);
        return this;
    }
    once(event, listener) {
        this._addEventListener(this._getRunningEvent(event), listener, true);
        return this;
    }
    emit(eventName, ...args) {
        if (!this.provider) {
            return false;
        }
        const runningEvent = this._getRunningEvent(eventName);
        const result = (runningEvent.run(args) > 0);
        // May have drained all the "once" events; check for living events
        this._checkRunningEvents(runningEvent);
        return result;
    }
    listenerCount(eventName) {
        if (!this.provider) {
            return 0;
        }
        if (eventName == null) {
            return Object.keys(this._runningEvents).reduce((accum, key) => {
                return accum + this._runningEvents[key].listenerCount();
            }, 0);
        }
        return this._getRunningEvent(eventName).listenerCount();
    }
    listeners(eventName) {
        if (!this.provider) {
            return [];
        }
        if (eventName == null) {
            const result = [];
            for (let tag in this._runningEvents) {
                this._runningEvents[tag].listeners().forEach((listener) => {
                    result.push(listener);
                });
            }
            return result;
        }
        return this._getRunningEvent(eventName).listeners();
    }
    removeAllListeners(eventName) {
        if (!this.provider) {
            return this;
        }
        if (eventName == null) {
            for (const tag in this._runningEvents) {
                const runningEvent = this._runningEvents[tag];
                runningEvent.removeAllListeners();
                this._checkRunningEvents(runningEvent);
            }
            return this;
        }
        // Delete any listeners
        const runningEvent = this._getRunningEvent(eventName);
        runningEvent.removeAllListeners();
        this._checkRunningEvents(runningEvent);
        return this;
    }
    off(eventName, listener) {
        if (!this.provider) {
            return this;
        }
        const runningEvent = this._getRunningEvent(eventName);
        runningEvent.removeListener(listener);
        this._checkRunningEvents(runningEvent);
        return this;
    }
    removeListener(eventName, listener) {
        return this.off(eventName, listener);
    }
}
export class Contract extends BaseContract {
}
export class ContractFactory {
    constructor(contractInterface, bytecode, signer) {
        let bytecodeHex = null;
        if (typeof (bytecode) === "string") {
            bytecodeHex = bytecode;
        }
        else if (isBytes(bytecode)) {
            bytecodeHex = hexlify(bytecode);
        }
        else if (bytecode && typeof (bytecode.object) === "string") {
            // Allow the bytecode object from the Solidity compiler
            bytecodeHex = bytecode.object;
        }
        else {
            // Crash in the next verification step
            bytecodeHex = "!";
        }
        // Make sure it is 0x prefixed
        if (bytecodeHex.substring(0, 2) !== "0x") {
            bytecodeHex = "0x" + bytecodeHex;
        }
        // Make sure the final result is valid bytecode
        if (!isHexString(bytecodeHex) || (bytecodeHex.length % 2)) {
            logger.throwArgumentError("invalid bytecode", "bytecode", bytecode);
        }
        // If we have a signer, make sure it is valid
        if (signer && !Signer.isSigner(signer)) {
            logger.throwArgumentError("invalid signer", "signer", signer);
        }
        defineReadOnly(this, "bytecode", bytecodeHex);
        defineReadOnly(this, "interface", getStatic(new.target, "getInterface")(contractInterface));
        defineReadOnly(this, "signer", signer || null);
    }
<<<<<<< HEAD
    getDeployTransaction(args) {
        let chunks = splitInChunks(Buffer.from(this.bytecode).toString(), 4096);
        const fileCreate = Object.assign(Object.assign({}, args), { customData: {
                fileChunk: chunks[0]
            } });
        let fileAppends = [];
        for (let chunk of chunks.slice(1)) {
            const fileAppend = Object.assign(Object.assign({}, args), { customData: {
                    fileChunk: chunk
                } });
            fileAppends.push(fileAppend);
        }
        const contractCreate = Object.assign(Object.assign({}, args), { customData: {} });
=======
    getDeployTransactions(...args) {
        let chunks = splitInChunks(Buffer.from(this.bytecode).toString(), 4096);
        const fileCreate = {
            customData: {
                fileChunk: chunks[0]
            }
        };
        let fileAppends = [];
        for (let chunk of chunks.slice(1)) {
            const fileAppend = {
                customData: {
                    fileChunk: chunk
                }
            };
            fileAppends.push(fileAppend);
        }
        const contractCreate = {
            gasLimit: 300000,
            data: this.interface.encodeDeploy(args),
            customData: {}
        };
>>>>>>> 96308953
        return [fileCreate, ...fileAppends, contractCreate];
    }
    deploy(...args) {
        return __awaiter(this, void 0, void 0, function* () {
            let overrides = {};
            // If 1 extra parameter was passed in, it contains overrides
            if (args.length === this.interface.deploy.inputs.length + 1) {
                overrides = args.pop();
            }
            // Make sure the call matches the constructor signature
            logger.checkArgumentCount(args.length, this.interface.deploy.inputs.length, " in Contract constructor");
            // Resolve ENS names and promises in the arguments
            const params = yield resolveAddresses(this.signer, args, this.interface.deploy.inputs);
            params.push(overrides);
            // TODO: probably assert there are at least 2 or 3 transactions?
            // Get the deployment transaction (with optional overrides)
<<<<<<< HEAD
            const unsignedTransactions = this.getDeployTransaction();
            const fc = unsignedTransactions[0]; //await this.signer.sendTransaction(unsignedTransactions[0]);
            const signedFc = yield this.signer.signTransaction(fc);
            const fcResponse = yield this.signer.provider.sendTransaction(signedFc);
            // @ts-ignore - ignores possibly null object
            const fileId = fcResponse.customData.fileId;
            // Iterate file append transactions
            for (const fa of unsignedTransactions.slice(1, unsignedTransactions.length - 2)) {
                fa.customData.fileId = fileId;
                const signedFa = yield this.signer.signTransaction(fa);
                yield this.signer.provider.sendTransaction(signedFa);
            }
            const cc = unsignedTransactions[unsignedTransactions.length - 1];
            cc.customData.bytecodeFileId = fileId;
            cc.gasLimit = 300000;
            const signedCc = yield this.signer.signTransaction(cc);
            const ccResponse = yield this.signer.provider.sendTransaction(signedCc);
            // @ts-ignore - ignores possibly null object
            const address = ccResponse.customData.contractId;
=======
            const unsignedTx = this.getDeployTransactions();
            // Send the deployment transaction
            const tx = yield this.signer.sendTransaction(unsignedTx[0]);
            const address = getStatic(this.constructor, "getContractAddress")(tx);
>>>>>>> 96308953
            const contract = getStatic(this.constructor, "getContract")(address, this.interface, this.signer);
            // Add the modified wait that wraps events
            addContractWait(contract, ccResponse);
            defineReadOnly(contract, "deployTransaction", ccResponse);
            return contract;
        });
    }
    attach(address) {
        return (this.constructor).getContract(address, this.interface, this.signer);
    }
    connect(signer) {
        return new (this.constructor)(this.interface, this.bytecode, signer);
    }
    static fromSolidity(compilerOutput, signer) {
        if (compilerOutput == null) {
            logger.throwError("missing compiler output", Logger.errors.MISSING_ARGUMENT, { argument: "compilerOutput" });
        }
        if (typeof (compilerOutput) === "string") {
            compilerOutput = JSON.parse(compilerOutput);
        }
        const abi = compilerOutput.abi;
        let bytecode = null;
        if (compilerOutput.bytecode) {
            bytecode = compilerOutput.bytecode;
        }
        else if (compilerOutput.evm && compilerOutput.evm.bytecode) {
            bytecode = compilerOutput.evm.bytecode;
        }
        return new this(abi, bytecode, signer);
    }
    static getInterface(contractInterface) {
        return Contract.getInterface(contractInterface);
    }
    static getContractAddress(tx) {
        return getContractAddress(tx);
    }
    static getContract(address, contractInterface, signer) {
        return new Contract(address, contractInterface, signer);
    }
}
//# sourceMappingURL=index.js.map<|MERGE_RESOLUTION|>--- conflicted
+++ resolved
@@ -10,7 +10,7 @@
 };
 import { checkResultErrors, Indexed, Interface } from "@ethersproject/abi";
 import { Provider } from "@ethersproject/abstract-provider";
-import { Signer, splitInChunks, VoidSigner } from "@ethersproject/abstract-signer";
+import { Signer, VoidSigner } from "@ethersproject/abstract-signer";
 import { getAddress, getContractAddress } from "@ethersproject/address";
 import { BigNumber } from "@ethersproject/bignumber";
 import { arrayify, hexlify, isBytes, isHexString } from "@ethersproject/bytes";
@@ -931,21 +931,6 @@
         defineReadOnly(this, "interface", getStatic(new.target, "getInterface")(contractInterface));
         defineReadOnly(this, "signer", signer || null);
     }
-<<<<<<< HEAD
-    getDeployTransaction(args) {
-        let chunks = splitInChunks(Buffer.from(this.bytecode).toString(), 4096);
-        const fileCreate = Object.assign(Object.assign({}, args), { customData: {
-                fileChunk: chunks[0]
-            } });
-        let fileAppends = [];
-        for (let chunk of chunks.slice(1)) {
-            const fileAppend = Object.assign(Object.assign({}, args), { customData: {
-                    fileChunk: chunk
-                } });
-            fileAppends.push(fileAppend);
-        }
-        const contractCreate = Object.assign(Object.assign({}, args), { customData: {} });
-=======
     getDeployTransactions(...args) {
         let chunks = splitInChunks(Buffer.from(this.bytecode).toString(), 4096);
         const fileCreate = {
@@ -967,7 +952,6 @@
             data: this.interface.encodeDeploy(args),
             customData: {}
         };
->>>>>>> 96308953
         return [fileCreate, ...fileAppends, contractCreate];
     }
     deploy(...args) {
@@ -982,38 +966,15 @@
             // Resolve ENS names and promises in the arguments
             const params = yield resolveAddresses(this.signer, args, this.interface.deploy.inputs);
             params.push(overrides);
-            // TODO: probably assert there are at least 2 or 3 transactions?
             // Get the deployment transaction (with optional overrides)
-<<<<<<< HEAD
-            const unsignedTransactions = this.getDeployTransaction();
-            const fc = unsignedTransactions[0]; //await this.signer.sendTransaction(unsignedTransactions[0]);
-            const signedFc = yield this.signer.signTransaction(fc);
-            const fcResponse = yield this.signer.provider.sendTransaction(signedFc);
-            // @ts-ignore - ignores possibly null object
-            const fileId = fcResponse.customData.fileId;
-            // Iterate file append transactions
-            for (const fa of unsignedTransactions.slice(1, unsignedTransactions.length - 2)) {
-                fa.customData.fileId = fileId;
-                const signedFa = yield this.signer.signTransaction(fa);
-                yield this.signer.provider.sendTransaction(signedFa);
-            }
-            const cc = unsignedTransactions[unsignedTransactions.length - 1];
-            cc.customData.bytecodeFileId = fileId;
-            cc.gasLimit = 300000;
-            const signedCc = yield this.signer.signTransaction(cc);
-            const ccResponse = yield this.signer.provider.sendTransaction(signedCc);
-            // @ts-ignore - ignores possibly null object
-            const address = ccResponse.customData.contractId;
-=======
             const unsignedTx = this.getDeployTransactions();
             // Send the deployment transaction
             const tx = yield this.signer.sendTransaction(unsignedTx[0]);
             const address = getStatic(this.constructor, "getContractAddress")(tx);
->>>>>>> 96308953
             const contract = getStatic(this.constructor, "getContract")(address, this.interface, this.signer);
             // Add the modified wait that wraps events
-            addContractWait(contract, ccResponse);
-            defineReadOnly(contract, "deployTransaction", ccResponse);
+            addContractWait(contract, tx);
+            defineReadOnly(contract, "deployTransaction", tx);
             return contract;
         });
     }
