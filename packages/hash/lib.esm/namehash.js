<<<<<<< HEAD
"use strict";
Object.defineProperty(exports, "__esModule", { value: true });
exports.namehash = exports.isValidName = void 0;
var bytes_1 = require("@ethersproject/bytes");
var strings_1 = require("@ethersproject/strings");
var keccak256_1 = require("@ethersproject/keccak256");
var logger_1 = require("@ethersproject/logger");
var _version_1 = require("./_version");
var logger = new logger_1.Logger(_version_1.version);
var Zeros = new Uint8Array(32);
Zeros.fill(0);
var Partition = new RegExp("^((.*)\\.)?([^.]+)$");
function isValidName(name) {
    try {
        var comps = name.split(".");
        for (var i = 0; i < comps.length; i++) {
            if ((0, strings_1.nameprep)(comps[i]).length === 0) {
=======
import { concat, hexlify } from "@ethersproject/bytes";
import { nameprep, toUtf8Bytes } from "@ethersproject/strings";
import { keccak256 } from "@ethersproject/keccak256";
import { Logger } from "@ethersproject/logger";
import { version } from "./_version";
const logger = new Logger(version);
const Zeros = new Uint8Array(32);
Zeros.fill(0);
const Partition = new RegExp("^((.*)\\.)?([^.]+)$");
export function isValidName(name) {
    try {
        const comps = name.split(".");
        for (let i = 0; i < comps.length; i++) {
            if (nameprep(comps[i]).length === 0) {
>>>>>>> 035514ff
                throw new Error("empty");
            }
        }
        return true;
    }
    catch (error) { }
    return false;
}
<<<<<<< HEAD
exports.isValidName = isValidName;
function namehash(name) {
=======
export function namehash(name) {
>>>>>>> 035514ff
    /* istanbul ignore if */
    if (typeof (name) !== "string") {
        logger.throwArgumentError("invalid ENS name; not a string", "name", name);
    }
<<<<<<< HEAD
    var current = name;
    var result = Zeros;
    while (current.length) {
        var partition = current.match(Partition);
        if (partition == null || partition[2] === "") {
            logger.throwArgumentError("invalid ENS address; missing component", "name", name);
        }
        var label = (0, strings_1.toUtf8Bytes)((0, strings_1.nameprep)(partition[3]));
        result = (0, keccak256_1.keccak256)((0, bytes_1.concat)([result, (0, keccak256_1.keccak256)(label)]));
        current = partition[2] || "";
    }
    return (0, bytes_1.hexlify)(result);
=======
    let current = name;
    let result = Zeros;
    while (current.length) {
        const partition = current.match(Partition);
        if (partition == null || partition[2] === "") {
            logger.throwArgumentError("invalid ENS address; missing component", "name", name);
        }
        const label = toUtf8Bytes(nameprep(partition[3]));
        result = keccak256(concat([result, keccak256(label)]));
        current = partition[2] || "";
    }
    return hexlify(result);
>>>>>>> 035514ff
}
exports.namehash = namehash;
//# sourceMappingURL=namehash.js.map<|MERGE_RESOLUTION|>--- conflicted
+++ resolved
@@ -1,22 +1,3 @@
-<<<<<<< HEAD
-"use strict";
-Object.defineProperty(exports, "__esModule", { value: true });
-exports.namehash = exports.isValidName = void 0;
-var bytes_1 = require("@ethersproject/bytes");
-var strings_1 = require("@ethersproject/strings");
-var keccak256_1 = require("@ethersproject/keccak256");
-var logger_1 = require("@ethersproject/logger");
-var _version_1 = require("./_version");
-var logger = new logger_1.Logger(_version_1.version);
-var Zeros = new Uint8Array(32);
-Zeros.fill(0);
-var Partition = new RegExp("^((.*)\\.)?([^.]+)$");
-function isValidName(name) {
-    try {
-        var comps = name.split(".");
-        for (var i = 0; i < comps.length; i++) {
-            if ((0, strings_1.nameprep)(comps[i]).length === 0) {
-=======
 import { concat, hexlify } from "@ethersproject/bytes";
 import { nameprep, toUtf8Bytes } from "@ethersproject/strings";
 import { keccak256 } from "@ethersproject/keccak256";
@@ -31,7 +12,6 @@
         const comps = name.split(".");
         for (let i = 0; i < comps.length; i++) {
             if (nameprep(comps[i]).length === 0) {
->>>>>>> 035514ff
                 throw new Error("empty");
             }
         }
@@ -40,30 +20,11 @@
     catch (error) { }
     return false;
 }
-<<<<<<< HEAD
-exports.isValidName = isValidName;
-function namehash(name) {
-=======
 export function namehash(name) {
->>>>>>> 035514ff
     /* istanbul ignore if */
     if (typeof (name) !== "string") {
         logger.throwArgumentError("invalid ENS name; not a string", "name", name);
     }
-<<<<<<< HEAD
-    var current = name;
-    var result = Zeros;
-    while (current.length) {
-        var partition = current.match(Partition);
-        if (partition == null || partition[2] === "") {
-            logger.throwArgumentError("invalid ENS address; missing component", "name", name);
-        }
-        var label = (0, strings_1.toUtf8Bytes)((0, strings_1.nameprep)(partition[3]));
-        result = (0, keccak256_1.keccak256)((0, bytes_1.concat)([result, (0, keccak256_1.keccak256)(label)]));
-        current = partition[2] || "";
-    }
-    return (0, bytes_1.hexlify)(result);
-=======
     let current = name;
     let result = Zeros;
     while (current.length) {
@@ -76,7 +37,5 @@
         current = partition[2] || "";
     }
     return hexlify(result);
->>>>>>> 035514ff
 }
-exports.namehash = namehash;
 //# sourceMappingURL=namehash.js.map