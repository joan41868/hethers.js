--- conflicted
+++ resolved
@@ -19,34 +19,15 @@
     nodeId?: AccountLike;
     customData?: Record<string, any>;
 };
-export declare type HederaTransactionResponse = {
-    amount: number;
-    call_result: string;
-    contract_id: string;
-    created_contract_ids: [];
-    error_message: string;
-    from: string;
-    function_parameters: string;
-    gas_limit: number;
-    gas_used: number;
-    timestamp: string;
-    to: string;
-    block_hash: string;
-    block_number: number;
-    hash: string;
-    logs: {};
-    transaction: {};
-};
 export interface TransactionResponse extends Transaction {
     hash: string;
+    blockNumber?: number;
+    blockHash?: string;
     timestamp?: number;
+    confirmations: number;
     from: string;
     raw?: string;
-<<<<<<< HEAD
-    wait: (timeout?: number) => Promise<TransactionReceipt>;
-=======
     wait: (confirmations?: number) => Promise<TransactionReceipt>;
->>>>>>> 0ef36c26
     customData?: {
         [key: string]: any;
     };
@@ -87,12 +68,19 @@
     to: string;
     from: string;
     contractAddress: string;
+    transactionIndex: number;
+    root?: string;
     gasUsed: BigNumber;
     logsBloom: string;
+    blockHash: string;
     transactionHash: string;
     logs: Array<Log>;
+    blockNumber: number;
+    confirmations: number;
     cumulativeGasUsed: BigNumber;
+    effectiveGasPrice: BigNumber;
     byzantium: boolean;
+    type: number;
     status?: number;
 }
 export interface FeeData {
