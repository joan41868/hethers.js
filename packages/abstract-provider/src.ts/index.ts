--- conflicted
+++ resolved
@@ -30,15 +30,10 @@
     customData?: Record<string, any>;
 }
 
-<<<<<<< HEAD
-export type HederaTransactionResponse = {
-    chainId: number,
-=======
 export type HederaTransactionRecord = {
     chainId: number,
     transactionId: string,
     result: string,
->>>>>>> 8c3001aa
     amount: number,
     call_result: string,
     contract_id: string,
@@ -53,24 +48,12 @@
     block_hash: string,
     block_number: number,
     hash: string,
-<<<<<<< HEAD
-    logs: {},
-    transaction: {
-        transaction_id: string,
-        result: string
-    }
-=======
     logs: {}
->>>>>>> 8c3001aa
 }
   
 export interface TransactionResponse extends Transaction {
     hash: string;
-<<<<<<< HEAD
-    timestamp?: number,
-=======
     timestamp?: string,
->>>>>>> 8c3001aa
     from: string;
     raw?: string,
     wait: (timestamp?: number) => Promise<TransactionReceipt>,
@@ -110,10 +93,7 @@
 
 
 export interface Log {
-<<<<<<< HEAD
-=======
     timestamp: string;
->>>>>>> 8c3001aa
     address: string;
     data: string;
     topics: Array<string>;
@@ -125,14 +105,6 @@
     to: string;
     from: string;
     contractAddress: string,
-<<<<<<< HEAD
-    gasUsed: BigNumber,
-    logsBloom: string,
-    transactionHash: string,
-    logs: Array<Log>,
-    cumulativeGasUsed: BigNumber,
-    byzantium: boolean,
-=======
     timestamp: string,
     gasUsed: BigNumber,
     logsBloom: string,
@@ -142,7 +114,6 @@
     cumulativeGasUsed: BigNumber,
     byzantium: true,
     type: 0,
->>>>>>> 8c3001aa
     status?: number
 }
 
