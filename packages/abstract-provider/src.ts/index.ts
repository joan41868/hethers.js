"use strict";

import { BigNumber, BigNumberish } from "@ethersproject/bignumber";
import { BytesLike, isHexString } from "@ethersproject/bytes";
import { Network } from "@ethersproject/networks";
import { Deferrable, Description, defineReadOnly } from "@ethersproject/properties";
import { AccessListish, Transaction } from "@ethersproject/transactions";

import { Logger } from "@ethersproject/logger";
import { version } from "./_version";
import { AccountLike } from "@ethersproject/address";
import { AccountId } from "@hashgraph/sdk";
const logger = new Logger(version);

///////////////////////////////
// Exported Types


export type TransactionRequest = {
    to?: AccountLike,
    from?: AccountLike,
    gasLimit?: BigNumberish,
    data?: BytesLike,
    value?: BigNumberish,
    chainId?: number
    type?: number;
    accessList?: AccessListish;
    maxPriorityFeePerGas?: BigNumberish;
    maxFeePerGas?: BigNumberish;
    nodeId?: AccountLike,
    customData?: Record<string, any>;
}

export type HederaTransactionResponse = {
    amount: number,
    call_result: string,
    contract_id: string,
    created_contract_ids: [],
    error_message: string,
    from: string,
    function_parameters: string,
    gas_limit: number,
    gas_used: number,
    timestamp: string,
    to: string,
    block_hash: string,
    block_number: number,
    hash: string,
    logs: {},
    transaction: {}
}
  
export interface TransactionResponse extends Transaction {
    // Populate it
    hash: string;
<<<<<<< HEAD
    timestamp?: number, // Populate it if transaction has been mined and mirror node returns it
    // Not optional (as it is in Transaction)
    from: string; // populate it from ethersTx
    // The raw transaction
    raw?: string, // equivalent of signed transaction

    // This function waits until the transaction has been mined
    wait: (timeout?: number) => Promise<TransactionReceipt>, // Should poll the mirror node
    customData?: {
        [key: string]:any;
    }
};
=======
    blockNumber?: number,
    blockHash?: string,
    timestamp?: number,
    confirmations: number,
    from: string;
    raw?: string,
    wait: (confirmations?: number) => Promise<TransactionReceipt>,
    customData?: {
        [key: string]:any;
    }
}
>>>>>>> 0ef36c26

export type BlockTag = string | number;

export interface _Block {
    hash: string;
    parentHash: string;
    number: number;

    timestamp: number;
    nonce: string;
    difficulty: number;
    _difficulty: BigNumber;

    gasLimit: BigNumber;
    gasUsed: BigNumber;

    miner: string;
    extraData: string;

    baseFeePerGas?: null | BigNumber;
}

export interface Block extends _Block {
    transactions: Array<string>;
}

export interface BlockWithTransactions extends _Block {
    transactions: Array<TransactionResponse>;
}


export interface Log {
    blockNumber: number;
    blockHash: string;
    transactionIndex: number;

    removed: boolean;

    address: string;
    data: string;

    topics: Array<string>;

    transactionHash: string;
    logIndex: number;
}

export interface TransactionReceipt {
    to: string;
    from: string;
    contractAddress: string,
    gasUsed: BigNumber,
    logsBloom: string,
    transactionHash: string,
    logs: Array<Log>,
    cumulativeGasUsed: BigNumber,
    byzantium: boolean,
    status?: number
};

export interface FeeData {
    maxFeePerGas: null | BigNumber;
    maxPriorityFeePerGas: null | BigNumber;
    gasPrice: null | BigNumber;
}

export interface EventFilter {
    address?: string;
    topics?: Array<string | Array<string> | null>;
}

export interface Filter extends EventFilter {
    fromBlock?: BlockTag,
    toBlock?: BlockTag,
}

export interface FilterByBlockHash extends EventFilter {
    blockHash?: string;
}

//export type CallTransactionable = {
//    call(transaction: TransactionRequest): Promise<TransactionResponse>;
//};

export abstract class ForkEvent extends Description {
    readonly expiry: number;

    readonly _isForkEvent?: boolean;

    static isForkEvent(value: any): value is ForkEvent {
        return !!(value && value._isForkEvent);
    }
}

export class BlockForkEvent extends ForkEvent {
    readonly blockHash: string;

    readonly _isBlockForkEvent?: boolean;

    constructor(blockHash: string, expiry?: number) {
        if (!isHexString(blockHash, 32)) {
            logger.throwArgumentError("invalid blockHash", "blockHash", blockHash);
        }

        super({
            _isForkEvent: true,
            _isBlockForkEvent: true,
            expiry: (expiry || 0),
            blockHash: blockHash
        });
    }
}

export class TransactionForkEvent extends ForkEvent {
    readonly hash: string;

    readonly _isTransactionOrderForkEvent?: boolean;

    constructor(hash: string, expiry?: number) {
        if (!isHexString(hash, 32)) {
            logger.throwArgumentError("invalid transaction hash", "hash", hash);
        }

        super({
            _isForkEvent: true,
            _isTransactionForkEvent: true,
            expiry: (expiry || 0),
            hash: hash
        });
    }
}

export class TransactionOrderForkEvent extends ForkEvent {
    readonly beforeHash: string;
    readonly afterHash: string;

    constructor(beforeHash: string, afterHash: string, expiry?: number) {
        if (!isHexString(beforeHash, 32)) {
            logger.throwArgumentError("invalid transaction hash", "beforeHash", beforeHash);
        }
        if (!isHexString(afterHash, 32)) {
            logger.throwArgumentError("invalid transaction hash", "afterHash", afterHash);
        }

        super({
            _isForkEvent: true,
            _isTransactionOrderForkEvent: true,
            expiry: (expiry || 0),
            beforeHash: beforeHash,
            afterHash: afterHash
        });
    }
}

export type EventType = string | Array<string | Array<string>> | EventFilter | ForkEvent;

export type Listener = (...args: Array<any>) => void;

///////////////////////////////
// Exported Abstracts
export abstract class Provider {

    // Network
    abstract getNetwork(): Promise<Network>;
    getHederaNetworkConfig() : AccountId[] {
        return logger.throwError("getHederaNetworkConfig not implemented", Logger.errors.NOT_IMPLEMENTED, {
            operation: 'getHederaNetworkConfig'
        })
    }

    // Latest State
    getGasPrice(): Promise<BigNumber> {
        return logger.throwArgumentError("getGasPrice not implemented", Logger.errors.NOT_IMPLEMENTED, {
            operation: "getGasPrice"
        });
    }

    // Account
    abstract getBalance(addressOrName: string | Promise<string>, blockTag?: BlockTag | Promise<BlockTag>): Promise<BigNumber>;
    abstract getCode(addressOrName: string | Promise<string>, blockTag?: BlockTag | Promise<BlockTag>): Promise<string> ;

    // Execution
    abstract sendTransaction(signedTransaction: string | Promise<string>): Promise<TransactionResponse>;
    abstract estimateGas(transaction: Deferrable<TransactionRequest>): Promise<BigNumber>;

    abstract getTransaction(transactionHash: string): Promise<TransactionResponse>;
    abstract getTransactionReceipt(transactionHash: string): Promise<TransactionReceipt>;

    // Bloom-filter Queries
    abstract getLogs(filter: Filter): Promise<Array<Log>>;

    // Event Emitter (ish)
    abstract on(eventName: EventType, listener: Listener): Provider;
    abstract once(eventName: EventType, listener: Listener): Provider;
    abstract emit(eventName: EventType, ...args: Array<any>): boolean
    abstract listenerCount(eventName?: EventType): number;
    abstract listeners(eventName?: EventType): Array<Listener>;
    abstract off(eventName: EventType, listener?: Listener): Provider;
    abstract removeAllListeners(eventName?: EventType): Provider;

    // Alias for "on"
    addListener(eventName: EventType, listener: Listener): Provider {
        return this.on(eventName, listener);
    }

    // Alias for "off"
    removeListener(eventName: EventType, listener: Listener): Provider {
        return this.off(eventName, listener);
    }

    // @TODO: This *could* be implemented here, but would pull in events...
    abstract waitForTransaction(transactionHash: string, confirmations?: number, timeout?: number): Promise<TransactionReceipt>;

    readonly _isProvider: boolean;

    constructor() {
        logger.checkAbstract(new.target, Provider);
        defineReadOnly(this, "_isProvider", true);
    }

    static isProvider(value: any): value is Provider {
        return !!(value && value._isProvider);
    }

/*
    static getResolver(network: Network, callable: CallTransactionable, namehash: string): string {
        // No ENS...
        if (!network.ensAddress) {
            errors.throwError(
                "network does support ENS",
                errors.UNSUPPORTED_OPERATION,
                { operation: "ENS", network: network.name }
            );
        }

        // Not a namehash
        if (!isHexString(namehash, 32)) {
            errors.throwArgumentError("invalid name hash", "namehash", namehash);
        }

        // keccak256("resolver(bytes32)")
        let data = "0x0178b8bf" + namehash.substring(2);
        let transaction = { to: network.ensAddress, data: data };

        return provider.call(transaction).then((data) => {
            return provider.formatter.callAddress(data);
        });
    }

    static resolveNamehash(network: Network, callable: CallTransactionable, namehash: string): string {
        return this.getResolver(network, callable, namehash).then((resolverAddress) => {
            if (!resolverAddress) { return null; }

            // keccak256("addr(bytes32)")
            let data = "0x3b3b57de" + namehash(name).substring(2);
            let transaction = { to: resolverAddress, data: data };
            return callable.call(transaction).then((data) => {
                return this.formatter.callAddress(data);
            });

        })
    }
*/
}<|MERGE_RESOLUTION|>--- conflicted
+++ resolved
@@ -51,22 +51,7 @@
 }
   
 export interface TransactionResponse extends Transaction {
-    // Populate it
     hash: string;
-<<<<<<< HEAD
-    timestamp?: number, // Populate it if transaction has been mined and mirror node returns it
-    // Not optional (as it is in Transaction)
-    from: string; // populate it from ethersTx
-    // The raw transaction
-    raw?: string, // equivalent of signed transaction
-
-    // This function waits until the transaction has been mined
-    wait: (timeout?: number) => Promise<TransactionReceipt>, // Should poll the mirror node
-    customData?: {
-        [key: string]:any;
-    }
-};
-=======
     blockNumber?: number,
     blockHash?: string,
     timestamp?: number,
@@ -78,7 +63,6 @@
         [key: string]:any;
     }
 }
->>>>>>> 0ef36c26
 
 export type BlockTag = string | number;
 
