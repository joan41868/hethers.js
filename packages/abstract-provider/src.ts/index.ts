--- conflicted
+++ resolved
@@ -9,12 +9,9 @@
 import { Logger } from "@ethersproject/logger";
 import { version } from "./_version";
 import { AccountLike } from "@ethersproject/address";
-<<<<<<< HEAD
-import { AccountId, Client } from '@hashgraph/sdk';
-=======
 import { AccountId } from "@hashgraph/sdk";
->>>>>>> e7285f9e
 const logger = new Logger(version);
+
 ///////////////////////////////
 // Exported Types
 
@@ -218,23 +215,12 @@
 
     // Network
     abstract getNetwork(): Promise<Network>;
-<<<<<<< HEAD
-    getHederaClient() : Client {
-        return logger.throwError("getHederaClient not implemented", Logger.errors.NOT_IMPLEMENTED, {
-            operation: 'getHederaClient'
-=======
-    getHederaNetworkConfig() : AccountId[] {
-        return logger.throwError("getHederaNetworkConfig not implemented", Logger.errors.NOT_IMPLEMENTED, {
-            operation: 'getHederaNetworkConfig'
->>>>>>> e7285f9e
-        })
-    }
-
     getHederaNetworkConfig() : AccountId[] {
         return logger.throwError("getHederaNetworkConfig not implemented", Logger.errors.NOT_IMPLEMENTED, {
             operation: 'getHederaNetworkConfig'
         })
     }
+
     // Latest State
     getGasPrice(): Promise<BigNumber> {
         return logger.throwArgumentError("getGasPrice not implemented", Logger.errors.NOT_IMPLEMENTED, {
