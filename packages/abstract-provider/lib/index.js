--- conflicted
+++ resolved
@@ -102,14 +102,6 @@
         logger.checkAbstract(_newTarget, Provider);
         (0, properties_1.defineReadOnly)(this, "_isProvider", true);
     }
-<<<<<<< HEAD
-    Provider.prototype.getHederaClient = function () {
-        return logger.throwError("getHederaClient not implemented", logger_1.Logger.errors.NOT_IMPLEMENTED, {
-            operation: 'getHederaClient'
-        });
-    };
-=======
->>>>>>> e7285f9e
     Provider.prototype.getHederaNetworkConfig = function () {
         return logger.throwError("getHederaNetworkConfig not implemented", logger_1.Logger.errors.NOT_IMPLEMENTED, {
             operation: 'getHederaNetworkConfig'
