"use strict";
var __awaiter = (this && this.__awaiter) || function (thisArg, _arguments, P, generator) {
    function adopt(value) { return value instanceof P ? value : new P(function (resolve) { resolve(value); }); }
    return new (P || (P = Promise))(function (resolve, reject) {
        function fulfilled(value) { try { step(generator.next(value)); } catch (e) { reject(e); } }
        function rejected(value) { try { step(generator["throw"](value)); } catch (e) { reject(e); } }
        function step(result) { result.done ? resolve(result.value) : adopt(result.value).then(fulfilled, rejected); }
        step((generator = generator.apply(thisArg, _arguments || [])).next());
    });
};
import { Provider } from "@ethersproject/abstract-provider";
import { Base58 } from "@ethersproject/basex";
import { BigNumber } from "@ethersproject/bignumber";
import { arrayify, concat, hexDataLength, hexDataSlice, hexlify, hexZeroPad, isHexString } from "@ethersproject/bytes";
import { getNetwork } from "@ethersproject/networks";
import { defineReadOnly, getStatic, resolveProperties } from "@ethersproject/properties";
import { sha256 } from "@ethersproject/sha2";
import { toUtf8Bytes, toUtf8String } from "@ethersproject/strings";
import bech32 from "bech32";
import { Logger } from "@ethersproject/logger";
import { version } from "./_version";
const logger = new Logger(version);
import { Formatter } from "./formatter";
import { asAccountString } from "@ethersproject/address";
import { AccountBalanceQuery, AccountId, Client, NetworkName, Transaction as HederaTransaction } from "@hashgraph/sdk";
import axios from "axios";
//////////////////////////////
// Event Serializeing
// @ts-ignore
function checkTopic(topic) {
    if (topic == null) {
        return "null";
    }
    if (hexDataLength(topic) !== 32) {
        logger.throwArgumentError("invalid topic", "topic", topic);
    }
    return topic.toLowerCase();
}
// @ts-ignore
function serializeTopics(topics) {
    // Remove trailing null AND-topics; they are redundant
    topics = topics.slice();
    while (topics.length > 0 && topics[topics.length - 1] == null) {
        topics.pop();
    }
    return topics.map((topic) => {
        if (Array.isArray(topic)) {
            // Only track unique OR-topics
            const unique = {};
            topic.forEach((topic) => {
                unique[checkTopic(topic)] = true;
            });
            // The order of OR-topics does not matter
            const sorted = Object.keys(unique);
            sorted.sort();
            return sorted.join("|");
        }
        else {
            return checkTopic(topic);
        }
    }).join("&");
}
function deserializeTopics(data) {
    if (data === "") {
        return [];
    }
    return data.split(/&/g).map((topic) => {
        if (topic === "") {
            return [];
        }
        const comps = topic.split("|").map((topic) => {
            return ((topic === "null") ? null : topic);
        });
        return ((comps.length === 1) ? comps[0] : comps);
    });
}
//////////////////////////////
// Helper Object
function stall(duration) {
    return new Promise((resolve) => {
        setTimeout(resolve, duration);
    });
}
//////////////////////////////
// Provider Object
/**
 *  EventType
 *   - "block"
 *   - "poll"
 *   - "didPoll"
 *   - "pending"
 *   - "error"
 *   - "network"
 *   - filter
 *   - topics array
 *   - transaction hash
 */
const PollableEvents = ["block", "network", "pending", "poll"];
export class Event {
    constructor(tag, listener, once) {
        defineReadOnly(this, "tag", tag);
        defineReadOnly(this, "listener", listener);
        defineReadOnly(this, "once", once);
    }
    get event() {
        switch (this.type) {
            case "tx":
                return this.hash;
            case "filter":
                return this.filter;
        }
        return this.tag;
    }
    get type() {
        return this.tag.split(":")[0];
    }
    get hash() {
        const comps = this.tag.split(":");
        if (comps[0] !== "tx") {
            return null;
        }
        return comps[1];
    }
    get filter() {
        const comps = this.tag.split(":");
        if (comps[0] !== "filter") {
            return null;
        }
        const address = comps[1];
        const topics = deserializeTopics(comps[2]);
        const filter = {};
        if (topics.length > 0) {
            filter.topics = topics;
        }
        if (address && address !== "*") {
            filter.address = address;
        }
        return filter;
    }
    pollable() {
        return (this.tag.indexOf(":") >= 0 || PollableEvents.indexOf(this.tag) >= 0);
    }
}
;
// https://github.com/satoshilabs/slips/blob/master/slip-0044.md
const coinInfos = {
    "0": { symbol: "btc", p2pkh: 0x00, p2sh: 0x05, prefix: "bc" },
    "2": { symbol: "ltc", p2pkh: 0x30, p2sh: 0x32, prefix: "ltc" },
    "3": { symbol: "doge", p2pkh: 0x1e, p2sh: 0x16 },
    "60": { symbol: "eth", ilk: "eth" },
    "61": { symbol: "etc", ilk: "eth" },
    "700": { symbol: "xdai", ilk: "eth" },
};
function bytes32ify(value) {
    return hexZeroPad(BigNumber.from(value).toHexString(), 32);
}
// Compute the Base58Check encoded data (checksum is first 4 bytes of sha256d)
function base58Encode(data) {
    return Base58.encode(concat([data, hexDataSlice(sha256(sha256(data)), 0, 4)]));
}
export class Resolver {
    // The resolvedAddress is only for creating a ReverseLookup resolver
    constructor(provider, address, name, resolvedAddress) {
        defineReadOnly(this, "provider", provider);
        defineReadOnly(this, "name", name);
        defineReadOnly(this, "address", provider.formatter.address(address));
        defineReadOnly(this, "_resolvedAddress", resolvedAddress);
    }
    _fetchBytes(selector, parameters) {
        return __awaiter(this, void 0, void 0, function* () {
            // e.g. keccak256("addr(bytes32,uint256)")
            // const tx = {
            //     to: this.address,
            //     data: hexConcat([ selector, namehash(this.name), (parameters || "0x") ])
            // };
            try {
                // return _parseBytes(await this.provider.call(tx));
                return null;
            }
            catch (error) {
                if (error.code === Logger.errors.CALL_EXCEPTION) {
                    return null;
                }
                return null;
            }
        });
    }
    _getAddress(coinType, hexBytes) {
        const coinInfo = coinInfos[String(coinType)];
        if (coinInfo == null) {
            logger.throwError(`unsupported coin type: ${coinType}`, Logger.errors.UNSUPPORTED_OPERATION, {
                operation: `getAddress(${coinType})`
            });
        }
        if (coinInfo.ilk === "eth") {
            return this.provider.formatter.address(hexBytes);
        }
        const bytes = arrayify(hexBytes);
        // P2PKH: OP_DUP OP_HASH160 <pubKeyHash> OP_EQUALVERIFY OP_CHECKSIG
        if (coinInfo.p2pkh != null) {
            const p2pkh = hexBytes.match(/^0x76a9([0-9a-f][0-9a-f])([0-9a-f]*)88ac$/);
            if (p2pkh) {
                const length = parseInt(p2pkh[1], 16);
                if (p2pkh[2].length === length * 2 && length >= 1 && length <= 75) {
                    return base58Encode(concat([[coinInfo.p2pkh], ("0x" + p2pkh[2])]));
                }
            }
        }
        // P2SH: OP_HASH160 <scriptHash> OP_EQUAL
        if (coinInfo.p2sh != null) {
            const p2sh = hexBytes.match(/^0xa9([0-9a-f][0-9a-f])([0-9a-f]*)87$/);
            if (p2sh) {
                const length = parseInt(p2sh[1], 16);
                if (p2sh[2].length === length * 2 && length >= 1 && length <= 75) {
                    return base58Encode(concat([[coinInfo.p2sh], ("0x" + p2sh[2])]));
                }
            }
        }
        // Bech32
        if (coinInfo.prefix != null) {
            const length = bytes[1];
            // https://github.com/bitcoin/bips/blob/master/bip-0141.mediawiki#witness-program
            let version = bytes[0];
            if (version === 0x00) {
                if (length !== 20 && length !== 32) {
                    version = -1;
                }
            }
            else {
                version = -1;
            }
            if (version >= 0 && bytes.length === 2 + length && length >= 1 && length <= 75) {
                const words = bech32.toWords(bytes.slice(2));
                words.unshift(version);
                return bech32.encode(coinInfo.prefix, words);
            }
        }
        return null;
    }
    getAddress(coinType) {
        return __awaiter(this, void 0, void 0, function* () {
            if (coinType == null) {
                coinType = 60;
            }
            // If Ethereum, use the standard `addr(bytes32)`
            if (coinType === 60) {
                try {
                    return null;
                }
                catch (error) {
                    if (error.code === Logger.errors.CALL_EXCEPTION) {
                        return null;
                    }
                    throw error;
                }
            }
            // keccak256("addr(bytes32,uint256")
            const hexBytes = yield this._fetchBytes("0xf1cb7e06", bytes32ify(coinType));
            // No address
            if (hexBytes == null || hexBytes === "0x") {
                return null;
            }
            // Compute the address
            const address = this._getAddress(coinType, hexBytes);
            if (address == null) {
                logger.throwError(`invalid or unsupported coin data`, Logger.errors.UNSUPPORTED_OPERATION, {
                    operation: `getAddress(${coinType})`,
                    coinType: coinType,
                    data: hexBytes
                });
            }
            return address;
        });
    }
    getContentHash() {
        return __awaiter(this, void 0, void 0, function* () {
            // keccak256("contenthash()")
            const hexBytes = yield this._fetchBytes("0xbc1c58d1");
            // No contenthash
            if (hexBytes == null || hexBytes === "0x") {
                return null;
            }
            // IPFS (CID: 1, Type: DAG-PB)
            const ipfs = hexBytes.match(/^0xe3010170(([0-9a-f][0-9a-f])([0-9a-f][0-9a-f])([0-9a-f]*))$/);
            if (ipfs) {
                const length = parseInt(ipfs[3], 16);
                if (ipfs[4].length === length * 2) {
                    return "ipfs:/\/" + Base58.encode("0x" + ipfs[1]);
                }
            }
            // Swarm (CID: 1, Type: swarm-manifest; hash/length hard-coded to keccak256/32)
            const swarm = hexBytes.match(/^0xe40101fa011b20([0-9a-f]*)$/);
            if (swarm) {
                if (swarm[1].length === (32 * 2)) {
                    return "bzz:/\/" + swarm[1];
                }
            }
            return logger.throwError(`invalid or unsupported content hash data`, Logger.errors.UNSUPPORTED_OPERATION, {
                operation: "getContentHash()",
                data: hexBytes
            });
        });
    }
    getText(key) {
        return __awaiter(this, void 0, void 0, function* () {
            // The key encoded as parameter to fetchBytes
            let keyBytes = toUtf8Bytes(key);
            // The nodehash consumes the first slot, so the string pointer targets
            // offset 64, with the length at offset 64 and data starting at offset 96
            keyBytes = concat([bytes32ify(64), bytes32ify(keyBytes.length), keyBytes]);
            // Pad to word-size (32 bytes)
            if ((keyBytes.length % 32) !== 0) {
                keyBytes = concat([keyBytes, hexZeroPad("0x", 32 - (key.length % 32))]);
            }
            const hexBytes = yield this._fetchBytes("0x59d1d43c", hexlify(keyBytes));
            if (hexBytes == null || hexBytes === "0x") {
                return null;
            }
            return toUtf8String(hexBytes);
        });
    }
}
let defaultFormatter = null;
const MIRROR_NODE_TRANSACTIONS_ENDPOINT = '/api/v1/transactions/';
const MIRROR_NODE_CONTRACTS_ENDPOINT = '/api/v1/contracts/results/';
export class BaseProvider extends Provider {
    /**
     *  ready
     *
     *  A Promise<Network> that resolves only once the provider is ready.
     *
     *  Sub-classes that call the super with a network without a chainId
     *  MUST set this. Standard named networks have a known chainId.
     *
     */
    constructor(network) {
        logger.checkNew(new.target, Provider);
        super();
        this.formatter = new.target.getFormatter();
        // If network is any, this Provider allows the underlying
        // network to change dynamically, and we auto-detect the
        // current network
        defineReadOnly(this, "anyNetwork", (network === "any"));
        if (this.anyNetwork) {
            network = this.detectNetwork();
        }
        if (network instanceof Promise) {
            this._networkPromise = network;
            // Squash any "unhandled promise" errors; that do not need to be handled
            network.catch((error) => { });
            // Trigger initial network setting (async)
            this._ready().catch((error) => { });
        }
        else {
            if (!isHederaNetworkConfigLike(network)) {
                const asDefaultNetwork = network;
                // defineReadOnly(this, "_network", getNetwork(network));
                this._network = getNetwork(asDefaultNetwork);
                this._networkPromise = Promise.resolve(this._network);
                const knownNetwork = getStatic(new.target, "getNetwork")(asDefaultNetwork);
                if (knownNetwork) {
                    defineReadOnly(this, "_network", knownNetwork);
                    this.emit("network", knownNetwork, null);
                }
                else {
                    logger.throwArgumentError("invalid network", "network", network);
                }
                this.hederaClient = Client.forName(mapNetworkToHederaNetworkName(asDefaultNetwork));
                this._mirrorNodeUrl = resolveMirrorNetworkUrl(this._network);
            }
            else {
                const asHederaNetwork = network;
                this.hederaClient = Client.forNetwork(asHederaNetwork.network);
                this._mirrorNodeUrl = asHederaNetwork.mirrorNodeUrl;
                defineReadOnly(this, "_network", {
                    // FIXME: chainId
                    chainId: 0,
                    name: this.hederaClient.networkName
                });
            }
        }
        this._pollingInterval = 3000;
    }
    _ready() {
        return __awaiter(this, void 0, void 0, function* () {
            if (this._network == null) {
                let network = null;
                if (this._networkPromise) {
                    try {
                        network = yield this._networkPromise;
                    }
                    catch (error) { }
                }
                // Try the Provider's network detection (this MUST throw if it cannot)
                if (network == null) {
                    network = yield this.detectNetwork();
                }
                // This should never happen; every Provider sub-class should have
                // suggested a network by here (or have thrown).
                // if (!network) {
                //     logger.throwError("no network detected", Logger.errors.UNKNOWN_ERROR, { });
                // }
                // Possible this call stacked so do not call defineReadOnly again
                if (this._network == null) {
                    if (this.anyNetwork) {
                        // this._network = network;
                        defineReadOnly(this, "_network", network);
                    }
                    else {
                        this._network = network;
                    }
                    this.emit("network", network, null);
                }
            }
            return this._network;
        });
    }
    // @TODO: Remove this and just create a singleton formatter
    static getFormatter() {
        if (defaultFormatter == null) {
            defaultFormatter = new Formatter();
        }
        return defaultFormatter;
    }
    // @TODO: Remove this and just use getNetwork
    static getNetwork(network) {
        return getNetwork((network == null) ? "mainnet" : network);
    }
    get network() {
        return this._network;
    }
    // This method should query the network if the underlying network
    // can change, such as when connected to a JSON-RPC backend
    // With the current hedera implementation, we do not support a changeable networks,
    // thus we do not need to query at this level
    detectNetwork() {
        return __awaiter(this, void 0, void 0, function* () {
            this._networkPromise = Promise.resolve(this._network);
            return this._networkPromise;
        });
    }
    getNetwork() {
        return __awaiter(this, void 0, void 0, function* () {
            const network = yield this._ready();
            // Make sure we are still connected to the same network; this is
            // only an external call for backends which can have the underlying
            // network change spontaneously
            const currentNetwork = yield this.detectNetwork();
            if (network.chainId !== currentNetwork.chainId) {
                // We are allowing network changes, things can get complex fast;
                // make sure you know what you are doing if you use "any"
                if (this.anyNetwork) {
                    this._network = currentNetwork;
                    // The "network" event MUST happen before this method resolves
                    // so any events have a chance to unregister, so we stall an
                    // additional event loop before returning from /this/ call
                    this.emit("network", currentNetwork, network);
                    yield stall(0);
                    return this._network;
                }
                const error = logger.makeError("underlying network changed", Logger.errors.NETWORK_ERROR, {
                    event: "changed",
                    network: network,
                    detectedNetwork: currentNetwork
                });
                this.emit("error", error);
                throw error;
            }
            return network;
        });
    }
    get pollingInterval() {
        return this._pollingInterval;
    }
    set pollingInterval(value) {
        if (typeof (value) !== "number" || value <= 0 || parseInt(String(value)) != value) {
            throw new Error("invalid polling interval");
        }
        this._pollingInterval = value;
    }
    waitForTransaction(transactionId, timeout) {
        return __awaiter(this, void 0, void 0, function* () {
            return this._waitForTransaction(transactionId, timeout);
        });
    }
    _waitForTransaction(transactionId, timeout) {
        return __awaiter(this, void 0, void 0, function* () {
            let remainingTimeout = timeout;
            return new Promise((resolve, reject) => __awaiter(this, void 0, void 0, function* () {
                while (remainingTimeout == null || remainingTimeout > 0) {
                    const txResponse = yield this.getTransaction(transactionId);
                    if (txResponse == null) {
                        yield new Promise((resolve) => {
                            setTimeout(resolve, this._pollingInterval);
                        });
                        if (remainingTimeout != null)
                            remainingTimeout -= this._pollingInterval;
                    }
                    else {
                        return resolve(this.formatter.receiptFromResponse(txResponse));
                    }
                }
                reject(logger.makeError("timeout exceeded", Logger.errors.TIMEOUT, { timeout: timeout }));
            }));
        });
    }
    /**
     *  AccountBalance query implementation, using the hashgraph sdk.
     *  It returns the tinybar balance of the given address.
     *
     * @param accountLike The address to check balance of
     */
    getBalance(accountLike) {
        return __awaiter(this, void 0, void 0, function* () {
            accountLike = yield accountLike;
            const account = asAccountString(accountLike);
            try {
                const balance = yield new AccountBalanceQuery()
                    .setAccountId(AccountId.fromString(account))
                    .execute(this.hederaClient);
                return BigNumber.from(balance.hbars.toTinybars().toNumber());
            }
            catch (error) {
                return logger.throwError("bad result from backend", Logger.errors.SERVER_ERROR, {
                    method: "AccountBalanceQuery",
                    params: { address: accountLike },
                    error
                });
            }
        });
    }
    getCode(addressOrName, blockTag) {
        return __awaiter(this, void 0, void 0, function* () {
            yield this.getNetwork();
            const params = yield resolveProperties({
                address: this._getAddress(addressOrName),
            });
            const result = yield this.perform("getCode", params);
            try {
                return hexlify(result);
            }
            catch (error) {
                return logger.throwError("bad result from backend", Logger.errors.SERVER_ERROR, {
                    method: "getCode",
                    params, result, error
                });
            }
        });
    }
    // This should be called by any subclass wrapping a TransactionResponse
    _wrapTransaction(tx, hash, receipt) {
        if (hash != null && hexDataLength(hash) !== 48) {
            throw new Error("invalid response - sendTransaction");
        }
        const result = tx;
        if (!result.customData)
            result.customData = {};
        if (receipt && receipt.fileId) {
            result.customData.fileId = receipt.fileId.toString();
        }
        if (receipt && receipt.contractId) {
            result.customData.contractId = receipt.contractId.toSolidityAddress();
        }
        if (receipt && receipt.accountId) {
            result.customData.accountId = receipt.accountId;
        }
        // Check the hash we expect is the same as the hash the server reported
        if (hash != null && tx.hash !== hash) {
            logger.throwError("Transaction hash mismatch from Provider.sendTransaction.", Logger.errors.UNKNOWN_ERROR, { expectedHash: tx.hash, returnedHash: hash });
        }
        result.wait = (timeout) => __awaiter(this, void 0, void 0, function* () {
            const receipt = yield this._waitForTransaction(tx.transactionId, timeout);
            if (receipt.status === 0) {
                logger.throwError("transaction failed", Logger.errors.CALL_EXCEPTION, {
                    transactionHash: tx.hash,
                    transaction: tx,
                    receipt: receipt
                });
            }
            return receipt;
        });
        return result;
    }
    getHederaClient() {
        return this.hederaClient;
    }
    getHederaNetworkConfig() {
        return this.hederaClient._network.getNodeAccountIdsForExecute();
    }
    sendTransaction(signedTransaction) {
        var _a;
        return __awaiter(this, void 0, void 0, function* () {
            signedTransaction = yield signedTransaction;
            const txBytes = arrayify(signedTransaction);
            const hederaTx = HederaTransaction.fromBytes(txBytes);
            const ethersTx = yield this.formatter.transaction(signedTransaction);
            const txHash = hexlify(yield hederaTx.getTransactionHash());
            try {
                // TODO once we have fallback provider use `provider.perform("sendTransaction")`
                // TODO Before submission verify that the nodeId is the one that the provider is connected to
                const resp = yield hederaTx.execute(this.hederaClient);
                const receipt = yield resp.getReceipt(this.hederaClient);
                return this._wrapTransaction(ethersTx, txHash, receipt);
            }
            catch (error) {
                const err = logger.makeError(error.message, (_a = error.status) === null || _a === void 0 ? void 0 : _a.toString());
                err.transaction = ethersTx;
                err.transactionHash = txHash;
                throw err;
            }
        });
    }
    _getFilter(filter) {
        return __awaiter(this, void 0, void 0, function* () {
            filter = yield filter;
            const result = {};
            if (filter.address != null) {
                result.address = this._getAddress(filter.address);
                // result.address = filter.address;
            }
            ["blockHash", "topics"].forEach((key) => {
                if (filter[key] == null) {
                    return;
                }
                result[key] = filter[key];
            });
            // ["fromBlock", "toBlock"].forEach((key) => {
            //     if ((<any>filter)[key] == null) { return; }
            // });
            ["fromTimestamp", "toTimestamp"].forEach((key) => {
                if (filter[key] == null) {
                    return;
                }
                result[key] = filter[key];
            });
            return this.formatter.filter(yield resolveProperties(result));
        });
    }
    estimateGas(transaction) {
        return __awaiter(this, void 0, void 0, function* () {
            return logger.throwArgumentError("estimateGas not implemented", Logger.errors.NOT_IMPLEMENTED, {
                operation: "estimateGas"
            });
        });
    }
    // TODO FIX ME
    _getAddress(addressOrName) {
        return __awaiter(this, void 0, void 0, function* () {
            addressOrName = yield addressOrName;
            if (typeof (addressOrName) !== "string") {
                logger.throwArgumentError("invalid address or ENS name", "name", addressOrName);
            }
            const address = yield this.resolveName(addressOrName);
            if (address == null) {
                logger.throwError("ENS name not configured", Logger.errors.UNSUPPORTED_OPERATION, {
                    operation: `resolveName(${JSON.stringify(addressOrName)})`
                });
            }
            return address;
        });
    }
    /**
     * Transaction record query implementation using the mirror node REST API.
     *
     * @param transactionId - id of the transaction to search for
     */
    getTransaction(transactionId) {
        return __awaiter(this, void 0, void 0, function* () {
            if (!this._mirrorNodeUrl)
                logger.throwError("missing provider", Logger.errors.UNSUPPORTED_OPERATION);
            transactionId = yield transactionId;
            const transactionsEndpoint = MIRROR_NODE_TRANSACTIONS_ENDPOINT + transactionId;
            try {
                let { data } = yield axios.get(this._mirrorNodeUrl + transactionsEndpoint);
                if (data) {
                    const filtered = data.transactions.filter((e) => e.result != 'DUPLICATE_TRANSACTION');
                    if (filtered.length > 0) {
                        const contractsEndpoint = MIRROR_NODE_CONTRACTS_ENDPOINT + transactionId;
                        const dataWithLogs = yield axios.get(this._mirrorNodeUrl + contractsEndpoint);
                        const record = Object.assign({ chainId: this._network.chainId, transactionId: transactionId, result: filtered[0].result }, dataWithLogs.data);
                        return this.formatter.responseFromRecord(record);
                    }
                }
            }
            catch (error) {
                if (error && error.response && error.response.status != 404) {
                    logger.throwError("bad result from backend", Logger.errors.SERVER_ERROR, {
                        method: "TransactionResponseQuery",
                        error
                    });
                }
            }
            return null;
        });
    }
    /**
     * Transaction record query implementation using the mirror node REST API.
     *
     * @param transactionId - id of the transaction to search for
     */
    getTransactionReceipt(transactionId) {
        return __awaiter(this, void 0, void 0, function* () {
            return logger.throwError("getTransactionReceipt not implemented", Logger.errors.NOT_IMPLEMENTED, {
                operation: 'getTransactionReceipt'
            });
            // await this.getNetwork();
            // transactionId = await transactionId;
            // try {
            //     let receipt = await new TransactionReceiptQuery()
            //         .setTransactionId(transactionId)
            //         .execute(this.hederaClient);
            //     console.log("getTransactionReceipt: ", receipt);
            //     return null;
            // } catch (error) {
            //     return logger.throwError("bad result from backend", Logger.errors.SERVER_ERROR, {
            //         method: "TransactionGetReceiptQuery",
            //         error
            //     });
            // }
        });
    }
    getLogs(filter) {
        return __awaiter(this, void 0, void 0, function* () {
            if (!this._mirrorNodeUrl)
                logger.throwError("missing provider", Logger.errors.UNSUPPORTED_OPERATION);
            const params = yield resolveProperties({ filter: this._getFilter(filter) });
<<<<<<< HEAD
            let toTimestampFilter = "";
            let fromTimestampFilter = "";
            const epContractsLogs = '/api/v1/contracts/' + params.filter.address + '/results/logs?limit=100';
            //@ts-ignore
            if (params.filter.toTimestamp) {
                //@ts-ignore
                toTimestampFilter = '&timestamp=lte%3A' + params.filter.toTimestamp;
            }
            //@ts-ignore
            if (params.filter.fromTimestamp) {
                //@ts-ignore
                fromTimestampFilter = '&timestamp=gte%3A' + params.filter.fromTimestamp;
            }
            const requestUrl = this._mirrorNodeUrl + epContractsLogs + toTimestampFilter + fromTimestampFilter;
            try {
                let { data } = yield axios.get(requestUrl);
                let logs = null;
                if (data) {
                    logs = Formatter.arrayOf(this.formatter.filterLog.bind(this.formatter))(data.logs);
                }
                return logs;
            }
            catch (error) {
                if (error && error.response && error.response.status != 404) {
                    logger.throwError("bad result from backend", Logger.errors.SERVER_ERROR, {
                        method: "ContractLogsQuery",
                        error
                    });
                }
                return null;
            }
=======
            const logs = yield this.perform("getLogs", params);
            return Formatter.arrayOf(this.formatter.filterLog.bind(this.formatter))(logs);
>>>>>>> 8c3001aa
        });
    }
    getHbarPrice() {
        return __awaiter(this, void 0, void 0, function* () {
            return logger.throwError("NOT_IMPLEMENTED", Logger.errors.NOT_IMPLEMENTED);
        });
    }
    // TODO FIXME
    getResolver(name) {
        return __awaiter(this, void 0, void 0, function* () {
            try {
                const address = yield this._getResolver(name);
                if (address == null) {
                    return null;
                }
                return new Resolver(this, address, name);
            }
            catch (error) {
                if (error.code === Logger.errors.CALL_EXCEPTION) {
                    return null;
                }
                return null;
            }
        });
    }
    // TODO FIXME
    _getResolver(name) {
        return __awaiter(this, void 0, void 0, function* () {
            // Get the resolver from the blockchain
            const network = yield this.getNetwork();
            // No ENS...
            if (!network.ensAddress) {
                logger.throwError("network does not support ENS", Logger.errors.UNSUPPORTED_OPERATION, { operation: "ENS", network: network.name });
            }
            // keccak256("resolver(bytes32)")
            // const transaction = {
            //     to: network.ensAddress,
            //     data: ("0x0178b8bf" + namehash(name).substring(2))
            // };
            try {
                return null;
                // return this.formatter.callAddress(await this.call(transaction));
            }
            catch (error) {
                if (error.code === Logger.errors.CALL_EXCEPTION) {
                    return null;
                }
                throw error;
            }
        });
    }
    // TODO FIXME
    resolveName(name) {
        return __awaiter(this, void 0, void 0, function* () {
            name = yield name;
            // If it is already an address, nothing to resolve
            try {
                return Promise.resolve(this.formatter.address(name));
            }
            catch (error) {
                // If is is a hexstring, the address is bad (See #694)
                if (isHexString(name)) {
                    throw error;
                }
            }
            if (typeof (name) !== "string") {
                logger.throwArgumentError("invalid ENS name", "name", name);
            }
            // Get the addr from the resovler
            const resolver = yield this.getResolver(name);
            if (!resolver) {
                return null;
            }
            return yield resolver.getAddress();
        });
    }
    // TODO FIXME
    lookupAddress(address) {
        return __awaiter(this, void 0, void 0, function* () {
            address = yield address;
            address = this.formatter.address(address);
            return null;
        });
    }
    perform(method, params) {
        return logger.throwError(method + " not implemented", Logger.errors.NOT_IMPLEMENTED, { operation: method });
    }
    _addEventListener(eventName, listener, once) {
        return this;
    }
    on(eventName, listener) {
        return this._addEventListener(eventName, listener, false);
    }
    once(eventName, listener) {
        return this._addEventListener(eventName, listener, true);
    }
    emit(eventName, ...args) {
        return false;
    }
    listenerCount(eventName) {
        return 0;
    }
    listeners(eventName) {
        return null;
    }
    off(eventName, listener) {
        return this;
    }
    removeAllListeners(eventName) {
        return this;
    }
}
// resolves network string to a hedera network name
function mapNetworkToHederaNetworkName(net) {
    switch (net) {
        case 'mainnet':
            return NetworkName.Mainnet;
        case 'previewnet':
            return NetworkName.Previewnet;
        case 'testnet':
            return NetworkName.Testnet;
        default:
            logger.throwArgumentError("Invalid network name", "network", net);
            return null;
    }
}
// resolves the mirror node url from the given provider network.
function resolveMirrorNetworkUrl(net) {
    switch (net.name) {
        case 'mainnet':
            return 'https://mainnet.mirrornode.hedera.com';
        case 'previewnet':
            return 'https://previewnet.mirrornode.hedera.com';
        case 'testnet':
            return 'https://testnet.mirrornode.hedera.com';
        default:
            logger.throwArgumentError("Invalid network name", "network", net);
            return null;
    }
}
function isHederaNetworkConfigLike(cfg) {
    return cfg.network !== undefined;
}
//# sourceMappingURL=base-provider.js.map<|MERGE_RESOLUTION|>--- conflicted
+++ resolved
@@ -724,7 +724,6 @@
             if (!this._mirrorNodeUrl)
                 logger.throwError("missing provider", Logger.errors.UNSUPPORTED_OPERATION);
             const params = yield resolveProperties({ filter: this._getFilter(filter) });
-<<<<<<< HEAD
             let toTimestampFilter = "";
             let fromTimestampFilter = "";
             const epContractsLogs = '/api/v1/contracts/' + params.filter.address + '/results/logs?limit=100';
@@ -756,10 +755,6 @@
                 }
                 return null;
             }
-=======
-            const logs = yield this.perform("getLogs", params);
-            return Formatter.arrayOf(this.formatter.filterLog.bind(this.formatter))(logs);
->>>>>>> 8c3001aa
         });
     }
     getHbarPrice() {
