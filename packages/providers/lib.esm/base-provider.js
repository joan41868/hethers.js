"use strict";
var __awaiter = (this && this.__awaiter) || function (thisArg, _arguments, P, generator) {
    function adopt(value) { return value instanceof P ? value : new P(function (resolve) { resolve(value); }); }
    return new (P || (P = Promise))(function (resolve, reject) {
        function fulfilled(value) { try { step(generator.next(value)); } catch (e) { reject(e); } }
        function rejected(value) { try { step(generator["throw"](value)); } catch (e) { reject(e); } }
        function step(result) { result.done ? resolve(result.value) : adopt(result.value).then(fulfilled, rejected); }
        step((generator = generator.apply(thisArg, _arguments || [])).next());
    });
};
import { Provider } from "@ethersproject/abstract-provider";
import { Base58 } from "@ethersproject/basex";
import { BigNumber } from "@ethersproject/bignumber";
import { arrayify, concat, hexDataLength, hexDataSlice, hexlify, hexZeroPad, isHexString } from "@ethersproject/bytes";
import { getNetwork } from "@ethersproject/networks";
import { defineReadOnly, getStatic, resolveProperties } from "@ethersproject/properties";
import { sha256 } from "@ethersproject/sha2";
import { toUtf8Bytes, toUtf8String } from "@ethersproject/strings";
import bech32 from "bech32";
import { Logger } from "@ethersproject/logger";
import { version } from "./_version";
const logger = new Logger(version);
import { Formatter } from "./formatter";
import { asAccountString } from "@ethersproject/address";
import { AccountBalanceQuery, AccountId, Client, NetworkName, Transaction as HederaTransaction } from "@hashgraph/sdk";
import axios from "axios";
//////////////////////////////
// Event Serializeing
// @ts-ignore
function checkTopic(topic) {
    if (topic == null) {
        return "null";
    }
    if (hexDataLength(topic) !== 32) {
        logger.throwArgumentError("invalid topic", "topic", topic);
    }
    return topic.toLowerCase();
}
// @ts-ignore
function serializeTopics(topics) {
    // Remove trailing null AND-topics; they are redundant
    topics = topics.slice();
    while (topics.length > 0 && topics[topics.length - 1] == null) {
        topics.pop();
    }
    return topics.map((topic) => {
        if (Array.isArray(topic)) {
            // Only track unique OR-topics
            const unique = {};
            topic.forEach((topic) => {
                unique[checkTopic(topic)] = true;
            });
            // The order of OR-topics does not matter
            const sorted = Object.keys(unique);
            sorted.sort();
            return sorted.join("|");
        }
        else {
            return checkTopic(topic);
        }
    }).join("&");
}
function deserializeTopics(data) {
    if (data === "") {
        return [];
    }
    return data.split(/&/g).map((topic) => {
        if (topic === "") {
            return [];
        }
        const comps = topic.split("|").map((topic) => {
            return ((topic === "null") ? null : topic);
        });
        return ((comps.length === 1) ? comps[0] : comps);
    });
}
//////////////////////////////
// Helper Object
function stall(duration) {
    return new Promise((resolve) => {
        setTimeout(resolve, duration);
    });
}
//////////////////////////////
// Provider Object
/**
 *  EventType
 *   - "block"
 *   - "poll"
 *   - "didPoll"
 *   - "pending"
 *   - "error"
 *   - "network"
 *   - filter
 *   - topics array
 *   - transaction hash
 */
const PollableEvents = ["block", "network", "pending", "poll"];
export class Event {
    constructor(tag, listener, once) {
        defineReadOnly(this, "tag", tag);
        defineReadOnly(this, "listener", listener);
        defineReadOnly(this, "once", once);
    }
    get event() {
        switch (this.type) {
            case "tx":
                return this.hash;
            case "filter":
                return this.filter;
        }
        return this.tag;
    }
    get type() {
        return this.tag.split(":")[0];
    }
    get hash() {
        const comps = this.tag.split(":");
        if (comps[0] !== "tx") {
            return null;
        }
        return comps[1];
    }
    get filter() {
        const comps = this.tag.split(":");
        if (comps[0] !== "filter") {
            return null;
        }
        const address = comps[1];
        const topics = deserializeTopics(comps[2]);
        const filter = {};
        if (topics.length > 0) {
            filter.topics = topics;
        }
        if (address && address !== "*") {
            filter.address = address;
        }
        return filter;
    }
    pollable() {
        return (this.tag.indexOf(":") >= 0 || PollableEvents.indexOf(this.tag) >= 0);
    }
}
;
// https://github.com/satoshilabs/slips/blob/master/slip-0044.md
const coinInfos = {
    "0": { symbol: "btc", p2pkh: 0x00, p2sh: 0x05, prefix: "bc" },
    "2": { symbol: "ltc", p2pkh: 0x30, p2sh: 0x32, prefix: "ltc" },
    "3": { symbol: "doge", p2pkh: 0x1e, p2sh: 0x16 },
    "60": { symbol: "eth", ilk: "eth" },
    "61": { symbol: "etc", ilk: "eth" },
    "700": { symbol: "xdai", ilk: "eth" },
};
function bytes32ify(value) {
    return hexZeroPad(BigNumber.from(value).toHexString(), 32);
}
// Compute the Base58Check encoded data (checksum is first 4 bytes of sha256d)
function base58Encode(data) {
    return Base58.encode(concat([data, hexDataSlice(sha256(sha256(data)), 0, 4)]));
}
export class Resolver {
    // The resolvedAddress is only for creating a ReverseLookup resolver
    constructor(provider, address, name, resolvedAddress) {
        defineReadOnly(this, "provider", provider);
        defineReadOnly(this, "name", name);
        defineReadOnly(this, "address", provider.formatter.address(address));
        defineReadOnly(this, "_resolvedAddress", resolvedAddress);
    }
    _fetchBytes(selector, parameters) {
        return __awaiter(this, void 0, void 0, function* () {
            // e.g. keccak256("addr(bytes32,uint256)")
            // const tx = {
            //     to: this.address,
            //     data: hexConcat([ selector, namehash(this.name), (parameters || "0x") ])
            // };
            try {
                // return _parseBytes(await this.provider.call(tx));
                return null;
            }
            catch (error) {
                if (error.code === Logger.errors.CALL_EXCEPTION) {
                    return null;
                }
                return null;
            }
        });
    }
    _getAddress(coinType, hexBytes) {
        const coinInfo = coinInfos[String(coinType)];
        if (coinInfo == null) {
            logger.throwError(`unsupported coin type: ${coinType}`, Logger.errors.UNSUPPORTED_OPERATION, {
                operation: `getAddress(${coinType})`
            });
        }
        if (coinInfo.ilk === "eth") {
            return this.provider.formatter.address(hexBytes);
        }
        const bytes = arrayify(hexBytes);
        // P2PKH: OP_DUP OP_HASH160 <pubKeyHash> OP_EQUALVERIFY OP_CHECKSIG
        if (coinInfo.p2pkh != null) {
            const p2pkh = hexBytes.match(/^0x76a9([0-9a-f][0-9a-f])([0-9a-f]*)88ac$/);
            if (p2pkh) {
                const length = parseInt(p2pkh[1], 16);
                if (p2pkh[2].length === length * 2 && length >= 1 && length <= 75) {
                    return base58Encode(concat([[coinInfo.p2pkh], ("0x" + p2pkh[2])]));
                }
            }
        }
        // P2SH: OP_HASH160 <scriptHash> OP_EQUAL
        if (coinInfo.p2sh != null) {
            const p2sh = hexBytes.match(/^0xa9([0-9a-f][0-9a-f])([0-9a-f]*)87$/);
            if (p2sh) {
                const length = parseInt(p2sh[1], 16);
                if (p2sh[2].length === length * 2 && length >= 1 && length <= 75) {
                    return base58Encode(concat([[coinInfo.p2sh], ("0x" + p2sh[2])]));
                }
            }
        }
        // Bech32
        if (coinInfo.prefix != null) {
            const length = bytes[1];
            // https://github.com/bitcoin/bips/blob/master/bip-0141.mediawiki#witness-program
            let version = bytes[0];
            if (version === 0x00) {
                if (length !== 20 && length !== 32) {
                    version = -1;
                }
            }
            else {
                version = -1;
            }
            if (version >= 0 && bytes.length === 2 + length && length >= 1 && length <= 75) {
                const words = bech32.toWords(bytes.slice(2));
                words.unshift(version);
                return bech32.encode(coinInfo.prefix, words);
            }
        }
        return null;
    }
    getAddress(coinType) {
        return __awaiter(this, void 0, void 0, function* () {
            if (coinType == null) {
                coinType = 60;
            }
            // If Ethereum, use the standard `addr(bytes32)`
            if (coinType === 60) {
                try {
                    return null;
                }
                catch (error) {
                    if (error.code === Logger.errors.CALL_EXCEPTION) {
                        return null;
                    }
                    throw error;
                }
            }
            // keccak256("addr(bytes32,uint256")
            const hexBytes = yield this._fetchBytes("0xf1cb7e06", bytes32ify(coinType));
            // No address
            if (hexBytes == null || hexBytes === "0x") {
                return null;
            }
            // Compute the address
            const address = this._getAddress(coinType, hexBytes);
            if (address == null) {
                logger.throwError(`invalid or unsupported coin data`, Logger.errors.UNSUPPORTED_OPERATION, {
                    operation: `getAddress(${coinType})`,
                    coinType: coinType,
                    data: hexBytes
                });
            }
            return address;
        });
    }
    getContentHash() {
        return __awaiter(this, void 0, void 0, function* () {
            // keccak256("contenthash()")
            const hexBytes = yield this._fetchBytes("0xbc1c58d1");
            // No contenthash
            if (hexBytes == null || hexBytes === "0x") {
                return null;
            }
            // IPFS (CID: 1, Type: DAG-PB)
            const ipfs = hexBytes.match(/^0xe3010170(([0-9a-f][0-9a-f])([0-9a-f][0-9a-f])([0-9a-f]*))$/);
            if (ipfs) {
                const length = parseInt(ipfs[3], 16);
                if (ipfs[4].length === length * 2) {
                    return "ipfs:/\/" + Base58.encode("0x" + ipfs[1]);
                }
            }
            // Swarm (CID: 1, Type: swarm-manifest; hash/length hard-coded to keccak256/32)
            const swarm = hexBytes.match(/^0xe40101fa011b20([0-9a-f]*)$/);
            if (swarm) {
                if (swarm[1].length === (32 * 2)) {
                    return "bzz:/\/" + swarm[1];
                }
            }
            return logger.throwError(`invalid or unsupported content hash data`, Logger.errors.UNSUPPORTED_OPERATION, {
                operation: "getContentHash()",
                data: hexBytes
            });
        });
    }
    getText(key) {
        return __awaiter(this, void 0, void 0, function* () {
            // The key encoded as parameter to fetchBytes
            let keyBytes = toUtf8Bytes(key);
            // The nodehash consumes the first slot, so the string pointer targets
            // offset 64, with the length at offset 64 and data starting at offset 96
            keyBytes = concat([bytes32ify(64), bytes32ify(keyBytes.length), keyBytes]);
            // Pad to word-size (32 bytes)
            if ((keyBytes.length % 32) !== 0) {
                keyBytes = concat([keyBytes, hexZeroPad("0x", 32 - (key.length % 32))]);
            }
            const hexBytes = yield this._fetchBytes("0x59d1d43c", hexlify(keyBytes));
            if (hexBytes == null || hexBytes === "0x") {
                return null;
            }
            return toUtf8String(hexBytes);
        });
    }
}
let defaultFormatter = null;
const MIRROR_NODE_TRANSACTIONS_ENDPOINT = '/api/v1/transactions/';
const MIRROR_NODE_CONTRACTS_RESULTS_ENDPOINT = '/api/v1/contracts/results/';
const MIRROR_NODE_CONTRACTS_ENDPOINT = '/api/v1/contracts/';
export class BaseProvider extends Provider {
    /**
     *  ready
     *
     *  A Promise<Network> that resolves only once the provider is ready.
     *
     *  Sub-classes that call the super with a network without a chainId
     *  MUST set this. Standard named networks have a known chainId.
     *
     */
    constructor(network) {
        logger.checkNew(new.target, Provider);
        super();
        this.formatter = new.target.getFormatter();
        // If network is any, this Provider allows the underlying
        // network to change dynamically, and we auto-detect the
        // current network
        defineReadOnly(this, "anyNetwork", (network === "any"));
        if (this.anyNetwork) {
            network = this.detectNetwork();
        }
        if (network instanceof Promise) {
            this._networkPromise = network;
            // Squash any "unhandled promise" errors; that do not need to be handled
            network.catch((error) => { });
            // Trigger initial network setting (async)
            this._ready().catch((error) => { });
        }
        else {
            if (!isHederaNetworkConfigLike(network)) {
                const asDefaultNetwork = network;
                // defineReadOnly(this, "_network", getNetwork(network));
                this._network = getNetwork(asDefaultNetwork);
                this._networkPromise = Promise.resolve(this._network);
                const knownNetwork = getStatic(new.target, "getNetwork")(asDefaultNetwork);
                if (knownNetwork) {
                    defineReadOnly(this, "_network", knownNetwork);
                    this.emit("network", knownNetwork, null);
                }
                else {
                    logger.throwArgumentError("invalid network", "network", network);
                }
                this.hederaClient = Client.forName(mapNetworkToHederaNetworkName(asDefaultNetwork));
                this._mirrorNodeUrl = resolveMirrorNetworkUrl(this._network);
            }
            else {
                const asHederaNetwork = network;
                this.hederaClient = Client.forNetwork(asHederaNetwork.network);
                this._mirrorNodeUrl = asHederaNetwork.mirrorNodeUrl;
                defineReadOnly(this, "_network", {
                    // FIXME: chainId
                    chainId: 0,
                    name: this.hederaClient.networkName
                });
            }
        }
        this._pollingInterval = 3000;
    }
    _ready() {
        return __awaiter(this, void 0, void 0, function* () {
            if (this._network == null) {
                let network = null;
                if (this._networkPromise) {
                    try {
                        network = yield this._networkPromise;
                    }
                    catch (error) { }
                }
                // Try the Provider's network detection (this MUST throw if it cannot)
                if (network == null) {
                    network = yield this.detectNetwork();
                }
                // This should never happen; every Provider sub-class should have
                // suggested a network by here (or have thrown).
                // if (!network) {
                //     logger.throwError("no network detected", Logger.errors.UNKNOWN_ERROR, { });
                // }
                // Possible this call stacked so do not call defineReadOnly again
                if (this._network == null) {
                    if (this.anyNetwork) {
                        // this._network = network;
                        defineReadOnly(this, "_network", network);
                    }
                    else {
                        this._network = network;
                    }
                    this.emit("network", network, null);
                }
            }
            return this._network;
        });
    }
    // @TODO: Remove this and just create a singleton formatter
    static getFormatter() {
        if (defaultFormatter == null) {
            defaultFormatter = new Formatter();
        }
        return defaultFormatter;
    }
    // @TODO: Remove this and just use getNetwork
    static getNetwork(network) {
        return getNetwork((network == null) ? "mainnet" : network);
    }
    get network() {
        return this._network;
    }
    checkMirrorNode() {
        if (!this._mirrorNodeUrl)
            logger.throwError("missing provider", Logger.errors.UNSUPPORTED_OPERATION);
    }
    // This method should query the network if the underlying network
    // can change, such as when connected to a JSON-RPC backend
    // With the current hedera implementation, we do not support a changeable networks,
    // thus we do not need to query at this level
    detectNetwork() {
        return __awaiter(this, void 0, void 0, function* () {
            this._networkPromise = Promise.resolve(this._network);
            return this._networkPromise;
        });
    }
    getNetwork() {
        return __awaiter(this, void 0, void 0, function* () {
            const network = yield this._ready();
            // Make sure we are still connected to the same network; this is
            // only an external call for backends which can have the underlying
            // network change spontaneously
            const currentNetwork = yield this.detectNetwork();
            if (network.chainId !== currentNetwork.chainId) {
                // We are allowing network changes, things can get complex fast;
                // make sure you know what you are doing if you use "any"
                if (this.anyNetwork) {
                    this._network = currentNetwork;
                    // The "network" event MUST happen before this method resolves
                    // so any events have a chance to unregister, so we stall an
                    // additional event loop before returning from /this/ call
                    this.emit("network", currentNetwork, network);
                    yield stall(0);
                    return this._network;
                }
                const error = logger.makeError("underlying network changed", Logger.errors.NETWORK_ERROR, {
                    event: "changed",
                    network: network,
                    detectedNetwork: currentNetwork
                });
                this.emit("error", error);
                throw error;
            }
            return network;
        });
    }
    get pollingInterval() {
        return this._pollingInterval;
    }
    set pollingInterval(value) {
        if (typeof (value) !== "number" || value <= 0 || parseInt(String(value)) != value) {
            throw new Error("invalid polling interval");
        }
        this._pollingInterval = value;
    }
    waitForTransaction(transactionId, timeout) {
        return __awaiter(this, void 0, void 0, function* () {
            return this._waitForTransaction(transactionId, timeout);
        });
    }
    _waitForTransaction(transactionId, timeout) {
        return __awaiter(this, void 0, void 0, function* () {
            let remainingTimeout = timeout;
            return new Promise((resolve, reject) => __awaiter(this, void 0, void 0, function* () {
                while (remainingTimeout == null || remainingTimeout > 0) {
                    const txResponse = yield this.getTransaction(transactionId);
                    if (txResponse == null) {
                        yield new Promise((resolve) => {
                            setTimeout(resolve, this._pollingInterval);
                        });
                        if (remainingTimeout != null)
                            remainingTimeout -= this._pollingInterval;
                    }
                    else {
                        return resolve(this.formatter.receiptFromResponse(txResponse));
                    }
                }
                reject(logger.makeError("timeout exceeded", Logger.errors.TIMEOUT, { timeout: timeout }));
            }));
        });
    }
    /**
     *  AccountBalance query implementation, using the hashgraph sdk.
     *  It returns the tinybar balance of the given address.
     *
     * @param accountLike The address to check balance of
     */
    getBalance(accountLike) {
        return __awaiter(this, void 0, void 0, function* () {
            accountLike = yield accountLike;
            const account = asAccountString(accountLike);
            try {
                const balance = yield new AccountBalanceQuery()
                    .setAccountId(AccountId.fromString(account))
                    .execute(this.hederaClient);
                return BigNumber.from(balance.hbars.toTinybars().toNumber());
            }
            catch (error) {
                return logger.throwError("bad result from backend", Logger.errors.SERVER_ERROR, {
                    method: "AccountBalanceQuery",
                    params: { address: accountLike },
                    error
                });
            }
        });
    }
    /**
     *  Get contract bytecode implementation, using the REST Api.
     *  It returns the bytecode, or a default value as string.
     *
     * @param addressOrName The address to obtain the bytecode of
     */
    getCode(accountLike, throwOnNonExisting) {
        return __awaiter(this, void 0, void 0, function* () {
            this.checkMirrorNode();
            accountLike = yield accountLike;
            const account = asAccountString(accountLike);
            try {
                let { data } = yield axios.get(this._mirrorNodeUrl + MIRROR_NODE_CONTRACTS_ENDPOINT + account);
                return data.bytecode ? hexlify(data.bytecode) : `0x`;
            }
            catch (error) {
                if (error.response && error.response.status &&
                    (error.response.status != 404 || (error.response.status == 404 && throwOnNonExisting))) {
                    logger.throwError("bad result from backend", Logger.errors.SERVER_ERROR, {
                        method: "ContractByteCodeQuery",
                        params: { address: accountLike },
                        error
                    });
                }
                return "0x";
            }
        });
    }
    // This should be called by any subclass wrapping a TransactionResponse
    _wrapTransaction(tx, hash, receipt) {
        if (hash != null && hexDataLength(hash) !== 48) {
            throw new Error("invalid response - sendTransaction");
        }
        const result = tx;
        if (!result.customData)
            result.customData = {};
        if (receipt && receipt.fileId) {
            result.customData.fileId = receipt.fileId.toString();
        }
        if (receipt && receipt.contractId) {
            result.customData.contractId = receipt.contractId.toSolidityAddress();
        }
        if (receipt && receipt.accountId) {
            result.customData.accountId = receipt.accountId;
        }
        // Check the hash we expect is the same as the hash the server reported
        if (hash != null && tx.hash !== hash) {
            logger.throwError("Transaction hash mismatch from Provider.sendTransaction.", Logger.errors.UNKNOWN_ERROR, { expectedHash: tx.hash, returnedHash: hash });
        }
        result.wait = (timeout) => __awaiter(this, void 0, void 0, function* () {
            const receipt = yield this._waitForTransaction(tx.transactionId, timeout);
            if (receipt.status === 0) {
                logger.throwError("transaction failed", Logger.errors.CALL_EXCEPTION, {
                    transactionHash: tx.hash,
                    transaction: tx,
                    receipt: receipt
                });
            }
            return receipt;
        });
        return result;
    }
    getHederaClient() {
        return this.hederaClient;
    }
    getHederaNetworkConfig() {
        return this.hederaClient._network.getNodeAccountIdsForExecute();
    }
    sendTransaction(signedTransaction) {
        var _a;
        return __awaiter(this, void 0, void 0, function* () {
            signedTransaction = yield signedTransaction;
            const txBytes = arrayify(signedTransaction);
            const hederaTx = HederaTransaction.fromBytes(txBytes);
            const ethersTx = yield this.formatter.transaction(signedTransaction);
            const txHash = hexlify(yield hederaTx.getTransactionHash());
            try {
                // TODO once we have fallback provider use `provider.perform("sendTransaction")`
                // TODO Before submission verify that the nodeId is the one that the provider is connected to
                const resp = yield hederaTx.execute(this.hederaClient);
                const receipt = yield resp.getReceipt(this.hederaClient);
                return this._wrapTransaction(ethersTx, txHash, receipt);
            }
            catch (error) {
                const err = logger.makeError(error.message, (_a = error.status) === null || _a === void 0 ? void 0 : _a.toString());
                err.transaction = ethersTx;
                err.transactionHash = txHash;
                throw err;
            }
        });
    }
    _getFilter(filter) {
        return __awaiter(this, void 0, void 0, function* () {
            filter = yield filter;
            const result = {};
            if (filter.address != null) {
<<<<<<< HEAD
                result.address = this._getAddress(filter.address.toString());
=======
                // result.address = this._getAddress(filter.address);
                result.address = filter.address;
>>>>>>> 30e15c6d
            }
            ["blockHash", "topics"].forEach((key) => {
                if (filter[key] == null) {
                    return;
                }
                result[key] = filter[key];
            });
            ["fromBlock", "toBlock"].forEach((key) => {
                if (filter[key] == null) {
                    return;
                }
            });
            return this.formatter.filter(yield resolveProperties(result));
        });
    }
    estimateGas(transaction) {
        return __awaiter(this, void 0, void 0, function* () {
            return logger.throwArgumentError("estimateGas not implemented", Logger.errors.NOT_IMPLEMENTED, {
                operation: "estimateGas"
            });
        });
    }
    // TODO FIX ME
    _getAddress(addressOrName) {
        return __awaiter(this, void 0, void 0, function* () {
            addressOrName = yield addressOrName;
            if (typeof (addressOrName) !== "string") {
                logger.throwArgumentError("invalid address or ENS name", "name", addressOrName);
            }
            const address = yield this.resolveName(addressOrName);
            if (address == null) {
                logger.throwError("ENS name not configured", Logger.errors.UNSUPPORTED_OPERATION, {
                    operation: `resolveName(${JSON.stringify(addressOrName)})`
                });
            }
            return address;
        });
    }
    /**
     * Transaction record query implementation using the mirror node REST API.
     *
     * @param transactionId - id of the transaction to search for
     */
    getTransaction(transactionId) {
        return __awaiter(this, void 0, void 0, function* () {
            this.checkMirrorNode();
            transactionId = yield transactionId;
            const transactionsEndpoint = MIRROR_NODE_TRANSACTIONS_ENDPOINT + transactionId;
            try {
                let { data } = yield axios.get(this._mirrorNodeUrl + transactionsEndpoint);
                if (data) {
                    const filtered = data.transactions.filter((e) => e.result != 'DUPLICATE_TRANSACTION');
                    if (filtered.length > 0) {
                        const contractsResultsEndpoint = MIRROR_NODE_CONTRACTS_RESULTS_ENDPOINT + transactionId;
                        const dataWithLogs = yield axios.get(this._mirrorNodeUrl + contractsResultsEndpoint);
                        const record = Object.assign({ chainId: this._network.chainId, transactionId: transactionId, result: filtered[0].result }, dataWithLogs.data);
                        return this.formatter.responseFromRecord(record);
                    }
                }
            }
            catch (error) {
                if (error && error.response && error.response.status != 404) {
                    logger.throwError("bad result from backend", Logger.errors.SERVER_ERROR, {
                        method: "TransactionResponseQuery",
                        error
                    });
                }
            }
            return null;
        });
    }
    /**
     * Transaction record query implementation using the mirror node REST API.
     *
     * @param transactionId - id of the transaction to search for
     */
    getTransactionReceipt(transactionId) {
        return __awaiter(this, void 0, void 0, function* () {
            return logger.throwError("getTransactionReceipt not implemented", Logger.errors.NOT_IMPLEMENTED, {
                operation: 'getTransactionReceipt'
            });
            // await this.getNetwork();
            // transactionId = await transactionId;
            // try {
            //     let receipt = await new TransactionReceiptQuery()
            //         .setTransactionId(transactionId)
            //         .execute(this.hederaClient);
            //     console.log("getTransactionReceipt: ", receipt);
            //     return null;
            // } catch (error) {
            //     return logger.throwError("bad result from backend", Logger.errors.SERVER_ERROR, {
            //         method: "TransactionGetReceiptQuery",
            //         error
            //     });
            // }
        });
    }
    getLogs(filter) {
        return __awaiter(this, void 0, void 0, function* () {
            yield this.getNetwork();
            const params = yield resolveProperties({ filter: this._getFilter(filter) });
            const logs = yield this.perform("getLogs", params);
            return Formatter.arrayOf(this.formatter.filterLog.bind(this.formatter))(logs);
        });
    }
    getHbarPrice() {
        return __awaiter(this, void 0, void 0, function* () {
            return logger.throwError("NOT_IMPLEMENTED", Logger.errors.NOT_IMPLEMENTED);
        });
    }
    // TODO FIXME
    getResolver(name) {
        return __awaiter(this, void 0, void 0, function* () {
            try {
                const address = yield this._getResolver(name);
                if (address == null) {
                    return null;
                }
                return new Resolver(this, address, name);
            }
            catch (error) {
                if (error.code === Logger.errors.CALL_EXCEPTION) {
                    return null;
                }
                return null;
            }
        });
    }
    // TODO FIXME
    _getResolver(name) {
        return __awaiter(this, void 0, void 0, function* () {
            // Get the resolver from the blockchain
            const network = yield this.getNetwork();
            // No ENS...
            if (!network.ensAddress) {
                logger.throwError("network does not support ENS", Logger.errors.UNSUPPORTED_OPERATION, { operation: "ENS", network: network.name });
            }
            // keccak256("resolver(bytes32)")
            // const transaction = {
            //     to: network.ensAddress,
            //     data: ("0x0178b8bf" + namehash(name).substring(2))
            // };
            try {
                return null;
                // return this.formatter.callAddress(await this.call(transaction));
            }
            catch (error) {
                if (error.code === Logger.errors.CALL_EXCEPTION) {
                    return null;
                }
                throw error;
            }
        });
    }
    // TODO FIXME
    resolveName(name) {
        return __awaiter(this, void 0, void 0, function* () {
            name = yield name;
            // If it is already an address, nothing to resolve
            try {
                return Promise.resolve(this.formatter.address(name));
            }
            catch (error) {
                // If is is a hexstring, the address is bad (See #694)
                if (isHexString(name)) {
                    throw error;
                }
            }
            if (typeof (name) !== "string") {
                logger.throwArgumentError("invalid ENS name", "name", name);
            }
            // Get the addr from the resovler
            const resolver = yield this.getResolver(name);
            if (!resolver) {
                return null;
            }
            return yield resolver.getAddress();
        });
    }
    // TODO FIXME
    lookupAddress(address) {
        return __awaiter(this, void 0, void 0, function* () {
            address = yield address;
            address = this.formatter.address(address);
            return null;
        });
    }
    perform(method, params) {
        return logger.throwError(method + " not implemented", Logger.errors.NOT_IMPLEMENTED, { operation: method });
    }
    _addEventListener(eventName, listener, once) {
        return this;
    }
    on(eventName, listener) {
        return this._addEventListener(eventName, listener, false);
    }
    once(eventName, listener) {
        return this._addEventListener(eventName, listener, true);
    }
    emit(eventName, ...args) {
        return false;
    }
    listenerCount(eventName) {
        return 0;
    }
    listeners(eventName) {
        return null;
    }
    off(eventName, listener) {
        return this;
    }
    removeAllListeners(eventName) {
        return this;
    }
}
// resolves network string to a hedera network name
function mapNetworkToHederaNetworkName(net) {
    switch (net) {
        case 'mainnet':
            return NetworkName.Mainnet;
        case 'previewnet':
            return NetworkName.Previewnet;
        case 'testnet':
            return NetworkName.Testnet;
        default:
            logger.throwArgumentError("Invalid network name", "network", net);
            return null;
    }
}
// resolves the mirror node url from the given provider network.
function resolveMirrorNetworkUrl(net) {
    switch (net.name) {
        case 'mainnet':
            return 'https://mainnet.mirrornode.hedera.com';
        case 'previewnet':
            return 'https://previewnet.mirrornode.hedera.com';
        case 'testnet':
            return 'https://testnet.mirrornode.hedera.com';
        default:
            logger.throwArgumentError("Invalid network name", "network", net);
            return null;
    }
}
function isHederaNetworkConfigLike(cfg) {
    return cfg.network !== undefined;
}
//# sourceMappingURL=base-provider.js.map<|MERGE_RESOLUTION|>--- conflicted
+++ resolved
@@ -630,12 +630,8 @@
             filter = yield filter;
             const result = {};
             if (filter.address != null) {
-<<<<<<< HEAD
-                result.address = this._getAddress(filter.address.toString());
-=======
                 // result.address = this._getAddress(filter.address);
                 result.address = filter.address;
->>>>>>> 30e15c6d
             }
             ["blockHash", "topics"].forEach((key) => {
                 if (filter[key] == null) {
