--- conflicted
+++ resolved
@@ -14,24 +14,14 @@
 import { arrayify, concat, hexDataLength, hexDataSlice, hexlify, hexZeroPad, isHexString } from "@ethersproject/bytes";
 import { getNetwork } from "@ethersproject/networks";
 import { defineReadOnly, getStatic, resolveProperties } from "@ethersproject/properties";
-import { parseTransactionId } from "@ethersproject/transactions";
 import { sha256 } from "@ethersproject/sha2";
 import { toUtf8Bytes, toUtf8String } from "@ethersproject/strings";
-<<<<<<< HEAD
-import { fetchJson, poll } from "@ethersproject/web";
-// import { TransactionReceipt as HederaTransactionReceipt} from '@hashgraph/sdk';
-=======
 import { poll } from "@ethersproject/web";
->>>>>>> 0ef36c26
 import bech32 from "bech32";
 import { Logger } from "@ethersproject/logger";
 import { version } from "./_version";
 import { Formatter } from "./formatter";
 import { getAccountFromAddress } from "@ethersproject/address";
-<<<<<<< HEAD
-import { AccountBalanceQuery, TransactionReceiptQuery, AccountId, Client, NetworkName, Transaction as HederaTransaction } from "@hashgraph/sdk";
-=======
->>>>>>> 0ef36c26
 import axios from "axios";
 import { AccountId, Client, AccountBalanceQuery, NetworkName, Transaction as HederaTransaction } from "@hashgraph/sdk";
 const logger = new Logger(version);
@@ -437,126 +427,6 @@
     static getNetwork(network) {
         return getNetwork((network == null) ? "mainnet" : network);
     }
-<<<<<<< HEAD
-    poll() {
-        return __awaiter(this, void 0, void 0, function* () {
-            const pollId = nextPollId++;
-            // Track all running promises, so we can trigger a post-poll once they are complete
-            const runners = [];
-            let blockNumber = null;
-            try {
-                // blockNumber = await this._getInternalBlockNumber(100 + this.pollingInterval / 2);
-            }
-            catch (error) {
-                this.emit("error", error);
-                return;
-            }
-            // this._setFastBlockNumber(blockNumber);
-            // Emit a poll event after we have the latest (fast) block number
-            this.emit("poll", pollId, blockNumber);
-            // If the block has not changed, meh.
-            if (blockNumber === this._lastBlockNumber) {
-                this.emit("didPoll", pollId);
-                return;
-            }
-            // First polling cycle, trigger a "block" events
-            if (this._emitted.block === -2) {
-                this._emitted.block = blockNumber - 1;
-            }
-            if (Math.abs((this._emitted.block) - blockNumber) > 1000) {
-                logger.warn(`network block skew detected; skipping block events (emitted=${this._emitted.block} blockNumber${blockNumber})`);
-                this.emit("error", logger.makeError("network block skew detected", Logger.errors.NETWORK_ERROR, {
-                    blockNumber: blockNumber,
-                    event: "blockSkew",
-                    previousBlockNumber: this._emitted.block
-                }));
-                this.emit("block", blockNumber);
-            }
-            else {
-                // Notify all listener for each block that has passed
-                for (let i = this._emitted.block + 1; i <= blockNumber; i++) {
-                    this.emit("block", i);
-                }
-            }
-            // The emitted block was updated, check for obsolete events
-            if (this._emitted.block !== blockNumber) {
-                this._emitted.block = blockNumber;
-                Object.keys(this._emitted).forEach((key) => {
-                    // The block event does not expire
-                    if (key === "block") {
-                        return;
-                    }
-                    // The block we were at when we emitted this event
-                    const eventBlockNumber = this._emitted[key];
-                    // We cannot garbage collect pending transactions or blocks here
-                    // They should be garbage collected by the Provider when setting
-                    // "pending" events
-                    if (eventBlockNumber === "pending") {
-                        return;
-                    }
-                    // Evict any transaction hashes or block hashes over 12 blocks
-                    // old, since they should not return null anyways
-                    if (blockNumber - eventBlockNumber > 12) {
-                        delete this._emitted[key];
-                    }
-                });
-            }
-            // First polling cycle
-            if (this._lastBlockNumber === -2) {
-                this._lastBlockNumber = blockNumber - 1;
-            }
-            // Find all transaction hashes we are waiting on
-            this._events.forEach((event) => {
-                switch (event.type) {
-                    case "tx": {
-                        const hash = event.hash;
-                        let runner = this.getTransactionReceipt(hash).then((receipt) => {
-                            if (!receipt) {
-                                return null;
-                            }
-                            // this._emitted["t:" + hash] = receipt.blockNumber;
-                            this.emit(hash, receipt);
-                            return null;
-                        }).catch((error) => { this.emit("error", error); });
-                        runners.push(runner);
-                        break;
-                    }
-                    case "filter": {
-                        const filter = event.filter;
-                        filter.fromBlock = this._lastBlockNumber + 1;
-                        filter.toBlock = blockNumber;
-                        const runner = this.getLogs(filter).then((logs) => {
-                            if (logs.length === 0) {
-                                return;
-                            }
-                            logs.forEach((log) => {
-                                this._emitted["b:" + log.blockHash] = log.blockNumber;
-                                this._emitted["t:" + log.transactionHash] = log.blockNumber;
-                                this.emit(filter, log);
-                            });
-                        }).catch((error) => { this.emit("error", error); });
-                        runners.push(runner);
-                        break;
-                    }
-                }
-            });
-            this._lastBlockNumber = blockNumber;
-            // Once all events for this loop have been processed, emit "didPoll"
-            Promise.all(runners).then(() => {
-                this.emit("didPoll", pollId);
-            }).catch((error) => { this.emit("error", error); });
-            return;
-        });
-    }
-    // Deprecated; do not use this
-    resetEventsBlock(blockNumber) {
-        this._lastBlockNumber = blockNumber - 1;
-        if (this.polling) {
-            this.poll();
-        }
-    }
-=======
->>>>>>> 0ef36c26
     get network() {
         return this._network;
     }
@@ -600,86 +470,14 @@
             return network;
         });
     }
-<<<<<<< HEAD
-    get polling() {
-        return (this._poller != null);
-    }
-    set polling(value) {
-        if (value && !this._poller) {
-            this._poller = setInterval(() => { this.poll(); }, this.pollingInterval);
-            if (!this._bootstrapPoll) {
-                this._bootstrapPoll = setTimeout(() => {
-                    this.poll();
-                    // We block additional polls until the polling interval
-                    // is done, to prevent overwhelming the poll function
-                    this._bootstrapPoll = setTimeout(() => {
-                        // If polling was disabled, something may require a poke
-                        // since starting the bootstrap poll and it was disabled
-                        if (!this._poller) {
-                            this.poll();
-                        }
-                        // Clear out the bootstrap so we can do another
-                        this._bootstrapPoll = null;
-                    }, this.pollingInterval);
-                }, 0);
-            }
-        }
-        else if (!value && this._poller) {
-            clearInterval(this._poller);
-            this._poller = null;
-        }
-    }
-    get pollingInterval() {
-        return this._pollingInterval;
-    }
-    set pollingInterval(value) {
-        if (typeof (value) !== "number" || value <= 0 || parseInt(String(value)) != value) {
-            throw new Error("invalid polling interval");
-        }
-        this._pollingInterval = value;
-        if (this._poller) {
-            clearInterval(this._poller);
-            this._poller = setInterval(() => { this.poll(); }, this._pollingInterval);
-        }
-    }
-    waitForTransaction(transactionId, confirmations, timeout) {
-=======
     waitForTransaction(transactionHash, confirmations, timeout) {
->>>>>>> 0ef36c26
-        return __awaiter(this, void 0, void 0, function* () {
-            return this._waitForTransaction(transactionId, timeout);
-        });
-    }
-    _waitForTransaction(transactionId, timeoutMs) {
-        return __awaiter(this, void 0, void 0, function* () {
-            if (timeoutMs == null) {
-                return yield this.waitOrReturn(transactionId);
-            }
-            if (timeoutMs <= 0) {
-                //TODO fix timeoutMs value is always 0!
-                logger.throwError("timeout exceeded", Logger.errors.TIMEOUT, { timeout: timeoutMs });
-            }
-            return yield this.waitOrReturn(transactionId, timeoutMs - 1000);
-        });
-    }
-    waitOrReturn(transactionId, timeoutMs) {
-        return __awaiter(this, void 0, void 0, function* () {
-            const txResponse = yield this.getTransaction(parseTransactionId(transactionId));
-            if (txResponse != null) {
-                return this.formatter.txRecordToTxReceipt(txResponse);
-            }
-            else {
-                console.log('waiting 1000 ms..');
-                yield this.sleep(1000);
-                return this._waitForTransaction(transactionId, timeoutMs);
-            }
-        });
-    }
-    sleep(ms) {
-        return __awaiter(this, void 0, void 0, function* () {
-            return new Promise((resolve) => {
-                setTimeout(resolve, ms);
-            });
+        return __awaiter(this, void 0, void 0, function* () {
+            return this._waitForTransaction(transactionHash, (confirmations == null) ? 1 : confirmations, timeout || 0, null);
+        });
+    }
+    _waitForTransaction(transactionHash, confirmations, timeout, replaceable) {
+        return __awaiter(this, void 0, void 0, function* () {
+            return logger.throwError("NOT_SUPPORTED", Logger.errors.UNSUPPORTED_OPERATION);
         });
     }
     /**
@@ -729,23 +527,6 @@
         });
     }
     // This should be called by any subclass wrapping a TransactionResponse
-<<<<<<< HEAD
-    _wrapTransaction(tx, receipt) {
-        const result = tx;
-        console.log("HederaTransactionReceipt", receipt);
-        if (!result.customData) {
-            result.customData = {};
-        }
-        if (receipt.fileId) {
-            result.customData.fileId = receipt.fileId.toString();
-        }
-        if (receipt.contractId) {
-            result.customData.contractId = receipt.contractId.toSolidityAddress();
-        }
-        result.wait = (timeout) => __awaiter(this, void 0, void 0, function* () {
-            const txReceipt = yield this._waitForTransaction(tx.transactionId, timeout);
-            if (txReceipt.status === 0) {
-=======
     _wrapTransaction(tx, hash, receipt) {
         if (hash != null && hexDataLength(hash) !== 48) {
             throw new Error("invalid response - sendTransaction");
@@ -787,14 +568,13 @@
                 return null;
             }
             if (receipt.status === 0) {
->>>>>>> 0ef36c26
                 logger.throwError("transaction failed", Logger.errors.CALL_EXCEPTION, {
                     transactionHash: tx.hash,
                     transaction: tx,
                     receipt: receipt
                 });
             }
-            return txReceipt;
+            return receipt;
         });
         return result;
     }
@@ -811,14 +591,9 @@
                 // TODO Before submission verify that the nodeId is the one that the provider is connected to
                 const resp = yield hederaTx.execute(this.hederaClient);
                 const receipt = yield resp.getReceipt(this.hederaClient);
-<<<<<<< HEAD
-                return this._wrapTransaction(ethersTx, receipt);
-=======
                 return this._wrapTransaction(ethersTx, txHash, receipt);
->>>>>>> 0ef36c26
             }
             catch (error) {
-                //check where err is thrown
                 const err = logger.makeError(error.message, (_a = error.status) === null || _a === void 0 ? void 0 : _a.toString());
                 err.transaction = ethersTx;
                 err.transactionHash = txHash;
@@ -875,80 +650,20 @@
      *
      * @param txId - id of the transaction to search for
      */
-    getTransaction(transactionId) {
+    getTransaction(txId) {
         return __awaiter(this, void 0, void 0, function* () {
             yield this.getNetwork();
-<<<<<<< HEAD
-            if (!this.mirrorNodeUrl)
-                logger.throwError("missing provider", Logger.errors.UNSUPPORTED_OPERATION);
-            transactionId = yield transactionId;
-            //subsequent requests depend on finalized transaction
-            const epTransactions = '/api/v1/transactions/' + transactionId;
-            try {
-                let { data } = yield axios.get(this.mirrorNodeUrl + epTransactions);
-                let response;
-                if (data) {
-                    const filtered = data.transactions.filter((e) => e.result != 'DUPLICATE_TRANSACTION');
-                    const res = filtered.length > 0 ? filtered[0] : null;
-                    if (res) {
-                        const epLogs = '/api/v1/contracts/' + res.entity_id + '/results/logs?timestamp=' + res.consensus_timestamp;
-                        const epContracts = '/api/v1/contracts/results/' + transactionId;
-                        response = Promise.all([
-                            axios.get(this.mirrorNodeUrl + epLogs),
-                            axios.get(this.mirrorNodeUrl + epContracts)
-                        ])
-                            .then(([logs, contracts]) => __awaiter(this, void 0, void 0, function* () {
-                            const mergedData = Object.assign(Object.assign(Object.assign({}, contracts.data), logs.data), { transaction: res });
-                            return this.formatter.txRecordToTxResponse(mergedData);
-                        }))
-                            .catch(error => {
-                            console.log(error);
-                            return null;
-                        });
-                    }
-                }
-                return response;
-            }
-            catch (error) {
-                if (error.response.status != 404) {
-                    logger.throwError("bad result from backend", Logger.errors.SERVER_ERROR, {
-                        method: "TransactionResponseQuery",
-                        error
-                    });
-                }
-                return null;
-            }
-=======
             txId = yield txId;
             const ep = '/api/v1/transactions/' + txId;
             let { data } = yield axios.get(this._mirrorNodeUrl + ep);
             const filtered = data.transactions
                 .filter((e) => e.result === "SUCCESS");
             return filtered.length > 0 ? filtered[0] : null;
->>>>>>> 0ef36c26
-        });
-    }
-    getTransactionReceipt(transactionId) {
+        });
+    }
+    getTransactionReceipt(transactionHash) {
         return __awaiter(this, void 0, void 0, function* () {
             yield this.getNetwork();
-<<<<<<< HEAD
-            transactionId = yield transactionId;
-            try {
-                let receipt = yield new TransactionReceiptQuery()
-                    .setTransactionId(transactionId) //0.0.11495@1639068917.934241900
-                    .execute(this.hederaClient);
-                console.log("getTransactionReceipt: ", receipt);
-                //TODO parse to ethers format
-                // return this.formatter.txRecordToTxReceipt(txRecord); 
-                return null;
-            }
-            catch (error) {
-                return logger.throwError("bad result from backend", Logger.errors.SERVER_ERROR, {
-                    method: "TransactionGetReceiptQuery",
-                    error
-                });
-            }
-=======
             transactionHash = yield transactionHash;
             const params = { transactionHash: this.formatter.hash(transactionHash, true) };
             return poll(() => __awaiter(this, void 0, void 0, function* () {
@@ -962,7 +677,6 @@
                 }
                 return this.formatter.receipt(result);
             }), { oncePoll: this });
->>>>>>> 0ef36c26
         });
     }
     getLogs(filter) {
