--- conflicted
+++ resolved
@@ -22,12 +22,8 @@
 import { version } from "./_version";
 import { Formatter } from "./formatter";
 import { getAccountFromAddress } from "@ethersproject/address";
-<<<<<<< HEAD
 import { AccountBalanceQuery, AccountId, Client, NetworkName, Transaction as HederaTransaction, ContractCallQuery } from "@hashgraph/sdk";
-=======
->>>>>>> e7285f9e
 import axios from "axios";
-import { AccountId, Client, AccountBalanceQuery, NetworkName, Transaction as HederaTransaction } from "@hashgraph/sdk";
 const logger = new Logger(version);
 //////////////////////////////
 // Event Serializeing
@@ -383,9 +379,6 @@
             }
         }
     }
-    getHederaNetworkConfig() {
-        return this.hederaClient._network.getNodeAccountIdsForExecute();
-    }
     _ready() {
         return __awaiter(this, void 0, void 0, function* () {
             if (this._network == null) {
