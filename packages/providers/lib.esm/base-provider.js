--- conflicted
+++ resolved
@@ -9,14 +9,10 @@
     });
 };
 import { Provider } from "@ethersproject/abstract-provider";
-import { Base58 } from "@ethersproject/basex";
 import { BigNumber } from "@ethersproject/bignumber";
-import { arrayify, concat, hexDataLength, hexDataSlice, hexlify, hexZeroPad } from "@ethersproject/bytes";
+import { arrayify, hexDataLength, hexlify } from "@ethersproject/bytes";
 import { getNetwork } from "@ethersproject/networks";
 import { defineReadOnly, getStatic, resolveProperties } from "@ethersproject/properties";
-import { sha256 } from "@ethersproject/sha2";
-import { toUtf8Bytes, toUtf8String } from "@ethersproject/strings";
-import bech32 from "bech32";
 import { Logger } from "@ethersproject/logger";
 import { version } from "./_version";
 const logger = new Logger(version);
@@ -143,184 +139,6 @@
     }
     pollable() {
         return (this.tag.indexOf(":") >= 0 || PollableEvents.indexOf(this.tag) >= 0);
-    }
-}
-// https://github.com/satoshilabs/slips/blob/master/slip-0044.md
-const coinInfos = {
-    "0": { symbol: "btc", p2pkh: 0x00, p2sh: 0x05, prefix: "bc" },
-    "2": { symbol: "ltc", p2pkh: 0x30, p2sh: 0x32, prefix: "ltc" },
-    "3": { symbol: "doge", p2pkh: 0x1e, p2sh: 0x16 },
-    "60": { symbol: "eth", ilk: "eth" },
-    "61": { symbol: "etc", ilk: "eth" },
-    "700": { symbol: "xdai", ilk: "eth" },
-};
-function bytes32ify(value) {
-    return hexZeroPad(BigNumber.from(value).toHexString(), 32);
-}
-// Compute the Base58Check encoded data (checksum is first 4 bytes of sha256d)
-function base58Encode(data) {
-    return Base58.encode(concat([data, hexDataSlice(sha256(sha256(data)), 0, 4)]));
-}
-export class Resolver {
-    // The resolvedAddress is only for creating a ReverseLookup resolver
-    constructor(provider, address, name, resolvedAddress) {
-        defineReadOnly(this, "provider", provider);
-        defineReadOnly(this, "name", name);
-        defineReadOnly(this, "address", provider.formatter.address(address));
-        defineReadOnly(this, "_resolvedAddress", resolvedAddress);
-    }
-    _fetchBytes(selector, parameters) {
-        return __awaiter(this, void 0, void 0, function* () {
-            // e.g. keccak256("addr(bytes32,uint256)")
-            // const tx = {
-            //     to: this.address,
-            //     data: hexConcat([ selector, namehash(this.name), (parameters || "0x") ])
-            // };
-            try {
-                // return _parseBytes(await this.provider.call(tx));
-                return null;
-            }
-            catch (error) {
-                if (error.code === Logger.errors.CALL_EXCEPTION) {
-                    return null;
-                }
-                return null;
-            }
-        });
-    }
-    _getAddress(coinType, hexBytes) {
-        const coinInfo = coinInfos[String(coinType)];
-        if (coinInfo == null) {
-            logger.throwError(`unsupported coin type: ${coinType}`, Logger.errors.UNSUPPORTED_OPERATION, {
-                operation: `getAddress(${coinType})`
-            });
-        }
-        if (coinInfo.ilk === "eth") {
-            return this.provider.formatter.address(hexBytes);
-        }
-        const bytes = arrayify(hexBytes);
-        // P2PKH: OP_DUP OP_HASH160 <pubKeyHash> OP_EQUALVERIFY OP_CHECKSIG
-        if (coinInfo.p2pkh != null) {
-            const p2pkh = hexBytes.match(/^0x76a9([0-9a-f][0-9a-f])([0-9a-f]*)88ac$/);
-            if (p2pkh) {
-                const length = parseInt(p2pkh[1], 16);
-                if (p2pkh[2].length === length * 2 && length >= 1 && length <= 75) {
-                    return base58Encode(concat([[coinInfo.p2pkh], ("0x" + p2pkh[2])]));
-                }
-            }
-        }
-        // P2SH: OP_HASH160 <scriptHash> OP_EQUAL
-        if (coinInfo.p2sh != null) {
-            const p2sh = hexBytes.match(/^0xa9([0-9a-f][0-9a-f])([0-9a-f]*)87$/);
-            if (p2sh) {
-                const length = parseInt(p2sh[1], 16);
-                if (p2sh[2].length === length * 2 && length >= 1 && length <= 75) {
-                    return base58Encode(concat([[coinInfo.p2sh], ("0x" + p2sh[2])]));
-                }
-            }
-        }
-        // Bech32
-        if (coinInfo.prefix != null) {
-            const length = bytes[1];
-            // https://github.com/bitcoin/bips/blob/master/bip-0141.mediawiki#witness-program
-            let version = bytes[0];
-            if (version === 0x00) {
-                if (length !== 20 && length !== 32) {
-                    version = -1;
-                }
-            }
-            else {
-                version = -1;
-            }
-            if (version >= 0 && bytes.length === 2 + length && length >= 1 && length <= 75) {
-                const words = bech32.toWords(bytes.slice(2));
-                words.unshift(version);
-                return bech32.encode(coinInfo.prefix, words);
-            }
-        }
-        return null;
-    }
-    getAddress(coinType) {
-        return __awaiter(this, void 0, void 0, function* () {
-            if (coinType == null) {
-                coinType = 60;
-            }
-            // If Ethereum, use the standard `addr(bytes32)`
-            if (coinType === 60) {
-                try {
-                    return null;
-                }
-                catch (error) {
-                    if (error.code === Logger.errors.CALL_EXCEPTION) {
-                        return null;
-                    }
-                    throw error;
-                }
-            }
-            // keccak256("addr(bytes32,uint256")
-            const hexBytes = yield this._fetchBytes("0xf1cb7e06", bytes32ify(coinType));
-            // No address
-            if (hexBytes == null || hexBytes === "0x") {
-                return null;
-            }
-            // Compute the address
-            const address = this._getAddress(coinType, hexBytes);
-            if (address == null) {
-                logger.throwError(`invalid or unsupported coin data`, Logger.errors.UNSUPPORTED_OPERATION, {
-                    operation: `getAddress(${coinType})`,
-                    coinType: coinType,
-                    data: hexBytes
-                });
-            }
-            return address;
-        });
-    }
-    getContentHash() {
-        return __awaiter(this, void 0, void 0, function* () {
-            // keccak256("contenthash()")
-            const hexBytes = yield this._fetchBytes("0xbc1c58d1");
-            // No contenthash
-            if (hexBytes == null || hexBytes === "0x") {
-                return null;
-            }
-            // IPFS (CID: 1, Type: DAG-PB)
-            const ipfs = hexBytes.match(/^0xe3010170(([0-9a-f][0-9a-f])([0-9a-f][0-9a-f])([0-9a-f]*))$/);
-            if (ipfs) {
-                const length = parseInt(ipfs[3], 16);
-                if (ipfs[4].length === length * 2) {
-                    return "ipfs:/\/" + Base58.encode("0x" + ipfs[1]);
-                }
-            }
-            // Swarm (CID: 1, Type: swarm-manifest; hash/length hard-coded to keccak256/32)
-            const swarm = hexBytes.match(/^0xe40101fa011b20([0-9a-f]*)$/);
-            if (swarm) {
-                if (swarm[1].length === (32 * 2)) {
-                    return "bzz:/\/" + swarm[1];
-                }
-            }
-            return logger.throwError(`invalid or unsupported content hash data`, Logger.errors.UNSUPPORTED_OPERATION, {
-                operation: "getContentHash()",
-                data: hexBytes
-            });
-        });
-    }
-    getText(key) {
-        return __awaiter(this, void 0, void 0, function* () {
-            // The key encoded as parameter to fetchBytes
-            let keyBytes = toUtf8Bytes(key);
-            // The nodehash consumes the first slot, so the string pointer targets
-            // offset 64, with the length at offset 64 and data starting at offset 96
-            keyBytes = concat([bytes32ify(64), bytes32ify(keyBytes.length), keyBytes]);
-            // Pad to word-size (32 bytes)
-            if ((keyBytes.length % 32) !== 0) {
-                keyBytes = concat([keyBytes, hexZeroPad("0x", 32 - (key.length % 32))]);
-            }
-            const hexBytes = yield this._fetchBytes("0x59d1d43c", hexlify(keyBytes));
-            if (hexBytes == null || hexBytes === "0x") {
-                return null;
-            }
-            return toUtf8String(hexBytes);
-        });
     }
 }
 let defaultFormatter = null;
@@ -634,11 +452,7 @@
             filter = yield filter;
             const result = {};
             if (filter.address != null) {
-<<<<<<< HEAD
                 result.address = filter.address.toString();
-=======
-                result.address = this._getAddress(filter.address.toString());
->>>>>>> f85ce85f
             }
             ["blockHash", "topics"].forEach((key) => {
                 if (filter[key] == null) {
@@ -751,50 +565,6 @@
             return logger.throwError("NOT_IMPLEMENTED", Logger.errors.NOT_IMPLEMENTED);
         });
     }
-    // TODO FIXME
-    getResolver(name) {
-        return __awaiter(this, void 0, void 0, function* () {
-            try {
-                const address = yield this._getResolver(name);
-                if (address == null) {
-                    return null;
-                }
-                return new Resolver(this, address, name);
-            }
-            catch (error) {
-                if (error.code === Logger.errors.CALL_EXCEPTION) {
-                    return null;
-                }
-                return null;
-            }
-        });
-    }
-    // TODO FIXME
-    _getResolver(name) {
-        return __awaiter(this, void 0, void 0, function* () {
-            // Get the resolver from the blockchain
-            const network = yield this.getNetwork();
-            // No ENS...
-            if (!network.ensAddress) {
-                logger.throwError("network does not support ENS", Logger.errors.UNSUPPORTED_OPERATION, { operation: "ENS", network: network.name });
-            }
-            // keccak256("resolver(bytes32)")
-            // const transaction = {
-            //     to: network.ensAddress,
-            //     data: ("0x0178b8bf" + namehash(name).substring(2))
-            // };
-            try {
-                return null;
-                // return this.formatter.callAddress(await this.call(transaction));
-            }
-            catch (error) {
-                if (error.code === Logger.errors.CALL_EXCEPTION) {
-                    return null;
-                }
-                throw error;
-            }
-        });
-    }
     perform(method, params) {
         return logger.throwError(method + " not implemented", Logger.errors.NOT_IMPLEMENTED, { operation: method });
     }
