--- conflicted
+++ resolved
@@ -430,7 +430,7 @@
     get network() {
         return this._network;
     }
-    checkMirrorNode() {
+    _checkMirrorNode() {
         if (!this._mirrorNodeUrl)
             logger.throwError("missing provider", Logger.errors.UNSUPPORTED_OPERATION);
     }
@@ -538,11 +538,12 @@
      *  Get contract bytecode implementation, using the REST Api.
      *  It returns the bytecode, or a default value as string.
      *
-     * @param addressOrName The address to obtain the bytecode of
+     * @param accountLike The address to get code for
+     * @param throwOnNonExisting Whether or not to throw exception if address is not a contract
      */
     getCode(accountLike, throwOnNonExisting) {
         return __awaiter(this, void 0, void 0, function* () {
-            this.checkMirrorNode();
+            this._checkMirrorNode();
             accountLike = yield accountLike;
             const account = asAccountString(accountLike);
             try {
@@ -630,10 +631,6 @@
             filter = yield filter;
             const result = {};
             if (filter.address != null) {
-<<<<<<< HEAD
-=======
-                // result.address = this._getAddress(filter.address);
->>>>>>> 30e15c6d
                 result.address = filter.address;
             }
             ["topics"].forEach((key) => {
@@ -681,7 +678,7 @@
      */
     getTransaction(transactionId) {
         return __awaiter(this, void 0, void 0, function* () {
-            this.checkMirrorNode();
+            this._checkMirrorNode();
             transactionId = yield transactionId;
             const transactionsEndpoint = MIRROR_NODE_TRANSACTIONS_ENDPOINT + transactionId;
             try {
