--- conflicted
+++ resolved
@@ -841,24 +841,11 @@
         });
     }
     // This should be called by any subclass wrapping a TransactionResponse
-<<<<<<< HEAD
-    _wrapTransaction(tx, hash, receipt) {
-        // if (hash != null && hexDataLength(hash) !== 32) { throw new Error("invalid response - sendTransaction"); }
-=======
     _wrapTransaction(tx, hash, startBlock) {
         if (hash != null && hexDataLength(hash) !== 48) {
             throw new Error("invalid response - sendTransaction");
         }
->>>>>>> a84348cb
         const result = tx;
-        if (!result.customData)
-            result.customData = {};
-        if (receipt.fileId) {
-            result.customData.fileId = receipt.fileId.toString();
-        }
-        if (receipt.contractId) {
-            result.customData.contractId = receipt.contractId.toSolidityAddress();
-        }
         // Check the hash we expect is the same as the hash the server reported
         if (hash != null && tx.hash !== hash) {
             logger.throwError("Transaction hash mismatch from Provider.sendTransaction.", Logger.errors.UNKNOWN_ERROR, { expectedHash: tx.hash, returnedHash: hash });
@@ -872,14 +859,14 @@
             }
             // Get the details to detect replacement
             let replacement = undefined;
-            if (confirms !== 0) {
+            if (confirms !== 0 && startBlock != null) {
                 replacement = {
                     data: tx.data,
                     from: tx.from,
                     nonce: tx.nonce,
                     to: tx.to,
                     value: tx.value,
-                    startBlock: 0
+                    startBlock
                 };
             }
             const receipt = yield this._waitForTransaction(tx.hash, confirms, timeout, replacement);
@@ -911,14 +898,8 @@
             try {
                 // TODO once we have fallback provider use `provider.perform("sendTransaction")`
                 // TODO Before submission verify that the nodeId is the one that the provider is connected to
-<<<<<<< HEAD
-                const resp = yield hederaTx.execute(this.hederaClient);
-                const receipt = yield resp.getReceipt(this.hederaClient);
-                return this._wrapTransaction(ethersTx, txHash, receipt);
-=======
                 yield hederaTx.execute(this.hederaClient);
                 return this._wrapTransaction(ethersTx, txHash);
->>>>>>> a84348cb
             }
             catch (error) {
                 const err = logger.makeError(error.message, (_a = error.status) === null || _a === void 0 ? void 0 : _a.toString());
