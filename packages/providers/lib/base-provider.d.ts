--- conflicted
+++ resolved
@@ -1,4 +1,4 @@
-import { BlockTag, EventType, Filter, FilterByBlockHash, Listener, Log, Provider, TransactionReceipt, TransactionRequest, TransactionResponse } from "@ethersproject/abstract-provider";
+import { EventType, Filter, FilterByBlockHash, Listener, Log, Provider, TransactionReceipt, TransactionRequest, TransactionResponse } from "@ethersproject/abstract-provider";
 import { BigNumber } from "@ethersproject/bignumber";
 import { Network, Networkish, HederaNetworkConfigLike } from "@ethersproject/networks";
 import { Deferrable } from "@ethersproject/properties";
@@ -57,11 +57,7 @@
     formatter: Formatter;
     readonly anyNetwork: boolean;
     private readonly hederaClient;
-<<<<<<< HEAD
-    private readonly mirrorNodeUrl;
-=======
     private readonly _mirrorNodeUrl;
->>>>>>> 8c3001aa
     /**
      *  ready
      *
@@ -80,33 +76,15 @@
     getNetwork(): Promise<Network>;
     get pollingInterval(): number;
     set pollingInterval(value: number);
-<<<<<<< HEAD
-    _getFastBlockNumber(): Promise<number>;
-    _setFastBlockNumber(blockNumber: number): void;
-    waitForTransaction(transactionHash: string, confirmations?: number, timeout?: number): Promise<TransactionReceipt>;
-    _waitForTransaction(transactionHash: string, confirmations: number, timeout: number, replaceable: {
-        data: string;
-        from: string;
-        nonce: number;
-        to: string;
-        value: BigNumber;
-        startBlock: number;
-    }): Promise<TransactionReceipt>;
-    getBlockNumber(): Promise<number>;
-    getGasPrice(): Promise<BigNumber>;
-=======
     waitForTransaction(transactionId: string, timeout?: number): Promise<TransactionReceipt>;
     _waitForTransaction(transactionId: string, timeout: number): Promise<TransactionReceipt>;
->>>>>>> 8c3001aa
     /**
      *  AccountBalance query implementation, using the hashgraph sdk.
      *  It returns the tinybar balance of the given address.
      *
-<<<<<<< HEAD
-     * @param addressOrName The address to check balance of
+     * @param accountLike The address to check balance of
      */
-    getBalance(addressOrName: string | Promise<string>): Promise<BigNumber>;
-    getTransactionCount(addressOrName: string | Promise<string>, blockTag?: BlockTag | Promise<BlockTag>): Promise<number>;
+    getBalance(accountLike: AccountLike | Promise<AccountLike>): Promise<BigNumber>;
     /**
      *  Get contract bytecode implementation, using the REST Api.
      *  It returns the bytecode, or a default value as string.
@@ -114,33 +92,13 @@
      * @param addressOrName The address to obtain the bytecode of
      */
     getCode(addressOrName: string | Promise<string>, throwOnNonExisting?: boolean): Promise<string>;
-    getStorageAt(addressOrName: string | Promise<string>, position: BigNumberish | Promise<BigNumberish>, blockTag?: BlockTag | Promise<BlockTag>): Promise<string>;
-    _wrapTransaction(tx: Transaction, hash?: string, startBlock?: number): TransactionResponse;
-=======
-     * @param accountLike The address to check balance of
-     */
-    getBalance(accountLike: AccountLike | Promise<AccountLike>): Promise<BigNumber>;
-    getCode(addressOrName: string | Promise<string>, blockTag?: BlockTag | Promise<BlockTag>): Promise<string>;
     _wrapTransaction(tx: Transaction, hash?: string, receipt?: HederaTransactionReceipt): TransactionResponse;
     getHederaClient(): Client;
     getHederaNetworkConfig(): AccountId[];
->>>>>>> 8c3001aa
     sendTransaction(signedTransaction: string | Promise<string>): Promise<TransactionResponse>;
     _getFilter(filter: Filter | FilterByBlockHash | Promise<Filter | FilterByBlockHash>): Promise<Filter | FilterByBlockHash>;
     estimateGas(transaction: Deferrable<TransactionRequest>): Promise<BigNumber>;
     _getAddress(addressOrName: string | Promise<string>): Promise<string>;
-<<<<<<< HEAD
-    _getBlock(blockHashOrBlockTag: BlockTag | string | Promise<BlockTag | string>, includeTransactions?: boolean): Promise<Block | BlockWithTransactions>;
-    getBlock(blockHashOrBlockTag: BlockTag | string | Promise<BlockTag | string>): Promise<Block>;
-    getBlockWithTransactions(blockHashOrBlockTag: BlockTag | string | Promise<BlockTag | string>): Promise<BlockWithTransactions>;
-    /**
-     * Transaction record query implementation using the mirror node REST API.
-     *
-     * @param txId - id of the transaction to search for
-     */
-    getTransaction(txId: string | Promise<string>): Promise<TransactionResponse>;
-    getTransactionReceipt(transactionHash: string | Promise<string>): Promise<TransactionReceipt>;
-=======
     /**
      * Transaction record query implementation using the mirror node REST API.
      *
@@ -153,7 +111,6 @@
      * @param transactionId - id of the transaction to search for
      */
     getTransactionReceipt(transactionId: string | Promise<string>): Promise<TransactionReceipt>;
->>>>>>> 8c3001aa
     getLogs(filter: Filter | FilterByBlockHash | Promise<Filter | FilterByBlockHash>): Promise<Array<Log>>;
     getHbarPrice(): Promise<number>;
     getResolver(name: string): Promise<null | Resolver>;
