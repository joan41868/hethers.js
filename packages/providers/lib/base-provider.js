--- conflicted
+++ resolved
@@ -1049,24 +1049,12 @@
         });
     };
     // This should be called by any subclass wrapping a TransactionResponse
-    BaseProvider.prototype._wrapTransaction = function (tx, hash, receipt) {
-        // if (hash != null && hexDataLength(hash) !== 32) { throw new Error("invalid response - sendTransaction"); }
+    BaseProvider.prototype._wrapTransaction = function (tx, hash, startBlock) {
         var _this = this;
-<<<<<<< HEAD
-=======
         if (hash != null && (0, bytes_1.hexDataLength)(hash) !== 48) {
             throw new Error("invalid response - sendTransaction");
         }
->>>>>>> a84348cb
         var result = tx;
-        if (!result.customData)
-            result.customData = {};
-        if (receipt.fileId) {
-            result.customData.fileId = receipt.fileId.toString();
-        }
-        if (receipt.contractId) {
-            result.customData.contractId = receipt.contractId.toSolidityAddress();
-        }
         // Check the hash we expect is the same as the hash the server reported
         if (hash != null && tx.hash !== hash) {
             logger.throwError("Transaction hash mismatch from Provider.sendTransaction.", logger_1.Logger.errors.UNKNOWN_ERROR, { expectedHash: tx.hash, returnedHash: hash });
@@ -1083,14 +1071,14 @@
                             timeout = 0;
                         }
                         replacement = undefined;
-                        if (confirms !== 0) {
+                        if (confirms !== 0 && startBlock != null) {
                             replacement = {
                                 data: tx.data,
                                 from: tx.from,
                                 nonce: tx.nonce,
                                 to: tx.to,
                                 value: tx.value,
-                                startBlock: 0
+                                startBlock: startBlock
                             };
                         }
                         return [4 /*yield*/, this._waitForTransaction(tx.hash, confirms, timeout, replacement)];
@@ -1117,11 +1105,7 @@
     BaseProvider.prototype.sendTransaction = function (signedTransaction) {
         var _a;
         return __awaiter(this, void 0, void 0, function () {
-<<<<<<< HEAD
-            var txBytes, hederaTx, ethersTx, txHash, _b, resp, receipt, error_6, err;
-=======
             var txBytes, hederaTx, ethersTx, txHash, _b, error_6, err;
->>>>>>> a84348cb
             return __generator(this, function (_c) {
                 switch (_c.label) {
                     case 0: return [4 /*yield*/, this.getNetwork()];
@@ -1141,17 +1125,6 @@
                         txHash = _b.apply(void 0, [_c.sent()]);
                         _c.label = 5;
                     case 5:
-<<<<<<< HEAD
-                        _c.trys.push([5, 8, , 9]);
-                        return [4 /*yield*/, hederaTx.execute(this.hederaClient)];
-                    case 6:
-                        resp = _c.sent();
-                        return [4 /*yield*/, resp.getReceipt(this.hederaClient)];
-                    case 7:
-                        receipt = _c.sent();
-                        return [2 /*return*/, this._wrapTransaction(ethersTx, txHash, receipt)];
-                    case 8:
-=======
                         _c.trys.push([5, 7, , 8]);
                         // TODO once we have fallback provider use `provider.perform("sendTransaction")`
                         // TODO Before submission verify that the nodeId is the one that the provider is connected to
@@ -1162,17 +1135,12 @@
                         _c.sent();
                         return [2 /*return*/, this._wrapTransaction(ethersTx, txHash)];
                     case 7:
->>>>>>> a84348cb
                         error_6 = _c.sent();
                         err = logger.makeError(error_6.message, (_a = error_6.status) === null || _a === void 0 ? void 0 : _a.toString());
                         err.transaction = ethersTx;
                         err.transactionHash = txHash;
                         throw err;
-<<<<<<< HEAD
-                    case 9: return [2 /*return*/];
-=======
                     case 8: return [2 /*return*/];
->>>>>>> a84348cb
                 }
             });
         });
