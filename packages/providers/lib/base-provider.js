--- conflicted
+++ resolved
@@ -63,11 +63,9 @@
 var hash_1 = require("@ethersproject/hash");
 var networks_1 = require("@ethersproject/networks");
 var properties_1 = require("@ethersproject/properties");
-var transactions_1 = require("@ethersproject/transactions");
 var sha2_1 = require("@ethersproject/sha2");
 var strings_1 = require("@ethersproject/strings");
 var web_1 = require("@ethersproject/web");
-// import { TransactionReceipt as HederaTransactionReceipt} from '@hashgraph/sdk';
 var bech32_1 = __importDefault(require("bech32"));
 var logger_1 = require("@ethersproject/logger");
 var _version_1 = require("./_version");
@@ -804,10 +802,10 @@
                         case "tx": {
                             var hash_2 = event.hash;
                             var runner = _this.getTransactionReceipt(hash_2).then(function (receipt) {
-                                if (!receipt) {
+                                if (!receipt || receipt.blockNumber == null) {
                                     return null;
                                 }
-                                // this._emitted["t:" + hash] = receipt.blockNumber;
+                                _this._emitted["t:" + hash_2] = receipt.blockNumber;
                                 _this.emit(hash_2, receipt);
                                 return null;
                             }).catch(function (error) { _this.emit("error", error); });
@@ -962,58 +960,17 @@
         enumerable: false,
         configurable: true
     });
-    BaseProvider.prototype.waitForTransaction = function (transactionId, confirmations, timeout) {
-        return __awaiter(this, void 0, void 0, function () {
-            return __generator(this, function (_a) {
-                return [2 /*return*/, this._waitForTransaction(transactionId, timeout)];
-            });
-        });
-    };
-    BaseProvider.prototype._waitForTransaction = function (transactionId, timeoutMs) {
-        return __awaiter(this, void 0, void 0, function () {
-            return __generator(this, function (_a) {
-                switch (_a.label) {
-                    case 0:
-                        if (!(timeoutMs == null)) return [3 /*break*/, 2];
-                        return [4 /*yield*/, this.waitOrReturn(transactionId)];
-                    case 1: return [2 /*return*/, _a.sent()];
-                    case 2:
-                        if (timeoutMs <= 0) {
-                            //TODO fix timeoutMs value is always 0!
-                            logger.throwError("timeout exceeded", logger_1.Logger.errors.TIMEOUT, { timeout: timeoutMs });
-                        }
-                        return [4 /*yield*/, this.waitOrReturn(transactionId, timeoutMs - 1000)];
-                    case 3: return [2 /*return*/, _a.sent()];
-                }
-            });
-        });
-    };
-    BaseProvider.prototype.waitOrReturn = function (transactionId, timeoutMs) {
-        return __awaiter(this, void 0, void 0, function () {
-            var txResponse;
-            return __generator(this, function (_a) {
-                switch (_a.label) {
-                    case 0: return [4 /*yield*/, this.getTransaction((0, transactions_1.parseTransactionId)(transactionId))];
-                    case 1:
-                        txResponse = _a.sent();
-                        if (!(txResponse != null)) return [3 /*break*/, 2];
-                        return [2 /*return*/, this.formatter.txRecordToTxReceipt(txResponse)];
-                    case 2:
-                        console.log('waiting 1000 ms..');
-                        return [4 /*yield*/, this.sleep(1000)];
-                    case 3:
-                        _a.sent();
-                        return [2 /*return*/, this._waitForTransaction(transactionId, timeoutMs)];
-                }
-            });
-        });
-    };
-    BaseProvider.prototype.sleep = function (ms) {
-        return __awaiter(this, void 0, void 0, function () {
-            return __generator(this, function (_a) {
-                return [2 /*return*/, new Promise(function (resolve) {
-                        setTimeout(resolve, ms);
-                    })];
+    BaseProvider.prototype.waitForTransaction = function (transactionHash, confirmations, timeout) {
+        return __awaiter(this, void 0, void 0, function () {
+            return __generator(this, function (_a) {
+                return [2 /*return*/, this._waitForTransaction(transactionHash, (confirmations == null) ? 1 : confirmations, timeout || 0, null)];
+            });
+        });
+    };
+    BaseProvider.prototype._waitForTransaction = function (transactionHash, confirmations, timeout, replaceable) {
+        return __awaiter(this, void 0, void 0, function () {
+            return __generator(this, function (_a) {
+                return [2 /*return*/, logger.throwError("NOT_SUPPORTED", logger_1.Logger.errors.UNSUPPORTED_OPERATION)];
             });
         });
     };
@@ -1092,40 +1049,54 @@
         });
     };
     // This should be called by any subclass wrapping a TransactionResponse
-    BaseProvider.prototype._wrapTransaction = function (tx, receipt) {
+    BaseProvider.prototype._wrapTransaction = function (tx, hash, startBlock) {
         var _this = this;
-<<<<<<< HEAD
-=======
         if (hash != null && (0, bytes_1.hexDataLength)(hash) !== 48) {
             throw new Error("invalid response - sendTransaction");
         }
->>>>>>> a84348cb
         var result = tx;
-        console.log("HederaTransactionReceipt", receipt);
-        if (!result.customData) {
-            result.customData = {};
-        }
-        if (receipt.fileId) {
-            result.customData.fileId = receipt.fileId.toString();
-        }
-        if (receipt.contractId) {
-            result.customData.contractId = receipt.contractId.toSolidityAddress();
-        }
-        result.wait = function (timeout) { return __awaiter(_this, void 0, void 0, function () {
-            var txReceipt;
+        // Check the hash we expect is the same as the hash the server reported
+        if (hash != null && tx.hash !== hash) {
+            logger.throwError("Transaction hash mismatch from Provider.sendTransaction.", logger_1.Logger.errors.UNKNOWN_ERROR, { expectedHash: tx.hash, returnedHash: hash });
+        }
+        result.wait = function (confirms, timeout) { return __awaiter(_this, void 0, void 0, function () {
+            var replacement, receipt;
             return __generator(this, function (_a) {
                 switch (_a.label) {
-                    case 0: return [4 /*yield*/, this._waitForTransaction(tx.transactionId, timeout)];
-                    case 1:
-                        txReceipt = _a.sent();
-                        if (txReceipt.status === 0) {
+                    case 0:
+                        if (confirms == null) {
+                            confirms = 1;
+                        }
+                        if (timeout == null) {
+                            timeout = 0;
+                        }
+                        replacement = undefined;
+                        if (confirms !== 0 && startBlock != null) {
+                            replacement = {
+                                data: tx.data,
+                                from: tx.from,
+                                nonce: tx.nonce,
+                                to: tx.to,
+                                value: tx.value,
+                                startBlock: startBlock
+                            };
+                        }
+                        return [4 /*yield*/, this._waitForTransaction(tx.hash, confirms, timeout, replacement)];
+                    case 1:
+                        receipt = _a.sent();
+                        if (receipt == null && confirms === 0) {
+                            return [2 /*return*/, null];
+                        }
+                        // No longer pending, allow the polling loop to garbage collect this
+                        this._emitted["t:" + tx.hash] = receipt.blockNumber;
+                        if (receipt.status === 0) {
                             logger.throwError("transaction failed", logger_1.Logger.errors.CALL_EXCEPTION, {
                                 transactionHash: tx.hash,
                                 transaction: tx,
                                 receipt: receipt
                             });
                         }
-                        return [2 /*return*/, txReceipt];
+                        return [2 /*return*/, receipt];
                 }
             });
         }); };
@@ -1134,11 +1105,7 @@
     BaseProvider.prototype.sendTransaction = function (signedTransaction) {
         var _a;
         return __awaiter(this, void 0, void 0, function () {
-<<<<<<< HEAD
-            var txBytes, hederaTx, ethersTx, txHash, _b, resp, receipt, error_6, err;
-=======
             var txBytes, hederaTx, ethersTx, txHash, _b, error_6, err;
->>>>>>> a84348cb
             return __generator(this, function (_c) {
                 switch (_c.label) {
                     case 0: return [4 /*yield*/, this.getNetwork()];
@@ -1158,17 +1125,6 @@
                         txHash = _b.apply(void 0, [_c.sent()]);
                         _c.label = 5;
                     case 5:
-<<<<<<< HEAD
-                        _c.trys.push([5, 8, , 9]);
-                        return [4 /*yield*/, hederaTx.execute(this.hederaClient)];
-                    case 6:
-                        resp = _c.sent();
-                        return [4 /*yield*/, resp.getReceipt(this.hederaClient)];
-                    case 7:
-                        receipt = _c.sent();
-                        return [2 /*return*/, this._wrapTransaction(ethersTx, receipt)];
-                    case 8:
-=======
                         _c.trys.push([5, 7, , 8]);
                         // TODO once we have fallback provider use `provider.perform("sendTransaction")`
                         // TODO Before submission verify that the nodeId is the one that the provider is connected to
@@ -1179,17 +1135,12 @@
                         _c.sent();
                         return [2 /*return*/, this._wrapTransaction(ethersTx, txHash)];
                     case 7:
->>>>>>> a84348cb
                         error_6 = _c.sent();
                         err = logger.makeError(error_6.message, (_a = error_6.status) === null || _a === void 0 ? void 0 : _a.toString());
                         err.transaction = ethersTx;
                         err.transactionHash = txHash;
                         throw err;
-<<<<<<< HEAD
-                    case 9: return [2 /*return*/];
-=======
                     case 8: return [2 /*return*/];
->>>>>>> a84348cb
                 }
             });
         });
@@ -1361,75 +1312,74 @@
      *
      * @param txId - id of the transaction to search for
      */
-    BaseProvider.prototype.getTransaction = function (transactionId) {
-        return __awaiter(this, void 0, void 0, function () {
-            var ep, data, filtered, response, error_7;
+    BaseProvider.prototype.getTransaction = function (txId) {
+        return __awaiter(this, void 0, void 0, function () {
+            var ep, data, filtered;
             return __generator(this, function (_a) {
                 switch (_a.label) {
                     case 0: return [4 /*yield*/, this.getNetwork()];
                     case 1:
                         _a.sent();
-                        return [4 /*yield*/, transactionId];
+                        return [4 /*yield*/, txId];
                     case 2:
-                        transactionId = _a.sent();
-                        ep = '/api/v1/transactions/' + transactionId;
-                        if (!this.mirrorNodeUrl)
-                            logger.throwError("missing provider", logger_1.Logger.errors.UNSUPPORTED_OPERATION);
-                        _a.label = 3;
+                        txId = _a.sent();
+                        ep = '/api/v1/transactions/' + txId;
+                        return [4 /*yield*/, axios_1.default.get(this.mirrorNodeUrl + ep)];
                     case 3:
-                        _a.trys.push([3, 5, , 6]);
-                        return [4 /*yield*/, axios_1.default.get(this.mirrorNodeUrl + ep)];
-                    case 4:
                         data = (_a.sent()).data;
                         filtered = data.transactions
-                            .filter(function (e) { return e.result != "DUPLICATE_TRANSACTION"; });
-                        console.log("Hedera filtered transactions", filtered);
-                        response = filtered.length > 0 ? this.formatter.txRecordToTxResponse(filtered[0]) : null;
-                        return [2 /*return*/, response];
-                    case 5:
-                        error_7 = _a.sent();
-                        if (error_7.response.status != 404) {
-                            logger.throwError("bad result from backend", logger_1.Logger.errors.SERVER_ERROR, {
-                                method: "TransactionResponseQuery",
-                                error: error_7
-                            });
-                        }
-                        return [2 /*return*/, null];
-                    case 6: return [2 /*return*/];
-                }
-            });
-        });
-    };
-    BaseProvider.prototype.getTransactionReceipt = function (transactionId) {
-        return __awaiter(this, void 0, void 0, function () {
-            var receipt, error_8;
+                            .filter(function (e) { return e.result === "SUCCESS"; });
+                        return [2 /*return*/, filtered.length > 0 ? filtered[0] : null];
+                }
+            });
+        });
+    };
+    BaseProvider.prototype.getTransactionReceipt = function (transactionHash) {
+        return __awaiter(this, void 0, void 0, function () {
+            var params;
+            var _this = this;
             return __generator(this, function (_a) {
                 switch (_a.label) {
                     case 0: return [4 /*yield*/, this.getNetwork()];
                     case 1:
                         _a.sent();
-                        return [4 /*yield*/, transactionId];
+                        return [4 /*yield*/, transactionHash];
                     case 2:
-                        transactionId = _a.sent();
-                        _a.label = 3;
-                    case 3:
-                        _a.trys.push([3, 5, , 6]);
-                        return [4 /*yield*/, new sdk_1.TransactionReceiptQuery()
-                                .setTransactionId(transactionId) //0.0.11495@1639068917.934241900
-                                .execute(this.hederaClient)];
-                    case 4:
-                        receipt = _a.sent();
-                        console.log("getTransactionReceipt: ", receipt);
-                        //TODO parse to ethers format
-                        // return this.formatter.txRecordToTxReceipt(txRecord); 
-                        return [2 /*return*/, null];
-                    case 5:
-                        error_8 = _a.sent();
-                        return [2 /*return*/, logger.throwError("bad result from backend", logger_1.Logger.errors.SERVER_ERROR, {
-                                method: "TransactionGetReceiptQuery",
-                                error: error_8
-                            })];
-                    case 6: return [2 /*return*/];
+                        transactionHash = _a.sent();
+                        params = { transactionHash: this.formatter.hash(transactionHash, true) };
+                        return [2 /*return*/, (0, web_1.poll)(function () { return __awaiter(_this, void 0, void 0, function () {
+                                var result, receipt;
+                                return __generator(this, function (_a) {
+                                    switch (_a.label) {
+                                        case 0: return [4 /*yield*/, this.perform("getTransactionReceipt", params)];
+                                        case 1:
+                                            result = _a.sent();
+                                            if (result == null) {
+                                                if (this._emitted["t:" + transactionHash] == null) {
+                                                    return [2 /*return*/, null];
+                                                }
+                                                return [2 /*return*/, undefined];
+                                            }
+                                            // "geth-etc" returns receipts before they are ready
+                                            if (result.blockHash == null) {
+                                                return [2 /*return*/, undefined];
+                                            }
+                                            receipt = this.formatter.receipt(result);
+                                            if (receipt.blockNumber == null) {
+                                                receipt.confirmations = 0;
+                                            }
+                                            else if (receipt.confirmations == null) {
+                                                // const blockNumber = await this._getInternalBlockNumber(100 + 2 * this.pollingInterval);
+                                                //
+                                                // Add the confirmations using the fast block number (pessimistic)
+                                                // let confirmations = (blockNumber - receipt.blockNumber) + 1;
+                                                // if (confirmations <= 0) { confirmations = 1; }
+                                                // receipt.confirmations = confirmations;
+                                            }
+                                            return [2 /*return*/, receipt];
+                                    }
+                                });
+                            }); }, { oncePoll: this })];
                 }
             });
         });
@@ -1467,11 +1417,7 @@
     };
     BaseProvider.prototype.getResolver = function (name) {
         return __awaiter(this, void 0, void 0, function () {
-<<<<<<< HEAD
-            var address, error_9;
-=======
             var address, error_7;
->>>>>>> a84348cb
             return __generator(this, function (_a) {
                 switch (_a.label) {
                     case 0:
@@ -1484,13 +1430,8 @@
                         }
                         return [2 /*return*/, new Resolver(this, address, name)];
                     case 2:
-<<<<<<< HEAD
-                        error_9 = _a.sent();
-                        if (error_9.code === logger_1.Logger.errors.CALL_EXCEPTION) {
-=======
                         error_7 = _a.sent();
                         if (error_7.code === logger_1.Logger.errors.CALL_EXCEPTION) {
->>>>>>> a84348cb
                             return [2 /*return*/, null];
                         }
                         return [2 /*return*/, null];
@@ -1501,11 +1442,7 @@
     };
     BaseProvider.prototype._getResolver = function (name) {
         return __awaiter(this, void 0, void 0, function () {
-<<<<<<< HEAD
-            var network, transaction, _a, _b, error_10;
-=======
             var network, transaction, _a, _b, error_8;
->>>>>>> a84348cb
             return __generator(this, function (_c) {
                 switch (_c.label) {
                     case 0: return [4 /*yield*/, this.getNetwork()];
@@ -1526,19 +1463,11 @@
                         return [4 /*yield*/, this.call(transaction)];
                     case 3: return [2 /*return*/, _b.apply(_a, [_c.sent()])];
                     case 4:
-<<<<<<< HEAD
-                        error_10 = _c.sent();
-                        if (error_10.code === logger_1.Logger.errors.CALL_EXCEPTION) {
-                            return [2 /*return*/, null];
-                        }
-                        throw error_10;
-=======
                         error_8 = _c.sent();
                         if (error_8.code === logger_1.Logger.errors.CALL_EXCEPTION) {
                             return [2 /*return*/, null];
                         }
                         throw error_8;
->>>>>>> a84348cb
                     case 5: return [2 /*return*/];
                 }
             });
