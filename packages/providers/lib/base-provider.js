--- conflicted
+++ resolved
@@ -693,17 +693,14 @@
             });
         });
     };
-<<<<<<< HEAD
-    BaseProvider.prototype.getCode = function (addressOrName) {
-=======
     /**
      *  Get contract bytecode implementation, using the REST Api.
      *  It returns the bytecode, or a default value as string.
      *
-     * @param addressOrName The address to obtain the bytecode of
+     * @param accountLike The address to get code for
+     * @param throwOnNonExisting Whether or not to throw exception if address is not a contract
      */
     BaseProvider.prototype.getCode = function (accountLike, throwOnNonExisting) {
->>>>>>> 30e15c6d
         return __awaiter(this, void 0, void 0, function () {
             var account, data, error_3;
             return __generator(this, function (_a) {
@@ -834,7 +831,6 @@
                         filter = _c.sent();
                         result = {};
                         if (filter.address != null) {
-                            // result.address = this._getAddress(filter.address);
                             result.address = filter.address;
                         }
                         ["blockHash", "topics"].forEach(function (key) {
