--- conflicted
+++ resolved
@@ -954,7 +954,7 @@
     };
     BaseProvider.prototype.getLogs = function (filter) {
         return __awaiter(this, void 0, void 0, function () {
-            var params, toTimestampFilter, fromTimestampFilter, epContractsLogs, requestUrl, data, logs, error_4;
+            var params, toTimestampFilter, fromTimestampFilter, epContractsLogs, requestUrl, data, logs, error_5;
             return __generator(this, function (_a) {
                 switch (_a.label) {
                     case 0:
@@ -982,7 +982,6 @@
                         _a.trys.push([2, 4, , 5]);
                         return [4 /*yield*/, axios_1.default.get(requestUrl)];
                     case 3:
-<<<<<<< HEAD
                         data = (_a.sent()).data;
                         logs = null;
                         if (data) {
@@ -990,19 +989,15 @@
                         }
                         return [2 /*return*/, logs];
                     case 4:
-                        error_4 = _a.sent();
-                        if (error_4 && error_4.response && error_4.response.status != 404) {
+                        error_5 = _a.sent();
+                        if (error_5 && error_5.response && error_5.response.status != 404) {
                             logger.throwError("bad result from backend", logger_1.Logger.errors.SERVER_ERROR, {
                                 method: "ContractLogsQuery",
-                                error: error_4
+                                error: error_5
                             });
                         }
                         return [2 /*return*/, null];
                     case 5: return [2 /*return*/];
-=======
-                        logs = _a.sent();
-                        return [2 /*return*/, formatter_1.Formatter.arrayOf(this.formatter.filterLog.bind(this.formatter))(logs)];
->>>>>>> 8c3001aa
                 }
             });
         });
@@ -1017,7 +1012,7 @@
     // TODO FIXME
     BaseProvider.prototype.getResolver = function (name) {
         return __awaiter(this, void 0, void 0, function () {
-            var address, error_5;
+            var address, error_6;
             return __generator(this, function (_a) {
                 switch (_a.label) {
                     case 0:
@@ -1030,8 +1025,8 @@
                         }
                         return [2 /*return*/, new Resolver(this, address, name)];
                     case 2:
-                        error_5 = _a.sent();
-                        if (error_5.code === logger_1.Logger.errors.CALL_EXCEPTION) {
+                        error_6 = _a.sent();
+                        if (error_6.code === logger_1.Logger.errors.CALL_EXCEPTION) {
                             return [2 /*return*/, null];
                         }
                         return [2 /*return*/, null];
