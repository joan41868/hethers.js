"use strict";
var __extends = (this && this.__extends) || (function () {
    var extendStatics = function (d, b) {
        extendStatics = Object.setPrototypeOf ||
            ({ __proto__: [] } instanceof Array && function (d, b) { d.__proto__ = b; }) ||
            function (d, b) { for (var p in b) if (Object.prototype.hasOwnProperty.call(b, p)) d[p] = b[p]; };
        return extendStatics(d, b);
    };
    return function (d, b) {
        if (typeof b !== "function" && b !== null)
            throw new TypeError("Class extends value " + String(b) + " is not a constructor or null");
        extendStatics(d, b);
        function __() { this.constructor = d; }
        d.prototype = b === null ? Object.create(b) : (__.prototype = b.prototype, new __());
    };
})();
var __assign = (this && this.__assign) || function () {
    __assign = Object.assign || function(t) {
        for (var s, i = 1, n = arguments.length; i < n; i++) {
            s = arguments[i];
            for (var p in s) if (Object.prototype.hasOwnProperty.call(s, p))
                t[p] = s[p];
        }
        return t;
    };
    return __assign.apply(this, arguments);
};
var __awaiter = (this && this.__awaiter) || function (thisArg, _arguments, P, generator) {
    function adopt(value) { return value instanceof P ? value : new P(function (resolve) { resolve(value); }); }
    return new (P || (P = Promise))(function (resolve, reject) {
        function fulfilled(value) { try { step(generator.next(value)); } catch (e) { reject(e); } }
        function rejected(value) { try { step(generator["throw"](value)); } catch (e) { reject(e); } }
        function step(result) { result.done ? resolve(result.value) : adopt(result.value).then(fulfilled, rejected); }
        step((generator = generator.apply(thisArg, _arguments || [])).next());
    });
};
var __generator = (this && this.__generator) || function (thisArg, body) {
    var _ = { label: 0, sent: function() { if (t[0] & 1) throw t[1]; return t[1]; }, trys: [], ops: [] }, f, y, t, g;
    return g = { next: verb(0), "throw": verb(1), "return": verb(2) }, typeof Symbol === "function" && (g[Symbol.iterator] = function() { return this; }), g;
    function verb(n) { return function (v) { return step([n, v]); }; }
    function step(op) {
        if (f) throw new TypeError("Generator is already executing.");
        while (_) try {
            if (f = 1, y && (t = op[0] & 2 ? y["return"] : op[0] ? y["throw"] || ((t = y["return"]) && t.call(y), 0) : y.next) && !(t = t.call(y, op[1])).done) return t;
            if (y = 0, t) op = [op[0] & 2, t.value];
            switch (op[0]) {
                case 0: case 1: t = op; break;
                case 4: _.label++; return { value: op[1], done: false };
                case 5: _.label++; y = op[1]; op = [0]; continue;
                case 7: op = _.ops.pop(); _.trys.pop(); continue;
                default:
                    if (!(t = _.trys, t = t.length > 0 && t[t.length - 1]) && (op[0] === 6 || op[0] === 2)) { _ = 0; continue; }
                    if (op[0] === 3 && (!t || (op[1] > t[0] && op[1] < t[3]))) { _.label = op[1]; break; }
                    if (op[0] === 6 && _.label < t[1]) { _.label = t[1]; t = op; break; }
                    if (t && _.label < t[2]) { _.label = t[2]; _.ops.push(op); break; }
                    if (t[2]) _.ops.pop();
                    _.trys.pop(); continue;
            }
            op = body.call(thisArg, _);
        } catch (e) { op = [6, e]; y = 0; } finally { f = t = 0; }
        if (op[0] & 5) throw op[1]; return { value: op[0] ? op[1] : void 0, done: true };
    }
};
var __importDefault = (this && this.__importDefault) || function (mod) {
    return (mod && mod.__esModule) ? mod : { "default": mod };
};
Object.defineProperty(exports, "__esModule", { value: true });
exports.BaseProvider = exports.Resolver = exports.Event = void 0;
var abstract_provider_1 = require("@ethersproject/abstract-provider");
var basex_1 = require("@ethersproject/basex");
var bignumber_1 = require("@ethersproject/bignumber");
var bytes_1 = require("@ethersproject/bytes");
var networks_1 = require("@ethersproject/networks");
var properties_1 = require("@ethersproject/properties");
var transactions_1 = require("@ethersproject/transactions");
var sha2_1 = require("@ethersproject/sha2");
var strings_1 = require("@ethersproject/strings");
var web_1 = require("@ethersproject/web");
// import { TransactionReceipt as HederaTransactionReceipt} from '@hashgraph/sdk';
var bech32_1 = __importDefault(require("bech32"));
var logger_1 = require("@ethersproject/logger");
var _version_1 = require("./_version");
var formatter_1 = require("./formatter");
var address_1 = require("@ethersproject/address");
var axios_1 = __importDefault(require("axios"));
var sdk_1 = require("@hashgraph/sdk");
var logger = new logger_1.Logger(_version_1.version);
//////////////////////////////
// Event Serializeing
// @ts-ignore
function checkTopic(topic) {
    if (topic == null) {
        return "null";
    }
    if ((0, bytes_1.hexDataLength)(topic) !== 32) {
        logger.throwArgumentError("invalid topic", "topic", topic);
    }
    return topic.toLowerCase();
}
// @ts-ignore
function serializeTopics(topics) {
    // Remove trailing null AND-topics; they are redundant
    topics = topics.slice();
    while (topics.length > 0 && topics[topics.length - 1] == null) {
        topics.pop();
    }
    return topics.map(function (topic) {
        if (Array.isArray(topic)) {
            // Only track unique OR-topics
            var unique_1 = {};
            topic.forEach(function (topic) {
                unique_1[checkTopic(topic)] = true;
            });
            // The order of OR-topics does not matter
            var sorted = Object.keys(unique_1);
            sorted.sort();
            return sorted.join("|");
        }
        else {
            return checkTopic(topic);
        }
    }).join("&");
}
function deserializeTopics(data) {
    if (data === "") {
        return [];
    }
    return data.split(/&/g).map(function (topic) {
        if (topic === "") {
            return [];
        }
        var comps = topic.split("|").map(function (topic) {
            return ((topic === "null") ? null : topic);
        });
        return ((comps.length === 1) ? comps[0] : comps);
    });
}
//////////////////////////////
// Helper Object
function stall(duration) {
    return new Promise(function (resolve) {
        setTimeout(resolve, duration);
    });
}
//////////////////////////////
// Provider Object
/**
 *  EventType
 *   - "block"
 *   - "poll"
 *   - "didPoll"
 *   - "pending"
 *   - "error"
 *   - "network"
 *   - filter
 *   - topics array
 *   - transaction hash
 */
var PollableEvents = ["block", "network", "pending", "poll"];
var Event = /** @class */ (function () {
    function Event(tag, listener, once) {
        (0, properties_1.defineReadOnly)(this, "tag", tag);
        (0, properties_1.defineReadOnly)(this, "listener", listener);
        (0, properties_1.defineReadOnly)(this, "once", once);
    }
    Object.defineProperty(Event.prototype, "event", {
        get: function () {
            switch (this.type) {
                case "tx":
                    return this.hash;
                case "filter":
                    return this.filter;
            }
            return this.tag;
        },
        enumerable: false,
        configurable: true
    });
    Object.defineProperty(Event.prototype, "type", {
        get: function () {
            return this.tag.split(":")[0];
        },
        enumerable: false,
        configurable: true
    });
    Object.defineProperty(Event.prototype, "hash", {
        get: function () {
            var comps = this.tag.split(":");
            if (comps[0] !== "tx") {
                return null;
            }
            return comps[1];
        },
        enumerable: false,
        configurable: true
    });
    Object.defineProperty(Event.prototype, "filter", {
        get: function () {
            var comps = this.tag.split(":");
            if (comps[0] !== "filter") {
                return null;
            }
            var address = comps[1];
            var topics = deserializeTopics(comps[2]);
            var filter = {};
            if (topics.length > 0) {
                filter.topics = topics;
            }
            if (address && address !== "*") {
                filter.address = address;
            }
            return filter;
        },
        enumerable: false,
        configurable: true
    });
    Event.prototype.pollable = function () {
        return (this.tag.indexOf(":") >= 0 || PollableEvents.indexOf(this.tag) >= 0);
    };
    return Event;
}());
exports.Event = Event;
;
// https://github.com/satoshilabs/slips/blob/master/slip-0044.md
var coinInfos = {
    "0": { symbol: "btc", p2pkh: 0x00, p2sh: 0x05, prefix: "bc" },
    "2": { symbol: "ltc", p2pkh: 0x30, p2sh: 0x32, prefix: "ltc" },
    "3": { symbol: "doge", p2pkh: 0x1e, p2sh: 0x16 },
    "60": { symbol: "eth", ilk: "eth" },
    "61": { symbol: "etc", ilk: "eth" },
    "700": { symbol: "xdai", ilk: "eth" },
};
function bytes32ify(value) {
    return (0, bytes_1.hexZeroPad)(bignumber_1.BigNumber.from(value).toHexString(), 32);
}
// Compute the Base58Check encoded data (checksum is first 4 bytes of sha256d)
function base58Encode(data) {
    return basex_1.Base58.encode((0, bytes_1.concat)([data, (0, bytes_1.hexDataSlice)((0, sha2_1.sha256)((0, sha2_1.sha256)(data)), 0, 4)]));
}
var Resolver = /** @class */ (function () {
    // The resolvedAddress is only for creating a ReverseLookup resolver
    function Resolver(provider, address, name, resolvedAddress) {
        (0, properties_1.defineReadOnly)(this, "provider", provider);
        (0, properties_1.defineReadOnly)(this, "name", name);
        (0, properties_1.defineReadOnly)(this, "address", provider.formatter.address(address));
        (0, properties_1.defineReadOnly)(this, "_resolvedAddress", resolvedAddress);
    }
    Resolver.prototype._fetchBytes = function (selector, parameters) {
        return __awaiter(this, void 0, void 0, function () {
            return __generator(this, function (_a) {
                // e.g. keccak256("addr(bytes32,uint256)")
                // const tx = {
                //     to: this.address,
                //     data: hexConcat([ selector, namehash(this.name), (parameters || "0x") ])
                // };
                try {
                    // return _parseBytes(await this.provider.call(tx));
                    return [2 /*return*/, null];
                }
                catch (error) {
                    if (error.code === logger_1.Logger.errors.CALL_EXCEPTION) {
                        return [2 /*return*/, null];
                    }
                    return [2 /*return*/, null];
                }
                return [2 /*return*/];
            });
        });
    };
    Resolver.prototype._getAddress = function (coinType, hexBytes) {
        var coinInfo = coinInfos[String(coinType)];
        if (coinInfo == null) {
            logger.throwError("unsupported coin type: " + coinType, logger_1.Logger.errors.UNSUPPORTED_OPERATION, {
                operation: "getAddress(" + coinType + ")"
            });
        }
        if (coinInfo.ilk === "eth") {
            return this.provider.formatter.address(hexBytes);
        }
        var bytes = (0, bytes_1.arrayify)(hexBytes);
        // P2PKH: OP_DUP OP_HASH160 <pubKeyHash> OP_EQUALVERIFY OP_CHECKSIG
        if (coinInfo.p2pkh != null) {
            var p2pkh = hexBytes.match(/^0x76a9([0-9a-f][0-9a-f])([0-9a-f]*)88ac$/);
            if (p2pkh) {
                var length_1 = parseInt(p2pkh[1], 16);
                if (p2pkh[2].length === length_1 * 2 && length_1 >= 1 && length_1 <= 75) {
                    return base58Encode((0, bytes_1.concat)([[coinInfo.p2pkh], ("0x" + p2pkh[2])]));
                }
            }
        }
        // P2SH: OP_HASH160 <scriptHash> OP_EQUAL
        if (coinInfo.p2sh != null) {
            var p2sh = hexBytes.match(/^0xa9([0-9a-f][0-9a-f])([0-9a-f]*)87$/);
            if (p2sh) {
                var length_2 = parseInt(p2sh[1], 16);
                if (p2sh[2].length === length_2 * 2 && length_2 >= 1 && length_2 <= 75) {
                    return base58Encode((0, bytes_1.concat)([[coinInfo.p2sh], ("0x" + p2sh[2])]));
                }
            }
        }
        // Bech32
        if (coinInfo.prefix != null) {
            var length_3 = bytes[1];
            // https://github.com/bitcoin/bips/blob/master/bip-0141.mediawiki#witness-program
            var version_1 = bytes[0];
            if (version_1 === 0x00) {
                if (length_3 !== 20 && length_3 !== 32) {
                    version_1 = -1;
                }
            }
            else {
                version_1 = -1;
            }
            if (version_1 >= 0 && bytes.length === 2 + length_3 && length_3 >= 1 && length_3 <= 75) {
                var words = bech32_1.default.toWords(bytes.slice(2));
                words.unshift(version_1);
                return bech32_1.default.encode(coinInfo.prefix, words);
            }
        }
        return null;
    };
    Resolver.prototype.getAddress = function (coinType) {
        return __awaiter(this, void 0, void 0, function () {
            var hexBytes, address;
            return __generator(this, function (_a) {
                switch (_a.label) {
                    case 0:
                        if (coinType == null) {
                            coinType = 60;
                        }
                        // If Ethereum, use the standard `addr(bytes32)`
                        if (coinType === 60) {
                            try {
                                return [2 /*return*/, null];
                            }
                            catch (error) {
                                if (error.code === logger_1.Logger.errors.CALL_EXCEPTION) {
                                    return [2 /*return*/, null];
                                }
                                throw error;
                            }
                        }
                        return [4 /*yield*/, this._fetchBytes("0xf1cb7e06", bytes32ify(coinType))];
                    case 1:
                        hexBytes = _a.sent();
                        // No address
                        if (hexBytes == null || hexBytes === "0x") {
                            return [2 /*return*/, null];
                        }
                        address = this._getAddress(coinType, hexBytes);
                        if (address == null) {
                            logger.throwError("invalid or unsupported coin data", logger_1.Logger.errors.UNSUPPORTED_OPERATION, {
                                operation: "getAddress(" + coinType + ")",
                                coinType: coinType,
                                data: hexBytes
                            });
                        }
                        return [2 /*return*/, address];
                }
            });
        });
    };
    Resolver.prototype.getContentHash = function () {
        return __awaiter(this, void 0, void 0, function () {
            var hexBytes, ipfs, length_4, swarm;
            return __generator(this, function (_a) {
                switch (_a.label) {
                    case 0: return [4 /*yield*/, this._fetchBytes("0xbc1c58d1")];
                    case 1:
                        hexBytes = _a.sent();
                        // No contenthash
                        if (hexBytes == null || hexBytes === "0x") {
                            return [2 /*return*/, null];
                        }
                        ipfs = hexBytes.match(/^0xe3010170(([0-9a-f][0-9a-f])([0-9a-f][0-9a-f])([0-9a-f]*))$/);
                        if (ipfs) {
                            length_4 = parseInt(ipfs[3], 16);
                            if (ipfs[4].length === length_4 * 2) {
                                return [2 /*return*/, "ipfs:/\/" + basex_1.Base58.encode("0x" + ipfs[1])];
                            }
                        }
                        swarm = hexBytes.match(/^0xe40101fa011b20([0-9a-f]*)$/);
                        if (swarm) {
                            if (swarm[1].length === (32 * 2)) {
                                return [2 /*return*/, "bzz:/\/" + swarm[1]];
                            }
                        }
                        return [2 /*return*/, logger.throwError("invalid or unsupported content hash data", logger_1.Logger.errors.UNSUPPORTED_OPERATION, {
                                operation: "getContentHash()",
                                data: hexBytes
                            })];
                }
            });
        });
    };
    Resolver.prototype.getText = function (key) {
        return __awaiter(this, void 0, void 0, function () {
            var keyBytes, hexBytes;
            return __generator(this, function (_a) {
                switch (_a.label) {
                    case 0:
                        keyBytes = (0, strings_1.toUtf8Bytes)(key);
                        // The nodehash consumes the first slot, so the string pointer targets
                        // offset 64, with the length at offset 64 and data starting at offset 96
                        keyBytes = (0, bytes_1.concat)([bytes32ify(64), bytes32ify(keyBytes.length), keyBytes]);
                        // Pad to word-size (32 bytes)
                        if ((keyBytes.length % 32) !== 0) {
                            keyBytes = (0, bytes_1.concat)([keyBytes, (0, bytes_1.hexZeroPad)("0x", 32 - (key.length % 32))]);
                        }
                        return [4 /*yield*/, this._fetchBytes("0x59d1d43c", (0, bytes_1.hexlify)(keyBytes))];
                    case 1:
                        hexBytes = _a.sent();
                        if (hexBytes == null || hexBytes === "0x") {
                            return [2 /*return*/, null];
                        }
                        return [2 /*return*/, (0, strings_1.toUtf8String)(hexBytes)];
                }
            });
        });
    };
    return Resolver;
}());
exports.Resolver = Resolver;
var defaultFormatter = null;
var BaseProvider = /** @class */ (function (_super) {
    __extends(BaseProvider, _super);
    /**
     *  ready
     *
     *  A Promise<Network> that resolves only once the provider is ready.
     *
     *  Sub-classes that call the super with a network without a chainId
     *  MUST set this. Standard named networks have a known chainId.
     *
     */
    function BaseProvider(network) {
        var _newTarget = this.constructor;
        var _this = this;
        logger.checkNew(_newTarget, abstract_provider_1.Provider);
        _this = _super.call(this) || this;
        _this.formatter = _newTarget.getFormatter();
        // If network is any, this Provider allows the underlying
        // network to change dynamically, and we auto-detect the
        // current network
        (0, properties_1.defineReadOnly)(_this, "anyNetwork", (network === "any"));
        if (_this.anyNetwork) {
            network = _this.detectNetwork();
        }
        if (network instanceof Promise) {
            _this._networkPromise = network;
            // Squash any "unhandled promise" errors; that do not need to be handled
            network.catch(function (error) { });
            // Trigger initial network setting (async)
            _this._ready().catch(function (error) { });
        }
        else {
            if (!isHederaNetworkConfigLike(network)) {
                var asDefaultNetwork = network;
                // defineReadOnly(this, "_network", getNetwork(network));
                _this._network = (0, networks_1.getNetwork)(asDefaultNetwork);
                _this._networkPromise = Promise.resolve(_this._network);
                var knownNetwork = (0, properties_1.getStatic)(_newTarget, "getNetwork")(asDefaultNetwork);
                if (knownNetwork) {
                    (0, properties_1.defineReadOnly)(_this, "_network", knownNetwork);
                    _this.emit("network", knownNetwork, null);
                }
                else {
                    logger.throwArgumentError("invalid network", "network", network);
                }
                _this.hederaClient = sdk_1.Client.forName(mapNetworkToHederaNetworkName(asDefaultNetwork));
                _this._mirrorNodeUrl = resolveMirrorNetworkUrl(_this._network);
            }
            else {
                var asHederaNetwork = network;
                _this.hederaClient = sdk_1.Client.forNetwork(asHederaNetwork.network);
                _this._mirrorNodeUrl = asHederaNetwork.mirrorNodeUrl;
                (0, properties_1.defineReadOnly)(_this, "_network", {
                    // FIXME: chainId
                    chainId: 0,
                    name: _this.hederaClient.networkName
                });
            }
        }
        return _this;
    }
    BaseProvider.prototype.getHederaNetworkConfig = function () {
        return this.hederaClient._network.getNodeAccountIdsForExecute();
    };
    BaseProvider.prototype._ready = function () {
        return __awaiter(this, void 0, void 0, function () {
            var network, error_1;
            return __generator(this, function (_a) {
                switch (_a.label) {
                    case 0:
                        if (!(this._network == null)) return [3 /*break*/, 7];
                        network = null;
                        if (!this._networkPromise) return [3 /*break*/, 4];
                        _a.label = 1;
                    case 1:
                        _a.trys.push([1, 3, , 4]);
                        return [4 /*yield*/, this._networkPromise];
                    case 2:
                        network = _a.sent();
                        return [3 /*break*/, 4];
                    case 3:
                        error_1 = _a.sent();
                        return [3 /*break*/, 4];
                    case 4:
                        if (!(network == null)) return [3 /*break*/, 6];
                        return [4 /*yield*/, this.detectNetwork()];
                    case 5:
                        network = _a.sent();
                        _a.label = 6;
                    case 6:
                        // This should never happen; every Provider sub-class should have
                        // suggested a network by here (or have thrown).
                        // if (!network) {
                        //     logger.throwError("no network detected", Logger.errors.UNKNOWN_ERROR, { });
                        // }
                        // Possible this call stacked so do not call defineReadOnly again
                        if (this._network == null) {
                            if (this.anyNetwork) {
                                // this._network = network;
                                (0, properties_1.defineReadOnly)(this, "_network", network);
                            }
                            else {
                                this._network = network;
                            }
                            this.emit("network", network, null);
                        }
                        _a.label = 7;
                    case 7: return [2 /*return*/, this._network];
                }
            });
        });
    };
    // @TODO: Remove this and just create a singleton formatter
    BaseProvider.getFormatter = function () {
        if (defaultFormatter == null) {
            defaultFormatter = new formatter_1.Formatter();
        }
        return defaultFormatter;
    };
    // @TODO: Remove this and just use getNetwork
    BaseProvider.getNetwork = function (network) {
        return (0, networks_1.getNetwork)((network == null) ? "mainnet" : network);
    };
<<<<<<< HEAD
    BaseProvider.prototype.poll = function () {
        return __awaiter(this, void 0, void 0, function () {
            var pollId, runners, blockNumber, i;
            var _this = this;
            return __generator(this, function (_a) {
                pollId = nextPollId++;
                runners = [];
                blockNumber = null;
                try {
                    // blockNumber = await this._getInternalBlockNumber(100 + this.pollingInterval / 2);
                }
                catch (error) {
                    this.emit("error", error);
                    return [2 /*return*/];
                }
                // this._setFastBlockNumber(blockNumber);
                // Emit a poll event after we have the latest (fast) block number
                this.emit("poll", pollId, blockNumber);
                // If the block has not changed, meh.
                if (blockNumber === this._lastBlockNumber) {
                    this.emit("didPoll", pollId);
                    return [2 /*return*/];
                }
                // First polling cycle, trigger a "block" events
                if (this._emitted.block === -2) {
                    this._emitted.block = blockNumber - 1;
                }
                if (Math.abs((this._emitted.block) - blockNumber) > 1000) {
                    logger.warn("network block skew detected; skipping block events (emitted=" + this._emitted.block + " blockNumber" + blockNumber + ")");
                    this.emit("error", logger.makeError("network block skew detected", logger_1.Logger.errors.NETWORK_ERROR, {
                        blockNumber: blockNumber,
                        event: "blockSkew",
                        previousBlockNumber: this._emitted.block
                    }));
                    this.emit("block", blockNumber);
                }
                else {
                    // Notify all listener for each block that has passed
                    for (i = this._emitted.block + 1; i <= blockNumber; i++) {
                        this.emit("block", i);
                    }
                }
                // The emitted block was updated, check for obsolete events
                if (this._emitted.block !== blockNumber) {
                    this._emitted.block = blockNumber;
                    Object.keys(this._emitted).forEach(function (key) {
                        // The block event does not expire
                        if (key === "block") {
                            return;
                        }
                        // The block we were at when we emitted this event
                        var eventBlockNumber = _this._emitted[key];
                        // We cannot garbage collect pending transactions or blocks here
                        // They should be garbage collected by the Provider when setting
                        // "pending" events
                        if (eventBlockNumber === "pending") {
                            return;
                        }
                        // Evict any transaction hashes or block hashes over 12 blocks
                        // old, since they should not return null anyways
                        if (blockNumber - eventBlockNumber > 12) {
                            delete _this._emitted[key];
                        }
                    });
                }
                // First polling cycle
                if (this._lastBlockNumber === -2) {
                    this._lastBlockNumber = blockNumber - 1;
                }
                // Find all transaction hashes we are waiting on
                this._events.forEach(function (event) {
                    switch (event.type) {
                        case "tx": {
                            var hash_2 = event.hash;
                            var runner = _this.getTransactionReceipt(hash_2).then(function (receipt) {
                                if (!receipt) {
                                    return null;
                                }
                                // this._emitted["t:" + hash] = receipt.blockNumber;
                                _this.emit(hash_2, receipt);
                                return null;
                            }).catch(function (error) { _this.emit("error", error); });
                            runners.push(runner);
                            break;
                        }
                        case "filter": {
                            var filter_1 = event.filter;
                            filter_1.fromBlock = _this._lastBlockNumber + 1;
                            filter_1.toBlock = blockNumber;
                            var runner = _this.getLogs(filter_1).then(function (logs) {
                                if (logs.length === 0) {
                                    return;
                                }
                                logs.forEach(function (log) {
                                    _this._emitted["b:" + log.blockHash] = log.blockNumber;
                                    _this._emitted["t:" + log.transactionHash] = log.blockNumber;
                                    _this.emit(filter_1, log);
                                });
                            }).catch(function (error) { _this.emit("error", error); });
                            runners.push(runner);
                            break;
                        }
                    }
                });
                this._lastBlockNumber = blockNumber;
                // Once all events for this loop have been processed, emit "didPoll"
                Promise.all(runners).then(function () {
                    _this.emit("didPoll", pollId);
                }).catch(function (error) { _this.emit("error", error); });
                return [2 /*return*/];
            });
        });
    };
    // Deprecated; do not use this
    BaseProvider.prototype.resetEventsBlock = function (blockNumber) {
        this._lastBlockNumber = blockNumber - 1;
        if (this.polling) {
            this.poll();
        }
    };
=======
>>>>>>> 0ef36c26
    Object.defineProperty(BaseProvider.prototype, "network", {
        get: function () {
            return this._network;
        },
        enumerable: false,
        configurable: true
    });
    // This method should query the network if the underlying network
    // can change, such as when connected to a JSON-RPC backend
    // With the current hedera implementation, we do not support a changeable networks,
    // thus we do not need to query at this level
    BaseProvider.prototype.detectNetwork = function () {
        return __awaiter(this, void 0, void 0, function () {
            return __generator(this, function (_a) {
                this._networkPromise = Promise.resolve(this._network);
                return [2 /*return*/, this._networkPromise];
            });
        });
    };
    BaseProvider.prototype.getNetwork = function () {
        return __awaiter(this, void 0, void 0, function () {
            var network, currentNetwork, error;
            return __generator(this, function (_a) {
                switch (_a.label) {
                    case 0: return [4 /*yield*/, this._ready()];
                    case 1:
                        network = _a.sent();
                        return [4 /*yield*/, this.detectNetwork()];
                    case 2:
                        currentNetwork = _a.sent();
                        if (!(network.chainId !== currentNetwork.chainId)) return [3 /*break*/, 5];
                        if (!this.anyNetwork) return [3 /*break*/, 4];
                        this._network = currentNetwork;
                        // The "network" event MUST happen before this method resolves
                        // so any events have a chance to unregister, so we stall an
                        // additional event loop before returning from /this/ call
                        this.emit("network", currentNetwork, network);
                        return [4 /*yield*/, stall(0)];
                    case 3:
                        _a.sent();
                        return [2 /*return*/, this._network];
                    case 4:
                        error = logger.makeError("underlying network changed", logger_1.Logger.errors.NETWORK_ERROR, {
                            event: "changed",
                            network: network,
                            detectedNetwork: currentNetwork
                        });
                        this.emit("error", error);
                        throw error;
                    case 5: return [2 /*return*/, network];
                }
            });
        });
    };
<<<<<<< HEAD
    Object.defineProperty(BaseProvider.prototype, "polling", {
        get: function () {
            return (this._poller != null);
        },
        set: function (value) {
            var _this = this;
            if (value && !this._poller) {
                this._poller = setInterval(function () { _this.poll(); }, this.pollingInterval);
                if (!this._bootstrapPoll) {
                    this._bootstrapPoll = setTimeout(function () {
                        _this.poll();
                        // We block additional polls until the polling interval
                        // is done, to prevent overwhelming the poll function
                        _this._bootstrapPoll = setTimeout(function () {
                            // If polling was disabled, something may require a poke
                            // since starting the bootstrap poll and it was disabled
                            if (!_this._poller) {
                                _this.poll();
                            }
                            // Clear out the bootstrap so we can do another
                            _this._bootstrapPoll = null;
                        }, _this.pollingInterval);
                    }, 0);
                }
            }
            else if (!value && this._poller) {
                clearInterval(this._poller);
                this._poller = null;
            }
        },
        enumerable: false,
        configurable: true
    });
    Object.defineProperty(BaseProvider.prototype, "pollingInterval", {
        get: function () {
            return this._pollingInterval;
        },
        set: function (value) {
            var _this = this;
            if (typeof (value) !== "number" || value <= 0 || parseInt(String(value)) != value) {
                throw new Error("invalid polling interval");
            }
            this._pollingInterval = value;
            if (this._poller) {
                clearInterval(this._poller);
                this._poller = setInterval(function () { _this.poll(); }, this._pollingInterval);
            }
        },
        enumerable: false,
        configurable: true
    });
    BaseProvider.prototype.waitForTransaction = function (transactionId, confirmations, timeout) {
=======
    BaseProvider.prototype.waitForTransaction = function (transactionHash, confirmations, timeout) {
>>>>>>> 0ef36c26
        return __awaiter(this, void 0, void 0, function () {
            return __generator(this, function (_a) {
                return [2 /*return*/, this._waitForTransaction(transactionId, timeout)];
            });
        });
    };
    BaseProvider.prototype._waitForTransaction = function (transactionId, timeoutMs) {
        return __awaiter(this, void 0, void 0, function () {
            return __generator(this, function (_a) {
                switch (_a.label) {
                    case 0:
                        if (!(timeoutMs == null)) return [3 /*break*/, 2];
                        return [4 /*yield*/, this.waitOrReturn(transactionId)];
                    case 1: return [2 /*return*/, _a.sent()];
                    case 2:
                        if (timeoutMs <= 0) {
                            //TODO fix timeoutMs value is always 0!
                            logger.throwError("timeout exceeded", logger_1.Logger.errors.TIMEOUT, { timeout: timeoutMs });
                        }
                        return [4 /*yield*/, this.waitOrReturn(transactionId, timeoutMs - 1000)];
                    case 3: return [2 /*return*/, _a.sent()];
                }
            });
        });
    };
    BaseProvider.prototype.waitOrReturn = function (transactionId, timeoutMs) {
        return __awaiter(this, void 0, void 0, function () {
            var txResponse;
            return __generator(this, function (_a) {
                switch (_a.label) {
                    case 0: return [4 /*yield*/, this.getTransaction((0, transactions_1.parseTransactionId)(transactionId))];
                    case 1:
                        txResponse = _a.sent();
                        if (!(txResponse != null)) return [3 /*break*/, 2];
                        return [2 /*return*/, this.formatter.txRecordToTxReceipt(txResponse)];
                    case 2:
                        console.log('waiting 1000 ms..');
                        return [4 /*yield*/, this.sleep(1000)];
                    case 3:
                        _a.sent();
                        return [2 /*return*/, this._waitForTransaction(transactionId, timeoutMs)];
                }
            });
        });
    };
    BaseProvider.prototype.sleep = function (ms) {
        return __awaiter(this, void 0, void 0, function () {
            return __generator(this, function (_a) {
                return [2 /*return*/, new Promise(function (resolve) {
                        setTimeout(resolve, ms);
                    })];
            });
        });
    };
    /**
     *  AccountBalance query implementation, using the hashgraph sdk.
     *  It returns the tinybar balance of the given address.
     *
     * @param addressOrName The address to check balance of
     */
    BaseProvider.prototype.getBalance = function (addressOrName) {
        return __awaiter(this, void 0, void 0, function () {
            var _a, shard, realm, num, shardNum, realmNum, accountNum, balance, error_2;
            return __generator(this, function (_b) {
                switch (_b.label) {
                    case 0: return [4 /*yield*/, addressOrName];
                    case 1:
                        addressOrName = _b.sent();
                        _a = (0, address_1.getAccountFromAddress)(addressOrName), shard = _a.shard, realm = _a.realm, num = _a.num;
                        shardNum = bignumber_1.BigNumber.from(shard).toNumber();
                        realmNum = bignumber_1.BigNumber.from(realm).toNumber();
                        accountNum = bignumber_1.BigNumber.from(num).toNumber();
                        _b.label = 2;
                    case 2:
                        _b.trys.push([2, 4, , 5]);
                        return [4 /*yield*/, new sdk_1.AccountBalanceQuery()
                                .setAccountId(new sdk_1.AccountId({ shard: shardNum, realm: realmNum, num: accountNum }))
                                .execute(this.hederaClient)];
                    case 3:
                        balance = _b.sent();
                        return [2 /*return*/, bignumber_1.BigNumber.from(balance.hbars.toTinybars().toNumber())];
                    case 4:
                        error_2 = _b.sent();
                        return [2 /*return*/, logger.throwError("bad result from backend", logger_1.Logger.errors.SERVER_ERROR, {
                                method: "AccountBalanceQuery",
                                params: { address: addressOrName },
                                error: error_2
                            })];
                    case 5: return [2 /*return*/];
                }
            });
        });
    };
    BaseProvider.prototype.getCode = function (addressOrName, blockTag) {
        return __awaiter(this, void 0, void 0, function () {
            var params, result;
            return __generator(this, function (_a) {
                switch (_a.label) {
                    case 0: return [4 /*yield*/, this.getNetwork()];
                    case 1:
                        _a.sent();
                        return [4 /*yield*/, (0, properties_1.resolveProperties)({
                                address: this._getAddress(addressOrName),
                            })];
                    case 2:
                        params = _a.sent();
                        return [4 /*yield*/, this.perform("getCode", params)];
                    case 3:
                        result = _a.sent();
                        try {
                            return [2 /*return*/, (0, bytes_1.hexlify)(result)];
                        }
                        catch (error) {
                            return [2 /*return*/, logger.throwError("bad result from backend", logger_1.Logger.errors.SERVER_ERROR, {
                                    method: "getCode",
                                    params: params,
                                    result: result,
                                    error: error
                                })];
                        }
                        return [2 /*return*/];
                }
            });
        });
    };
    // This should be called by any subclass wrapping a TransactionResponse
<<<<<<< HEAD
    BaseProvider.prototype._wrapTransaction = function (tx, receipt) {
=======
    BaseProvider.prototype._wrapTransaction = function (tx, hash, receipt) {
>>>>>>> 0ef36c26
        var _this = this;
        var result = tx;
<<<<<<< HEAD
        console.log("HederaTransactionReceipt", receipt);
        if (!result.customData) {
            result.customData = {};
        }
        if (receipt.fileId) {
            result.customData.fileId = receipt.fileId.toString();
        }
        if (receipt.contractId) {
            result.customData.contractId = receipt.contractId.toSolidityAddress();
=======
        if (!result.customData)
            result.customData = {};
        if (receipt && receipt.fileId) {
            result.customData.fileId = receipt.fileId.toString();
        }
        if (receipt && receipt.contractId) {
            result.customData.contractId = receipt.contractId.toSolidityAddress();
        }
        // Check the hash we expect is the same as the hash the server reported
        if (hash != null && tx.hash !== hash) {
            logger.throwError("Transaction hash mismatch from Provider.sendTransaction.", logger_1.Logger.errors.UNKNOWN_ERROR, { expectedHash: tx.hash, returnedHash: hash });
>>>>>>> 0ef36c26
        }
        result.wait = function (timeout) { return __awaiter(_this, void 0, void 0, function () {
            var txReceipt;
            return __generator(this, function (_a) {
                switch (_a.label) {
<<<<<<< HEAD
                    case 0: return [4 /*yield*/, this._waitForTransaction(tx.transactionId, timeout)];
                    case 1:
                        txReceipt = _a.sent();
                        if (txReceipt.status === 0) {
=======
                    case 0:
                        if (confirms == null) {
                            confirms = 1;
                        }
                        if (timeout == null) {
                            timeout = 0;
                        }
                        replacement = undefined;
                        if (confirms !== 0) {
                            replacement = {
                                data: tx.data,
                                from: tx.from,
                                nonce: tx.nonce,
                                to: tx.to,
                                value: tx.value,
                                startBlock: 0
                            };
                        }
                        return [4 /*yield*/, this._waitForTransaction(tx.hash, confirms, timeout, replacement)];
                    case 1:
                        receipt = _a.sent();
                        if (receipt == null && confirms === 0) {
                            return [2 /*return*/, null];
                        }
                        if (receipt.status === 0) {
>>>>>>> 0ef36c26
                            logger.throwError("transaction failed", logger_1.Logger.errors.CALL_EXCEPTION, {
                                transactionHash: tx.hash,
                                transaction: tx,
                                receipt: receipt
                            });
                        }
                        return [2 /*return*/, txReceipt];
                }
            });
        }); };
        return result;
    };
    BaseProvider.prototype.sendTransaction = function (signedTransaction) {
        var _a;
        return __awaiter(this, void 0, void 0, function () {
<<<<<<< HEAD
            var txBytes, hederaTx, ethersTx, txHash, _b, resp, receipt, error_6, err;
=======
            var txBytes, hederaTx, ethersTx, txHash, _b, resp, receipt, error_3, err;
>>>>>>> 0ef36c26
            return __generator(this, function (_c) {
                switch (_c.label) {
                    case 0: return [4 /*yield*/, signedTransaction];
                    case 1:
                        signedTransaction = _c.sent();
                        txBytes = (0, bytes_1.arrayify)(signedTransaction);
                        hederaTx = sdk_1.Transaction.fromBytes(txBytes);
                        return [4 /*yield*/, this.formatter.transaction(signedTransaction)];
                    case 2:
                        ethersTx = _c.sent();
                        _b = bytes_1.hexlify;
                        return [4 /*yield*/, hederaTx.getTransactionHash()];
                    case 3:
                        txHash = _b.apply(void 0, [_c.sent()]);
<<<<<<< HEAD
                        _c.label = 5;
                    case 5:
                        _c.trys.push([5, 8, , 9]);
=======
                        _c.label = 4;
                    case 4:
                        _c.trys.push([4, 7, , 8]);
>>>>>>> 0ef36c26
                        return [4 /*yield*/, hederaTx.execute(this.hederaClient)];
                    case 5:
                        resp = _c.sent();
                        return [4 /*yield*/, resp.getReceipt(this.hederaClient)];
                    case 6:
<<<<<<< HEAD
                        resp = _c.sent();
                        return [4 /*yield*/, resp.getReceipt(this.hederaClient)];
                    case 7:
                        receipt = _c.sent();
                        return [2 /*return*/, this._wrapTransaction(ethersTx, receipt)];
                    case 8:
                        error_6 = _c.sent();
                        err = logger.makeError(error_6.message, (_a = error_6.status) === null || _a === void 0 ? void 0 : _a.toString());
=======
                        receipt = _c.sent();
                        return [2 /*return*/, this._wrapTransaction(ethersTx, txHash, receipt)];
                    case 7:
                        error_3 = _c.sent();
                        err = logger.makeError(error_3.message, (_a = error_3.status) === null || _a === void 0 ? void 0 : _a.toString());
>>>>>>> 0ef36c26
                        err.transaction = ethersTx;
                        err.transactionHash = txHash;
                        throw err;
                    case 9: return [2 /*return*/];
                }
            });
        });
    };
    BaseProvider.prototype._getFilter = function (filter) {
        return __awaiter(this, void 0, void 0, function () {
            var result, _a, _b;
            return __generator(this, function (_c) {
                switch (_c.label) {
                    case 0: return [4 /*yield*/, filter];
                    case 1:
                        filter = _c.sent();
                        result = {};
                        if (filter.address != null) {
                            result.address = this._getAddress(filter.address);
                        }
                        ["blockHash", "topics"].forEach(function (key) {
                            if (filter[key] == null) {
                                return;
                            }
                            result[key] = filter[key];
                        });
                        ["fromBlock", "toBlock"].forEach(function (key) {
                            if (filter[key] == null) {
                                return;
                            }
                        });
                        _b = (_a = this.formatter).filter;
                        return [4 /*yield*/, (0, properties_1.resolveProperties)(result)];
                    case 2: return [2 /*return*/, _b.apply(_a, [_c.sent()])];
                }
            });
        });
    };
    BaseProvider.prototype.estimateGas = function (transaction) {
        return __awaiter(this, void 0, void 0, function () {
            return __generator(this, function (_a) {
                return [2 /*return*/, logger.throwArgumentError("estimateGas not implemented", logger_1.Logger.errors.NOT_IMPLEMENTED, {
                        operation: "estimateGas"
                    })];
            });
        });
    };
    // TODO FIX ME
    BaseProvider.prototype._getAddress = function (addressOrName) {
        return __awaiter(this, void 0, void 0, function () {
            var address;
            return __generator(this, function (_a) {
                switch (_a.label) {
                    case 0: return [4 /*yield*/, addressOrName];
                    case 1:
                        addressOrName = _a.sent();
                        if (typeof (addressOrName) !== "string") {
                            logger.throwArgumentError("invalid address or ENS name", "name", addressOrName);
                        }
                        return [4 /*yield*/, this.resolveName(addressOrName)];
                    case 2:
                        address = _a.sent();
                        if (address == null) {
                            logger.throwError("ENS name not configured", logger_1.Logger.errors.UNSUPPORTED_OPERATION, {
                                operation: "resolveName(" + JSON.stringify(addressOrName) + ")"
                            });
                        }
                        return [2 /*return*/, address];
                }
            });
        });
    };
    /**
     * Transaction record query implementation using the mirror node REST API.
     *
     * @param txId - id of the transaction to search for
     */
    BaseProvider.prototype.getTransaction = function (transactionId) {
        return __awaiter(this, void 0, void 0, function () {
            var epTransactions, data, response, filtered, res_1, epLogs, epContracts, error_7;
            var _this = this;
            return __generator(this, function (_a) {
                switch (_a.label) {
                    case 0: return [4 /*yield*/, this.getNetwork()];
                    case 1:
                        _a.sent();
                        if (!this.mirrorNodeUrl)
                            logger.throwError("missing provider", logger_1.Logger.errors.UNSUPPORTED_OPERATION);
                        return [4 /*yield*/, transactionId];
                    case 2:
<<<<<<< HEAD
                        transactionId = _a.sent();
                        epTransactions = '/api/v1/transactions/' + transactionId;
                        _a.label = 3;
=======
                        txId = _a.sent();
                        ep = '/api/v1/transactions/' + txId;
                        return [4 /*yield*/, axios_1.default.get(this._mirrorNodeUrl + ep)];
>>>>>>> 0ef36c26
                    case 3:
                        _a.trys.push([3, 5, , 6]);
                        return [4 /*yield*/, axios_1.default.get(this.mirrorNodeUrl + epTransactions)];
                    case 4:
                        data = (_a.sent()).data;
                        response = void 0;
                        if (data) {
                            filtered = data.transactions.filter(function (e) { return e.result != 'DUPLICATE_TRANSACTION'; });
                            res_1 = filtered.length > 0 ? filtered[0] : null;
                            if (res_1) {
                                epLogs = '/api/v1/contracts/' + res_1.entity_id + '/results/logs?timestamp=' + res_1.consensus_timestamp;
                                epContracts = '/api/v1/contracts/results/' + transactionId;
                                response = Promise.all([
                                    axios_1.default.get(this.mirrorNodeUrl + epLogs),
                                    axios_1.default.get(this.mirrorNodeUrl + epContracts)
                                ])
                                    .then(function (_a) {
                                    var logs = _a[0], contracts = _a[1];
                                    return __awaiter(_this, void 0, void 0, function () {
                                        var mergedData;
                                        return __generator(this, function (_b) {
                                            mergedData = __assign(__assign(__assign({}, contracts.data), logs.data), { transaction: res_1 });
                                            return [2 /*return*/, this.formatter.txRecordToTxResponse(mergedData)];
                                        });
                                    });
                                })
                                    .catch(function (error) {
                                    console.log(error);
                                    return null;
                                });
                            }
                        }
                        return [2 /*return*/, response];
                    case 5:
                        error_7 = _a.sent();
                        if (error_7.response.status != 404) {
                            logger.throwError("bad result from backend", logger_1.Logger.errors.SERVER_ERROR, {
                                method: "TransactionResponseQuery",
                                error: error_7
                            });
                        }
                        return [2 /*return*/, null];
                    case 6: return [2 /*return*/];
                }
            });
        });
    };
    BaseProvider.prototype.getTransactionReceipt = function (transactionId) {
        return __awaiter(this, void 0, void 0, function () {
            var receipt, error_8;
            return __generator(this, function (_a) {
                switch (_a.label) {
                    case 0: return [4 /*yield*/, this.getNetwork()];
                    case 1:
                        _a.sent();
                        return [4 /*yield*/, transactionId];
                    case 2:
<<<<<<< HEAD
                        transactionId = _a.sent();
                        _a.label = 3;
                    case 3:
                        _a.trys.push([3, 5, , 6]);
                        return [4 /*yield*/, new sdk_1.TransactionReceiptQuery()
                                .setTransactionId(transactionId) //0.0.11495@1639068917.934241900
                                .execute(this.hederaClient)];
                    case 4:
                        receipt = _a.sent();
                        console.log("getTransactionReceipt: ", receipt);
                        //TODO parse to ethers format
                        // return this.formatter.txRecordToTxReceipt(txRecord); 
                        return [2 /*return*/, null];
                    case 5:
                        error_8 = _a.sent();
                        return [2 /*return*/, logger.throwError("bad result from backend", logger_1.Logger.errors.SERVER_ERROR, {
                                method: "TransactionGetReceiptQuery",
                                error: error_8
                            })];
                    case 6: return [2 /*return*/];
=======
                        transactionHash = _a.sent();
                        params = { transactionHash: this.formatter.hash(transactionHash, true) };
                        return [2 /*return*/, (0, web_1.poll)(function () { return __awaiter(_this, void 0, void 0, function () {
                                var result;
                                return __generator(this, function (_a) {
                                    switch (_a.label) {
                                        case 0: return [4 /*yield*/, this.perform("getTransactionReceipt", params)];
                                        case 1:
                                            result = _a.sent();
                                            if (result == null) {
                                                return [2 /*return*/, undefined];
                                            }
                                            // "geth-etc" returns receipts before they are ready
                                            if (result.blockHash == null) {
                                                return [2 /*return*/, undefined];
                                            }
                                            return [2 /*return*/, this.formatter.receipt(result)];
                                    }
                                });
                            }); }, { oncePoll: this })];
>>>>>>> 0ef36c26
                }
            });
        });
    };
    BaseProvider.prototype.getLogs = function (filter) {
        return __awaiter(this, void 0, void 0, function () {
            var params, logs;
            return __generator(this, function (_a) {
                switch (_a.label) {
                    case 0: return [4 /*yield*/, this.getNetwork()];
                    case 1:
                        _a.sent();
                        return [4 /*yield*/, (0, properties_1.resolveProperties)({ filter: this._getFilter(filter) })];
                    case 2:
                        params = _a.sent();
                        return [4 /*yield*/, this.perform("getLogs", params)];
                    case 3:
                        logs = _a.sent();
                        logs.forEach(function (log) {
                            if (log.removed == null) {
                                log.removed = false;
                            }
                        });
                        return [2 /*return*/, formatter_1.Formatter.arrayOf(this.formatter.filterLog.bind(this.formatter))(logs)];
                }
            });
        });
    };
    BaseProvider.prototype.getHbarPrice = function () {
        return __awaiter(this, void 0, void 0, function () {
            return __generator(this, function (_a) {
                return [2 /*return*/, logger.throwError("NOT_IMPLEMENTED", logger_1.Logger.errors.NOT_IMPLEMENTED)];
            });
        });
    };
    // TODO FIXME
    BaseProvider.prototype.getResolver = function (name) {
        return __awaiter(this, void 0, void 0, function () {
<<<<<<< HEAD
            var address, error_9;
=======
            var address, error_4;
>>>>>>> 0ef36c26
            return __generator(this, function (_a) {
                switch (_a.label) {
                    case 0:
                        _a.trys.push([0, 2, , 3]);
                        return [4 /*yield*/, this._getResolver(name)];
                    case 1:
                        address = _a.sent();
                        if (address == null) {
                            return [2 /*return*/, null];
                        }
                        return [2 /*return*/, new Resolver(this, address, name)];
                    case 2:
<<<<<<< HEAD
                        error_9 = _a.sent();
                        if (error_9.code === logger_1.Logger.errors.CALL_EXCEPTION) {
=======
                        error_4 = _a.sent();
                        if (error_4.code === logger_1.Logger.errors.CALL_EXCEPTION) {
>>>>>>> 0ef36c26
                            return [2 /*return*/, null];
                        }
                        return [2 /*return*/, null];
                    case 3: return [2 /*return*/];
                }
            });
        });
    };
    // TODO FIXME
    BaseProvider.prototype._getResolver = function (name) {
        return __awaiter(this, void 0, void 0, function () {
<<<<<<< HEAD
            var network, transaction, _a, _b, error_10;
            return __generator(this, function (_c) {
                switch (_c.label) {
=======
            var network;
            return __generator(this, function (_a) {
                switch (_a.label) {
>>>>>>> 0ef36c26
                    case 0: return [4 /*yield*/, this.getNetwork()];
                    case 1:
                        network = _a.sent();
                        // No ENS...
                        if (!network.ensAddress) {
                            logger.throwError("network does not support ENS", logger_1.Logger.errors.UNSUPPORTED_OPERATION, { operation: "ENS", network: network.name });
                        }
<<<<<<< HEAD
                        transaction = {
                            to: network.ensAddress,
                            data: ("0x0178b8bf" + (0, hash_1.namehash)(name).substring(2))
                        };
                        _c.label = 2;
                    case 2:
                        _c.trys.push([2, 4, , 5]);
                        _b = (_a = this.formatter).callAddress;
                        return [4 /*yield*/, this.call(transaction)];
                    case 3: return [2 /*return*/, _b.apply(_a, [_c.sent()])];
                    case 4:
                        error_10 = _c.sent();
                        if (error_10.code === logger_1.Logger.errors.CALL_EXCEPTION) {
=======
                        // keccak256("resolver(bytes32)")
                        // const transaction = {
                        //     to: network.ensAddress,
                        //     data: ("0x0178b8bf" + namehash(name).substring(2))
                        // };
                        try {
>>>>>>> 0ef36c26
                            return [2 /*return*/, null];
                            // return this.formatter.callAddress(await this.call(transaction));
                        }
<<<<<<< HEAD
                        throw error_10;
                    case 5: return [2 /*return*/];
=======
                        catch (error) {
                            if (error.code === logger_1.Logger.errors.CALL_EXCEPTION) {
                                return [2 /*return*/, null];
                            }
                            throw error;
                        }
                        return [2 /*return*/];
>>>>>>> 0ef36c26
                }
            });
        });
    };
    // TODO FIXME
    BaseProvider.prototype.resolveName = function (name) {
        return __awaiter(this, void 0, void 0, function () {
            var resolver;
            return __generator(this, function (_a) {
                switch (_a.label) {
                    case 0: return [4 /*yield*/, name];
                    case 1:
                        name = _a.sent();
                        // If it is already an address, nothing to resolve
                        try {
                            return [2 /*return*/, Promise.resolve(this.formatter.address(name))];
                        }
                        catch (error) {
                            // If is is a hexstring, the address is bad (See #694)
                            if ((0, bytes_1.isHexString)(name)) {
                                throw error;
                            }
                        }
                        if (typeof (name) !== "string") {
                            logger.throwArgumentError("invalid ENS name", "name", name);
                        }
                        return [4 /*yield*/, this.getResolver(name)];
                    case 2:
                        resolver = _a.sent();
                        if (!resolver) {
                            return [2 /*return*/, null];
                        }
                        return [4 /*yield*/, resolver.getAddress()];
                    case 3: return [2 /*return*/, _a.sent()];
                }
            });
        });
    };
    // TODO FIXME
    BaseProvider.prototype.lookupAddress = function (address) {
        return __awaiter(this, void 0, void 0, function () {
            return __generator(this, function (_a) {
                switch (_a.label) {
                    case 0: return [4 /*yield*/, address];
                    case 1:
                        address = _a.sent();
                        address = this.formatter.address(address);
                        return [2 /*return*/, null];
                }
            });
        });
    };
    BaseProvider.prototype.perform = function (method, params) {
        return logger.throwError(method + " not implemented", logger_1.Logger.errors.NOT_IMPLEMENTED, { operation: method });
    };
    BaseProvider.prototype._addEventListener = function (eventName, listener, once) {
        return this;
    };
    BaseProvider.prototype.on = function (eventName, listener) {
        return this._addEventListener(eventName, listener, false);
    };
    BaseProvider.prototype.once = function (eventName, listener) {
        return this._addEventListener(eventName, listener, true);
    };
    BaseProvider.prototype.emit = function (eventName) {
        var args = [];
        for (var _i = 1; _i < arguments.length; _i++) {
            args[_i - 1] = arguments[_i];
        }
        return false;
    };
    BaseProvider.prototype.listenerCount = function (eventName) {
        return 0;
    };
    BaseProvider.prototype.listeners = function (eventName) {
        return null;
    };
    BaseProvider.prototype.off = function (eventName, listener) {
        return this;
    };
    BaseProvider.prototype.removeAllListeners = function (eventName) {
        return this;
    };
    return BaseProvider;
}(abstract_provider_1.Provider));
exports.BaseProvider = BaseProvider;
// resolves network string to a hedera network name
function mapNetworkToHederaNetworkName(net) {
    switch (net) {
        case 'mainnet':
            return sdk_1.NetworkName.Mainnet;
        case 'previewnet':
            return sdk_1.NetworkName.Previewnet;
        case 'testnet':
            return sdk_1.NetworkName.Testnet;
        default:
            logger.throwArgumentError("Invalid network name", "network", net);
            return null;
    }
}
// resolves the mirror node url from the given provider network.
function resolveMirrorNetworkUrl(net) {
    switch (net.name) {
        case 'mainnet':
            return 'https://mainnet.mirrornode.hedera.com';
        case 'previewnet':
            return 'https://previewnet.mirrornode.hedera.com';
        case 'testnet':
            return 'https://testnet.mirrornode.hedera.com';
        default:
            logger.throwArgumentError("Invalid network name", "network", net);
            return null;
    }
}
function isHederaNetworkConfigLike(cfg) {
    return cfg.network !== undefined;
}
//# sourceMappingURL=base-provider.js.map<|MERGE_RESOLUTION|>--- conflicted
+++ resolved
@@ -14,17 +14,6 @@
         d.prototype = b === null ? Object.create(b) : (__.prototype = b.prototype, new __());
     };
 })();
-var __assign = (this && this.__assign) || function () {
-    __assign = Object.assign || function(t) {
-        for (var s, i = 1, n = arguments.length; i < n; i++) {
-            s = arguments[i];
-            for (var p in s) if (Object.prototype.hasOwnProperty.call(s, p))
-                t[p] = s[p];
-        }
-        return t;
-    };
-    return __assign.apply(this, arguments);
-};
 var __awaiter = (this && this.__awaiter) || function (thisArg, _arguments, P, generator) {
     function adopt(value) { return value instanceof P ? value : new P(function (resolve) { resolve(value); }); }
     return new (P || (P = Promise))(function (resolve, reject) {
@@ -72,11 +61,9 @@
 var bytes_1 = require("@ethersproject/bytes");
 var networks_1 = require("@ethersproject/networks");
 var properties_1 = require("@ethersproject/properties");
-var transactions_1 = require("@ethersproject/transactions");
 var sha2_1 = require("@ethersproject/sha2");
 var strings_1 = require("@ethersproject/strings");
 var web_1 = require("@ethersproject/web");
-// import { TransactionReceipt as HederaTransactionReceipt} from '@hashgraph/sdk';
 var bech32_1 = __importDefault(require("bech32"));
 var logger_1 = require("@ethersproject/logger");
 var _version_1 = require("./_version");
@@ -545,129 +532,6 @@
     BaseProvider.getNetwork = function (network) {
         return (0, networks_1.getNetwork)((network == null) ? "mainnet" : network);
     };
-<<<<<<< HEAD
-    BaseProvider.prototype.poll = function () {
-        return __awaiter(this, void 0, void 0, function () {
-            var pollId, runners, blockNumber, i;
-            var _this = this;
-            return __generator(this, function (_a) {
-                pollId = nextPollId++;
-                runners = [];
-                blockNumber = null;
-                try {
-                    // blockNumber = await this._getInternalBlockNumber(100 + this.pollingInterval / 2);
-                }
-                catch (error) {
-                    this.emit("error", error);
-                    return [2 /*return*/];
-                }
-                // this._setFastBlockNumber(blockNumber);
-                // Emit a poll event after we have the latest (fast) block number
-                this.emit("poll", pollId, blockNumber);
-                // If the block has not changed, meh.
-                if (blockNumber === this._lastBlockNumber) {
-                    this.emit("didPoll", pollId);
-                    return [2 /*return*/];
-                }
-                // First polling cycle, trigger a "block" events
-                if (this._emitted.block === -2) {
-                    this._emitted.block = blockNumber - 1;
-                }
-                if (Math.abs((this._emitted.block) - blockNumber) > 1000) {
-                    logger.warn("network block skew detected; skipping block events (emitted=" + this._emitted.block + " blockNumber" + blockNumber + ")");
-                    this.emit("error", logger.makeError("network block skew detected", logger_1.Logger.errors.NETWORK_ERROR, {
-                        blockNumber: blockNumber,
-                        event: "blockSkew",
-                        previousBlockNumber: this._emitted.block
-                    }));
-                    this.emit("block", blockNumber);
-                }
-                else {
-                    // Notify all listener for each block that has passed
-                    for (i = this._emitted.block + 1; i <= blockNumber; i++) {
-                        this.emit("block", i);
-                    }
-                }
-                // The emitted block was updated, check for obsolete events
-                if (this._emitted.block !== blockNumber) {
-                    this._emitted.block = blockNumber;
-                    Object.keys(this._emitted).forEach(function (key) {
-                        // The block event does not expire
-                        if (key === "block") {
-                            return;
-                        }
-                        // The block we were at when we emitted this event
-                        var eventBlockNumber = _this._emitted[key];
-                        // We cannot garbage collect pending transactions or blocks here
-                        // They should be garbage collected by the Provider when setting
-                        // "pending" events
-                        if (eventBlockNumber === "pending") {
-                            return;
-                        }
-                        // Evict any transaction hashes or block hashes over 12 blocks
-                        // old, since they should not return null anyways
-                        if (blockNumber - eventBlockNumber > 12) {
-                            delete _this._emitted[key];
-                        }
-                    });
-                }
-                // First polling cycle
-                if (this._lastBlockNumber === -2) {
-                    this._lastBlockNumber = blockNumber - 1;
-                }
-                // Find all transaction hashes we are waiting on
-                this._events.forEach(function (event) {
-                    switch (event.type) {
-                        case "tx": {
-                            var hash_2 = event.hash;
-                            var runner = _this.getTransactionReceipt(hash_2).then(function (receipt) {
-                                if (!receipt) {
-                                    return null;
-                                }
-                                // this._emitted["t:" + hash] = receipt.blockNumber;
-                                _this.emit(hash_2, receipt);
-                                return null;
-                            }).catch(function (error) { _this.emit("error", error); });
-                            runners.push(runner);
-                            break;
-                        }
-                        case "filter": {
-                            var filter_1 = event.filter;
-                            filter_1.fromBlock = _this._lastBlockNumber + 1;
-                            filter_1.toBlock = blockNumber;
-                            var runner = _this.getLogs(filter_1).then(function (logs) {
-                                if (logs.length === 0) {
-                                    return;
-                                }
-                                logs.forEach(function (log) {
-                                    _this._emitted["b:" + log.blockHash] = log.blockNumber;
-                                    _this._emitted["t:" + log.transactionHash] = log.blockNumber;
-                                    _this.emit(filter_1, log);
-                                });
-                            }).catch(function (error) { _this.emit("error", error); });
-                            runners.push(runner);
-                            break;
-                        }
-                    }
-                });
-                this._lastBlockNumber = blockNumber;
-                // Once all events for this loop have been processed, emit "didPoll"
-                Promise.all(runners).then(function () {
-                    _this.emit("didPoll", pollId);
-                }).catch(function (error) { _this.emit("error", error); });
-                return [2 /*return*/];
-            });
-        });
-    };
-    // Deprecated; do not use this
-    BaseProvider.prototype.resetEventsBlock = function (blockNumber) {
-        this._lastBlockNumber = blockNumber - 1;
-        if (this.polling) {
-            this.poll();
-        }
-    };
-=======
->>>>>>> 0ef36c26
     Object.defineProperty(BaseProvider.prototype, "network", {
         get: function () {
             return this._network;
@@ -722,113 +586,17 @@
             });
         });
     };
-<<<<<<< HEAD
-    Object.defineProperty(BaseProvider.prototype, "polling", {
-        get: function () {
-            return (this._poller != null);
-        },
-        set: function (value) {
-            var _this = this;
-            if (value && !this._poller) {
-                this._poller = setInterval(function () { _this.poll(); }, this.pollingInterval);
-                if (!this._bootstrapPoll) {
-                    this._bootstrapPoll = setTimeout(function () {
-                        _this.poll();
-                        // We block additional polls until the polling interval
-                        // is done, to prevent overwhelming the poll function
-                        _this._bootstrapPoll = setTimeout(function () {
-                            // If polling was disabled, something may require a poke
-                            // since starting the bootstrap poll and it was disabled
-                            if (!_this._poller) {
-                                _this.poll();
-                            }
-                            // Clear out the bootstrap so we can do another
-                            _this._bootstrapPoll = null;
-                        }, _this.pollingInterval);
-                    }, 0);
-                }
-            }
-            else if (!value && this._poller) {
-                clearInterval(this._poller);
-                this._poller = null;
-            }
-        },
-        enumerable: false,
-        configurable: true
-    });
-    Object.defineProperty(BaseProvider.prototype, "pollingInterval", {
-        get: function () {
-            return this._pollingInterval;
-        },
-        set: function (value) {
-            var _this = this;
-            if (typeof (value) !== "number" || value <= 0 || parseInt(String(value)) != value) {
-                throw new Error("invalid polling interval");
-            }
-            this._pollingInterval = value;
-            if (this._poller) {
-                clearInterval(this._poller);
-                this._poller = setInterval(function () { _this.poll(); }, this._pollingInterval);
-            }
-        },
-        enumerable: false,
-        configurable: true
-    });
-    BaseProvider.prototype.waitForTransaction = function (transactionId, confirmations, timeout) {
-=======
     BaseProvider.prototype.waitForTransaction = function (transactionHash, confirmations, timeout) {
->>>>>>> 0ef36c26
-        return __awaiter(this, void 0, void 0, function () {
-            return __generator(this, function (_a) {
-                return [2 /*return*/, this._waitForTransaction(transactionId, timeout)];
-            });
-        });
-    };
-    BaseProvider.prototype._waitForTransaction = function (transactionId, timeoutMs) {
-        return __awaiter(this, void 0, void 0, function () {
-            return __generator(this, function (_a) {
-                switch (_a.label) {
-                    case 0:
-                        if (!(timeoutMs == null)) return [3 /*break*/, 2];
-                        return [4 /*yield*/, this.waitOrReturn(transactionId)];
-                    case 1: return [2 /*return*/, _a.sent()];
-                    case 2:
-                        if (timeoutMs <= 0) {
-                            //TODO fix timeoutMs value is always 0!
-                            logger.throwError("timeout exceeded", logger_1.Logger.errors.TIMEOUT, { timeout: timeoutMs });
-                        }
-                        return [4 /*yield*/, this.waitOrReturn(transactionId, timeoutMs - 1000)];
-                    case 3: return [2 /*return*/, _a.sent()];
-                }
-            });
-        });
-    };
-    BaseProvider.prototype.waitOrReturn = function (transactionId, timeoutMs) {
-        return __awaiter(this, void 0, void 0, function () {
-            var txResponse;
-            return __generator(this, function (_a) {
-                switch (_a.label) {
-                    case 0: return [4 /*yield*/, this.getTransaction((0, transactions_1.parseTransactionId)(transactionId))];
-                    case 1:
-                        txResponse = _a.sent();
-                        if (!(txResponse != null)) return [3 /*break*/, 2];
-                        return [2 /*return*/, this.formatter.txRecordToTxReceipt(txResponse)];
-                    case 2:
-                        console.log('waiting 1000 ms..');
-                        return [4 /*yield*/, this.sleep(1000)];
-                    case 3:
-                        _a.sent();
-                        return [2 /*return*/, this._waitForTransaction(transactionId, timeoutMs)];
-                }
-            });
-        });
-    };
-    BaseProvider.prototype.sleep = function (ms) {
-        return __awaiter(this, void 0, void 0, function () {
-            return __generator(this, function (_a) {
-                return [2 /*return*/, new Promise(function (resolve) {
-                        setTimeout(resolve, ms);
-                    })];
+        return __awaiter(this, void 0, void 0, function () {
+            return __generator(this, function (_a) {
+                return [2 /*return*/, this._waitForTransaction(transactionHash, (confirmations == null) ? 1 : confirmations, timeout || 0, null)];
+            });
+        });
+    };
+    BaseProvider.prototype._waitForTransaction = function (transactionHash, confirmations, timeout, replaceable) {
+        return __awaiter(this, void 0, void 0, function () {
+            return __generator(this, function (_a) {
+                return [2 /*return*/, logger.throwError("NOT_SUPPORTED", logger_1.Logger.errors.UNSUPPORTED_OPERATION)];
             });
         });
     };
@@ -904,24 +672,12 @@
         });
     };
     // This should be called by any subclass wrapping a TransactionResponse
-<<<<<<< HEAD
-    BaseProvider.prototype._wrapTransaction = function (tx, receipt) {
-=======
     BaseProvider.prototype._wrapTransaction = function (tx, hash, receipt) {
->>>>>>> 0ef36c26
         var _this = this;
+        if (hash != null && (0, bytes_1.hexDataLength)(hash) !== 48) {
+            throw new Error("invalid response - sendTransaction");
+        }
         var result = tx;
-<<<<<<< HEAD
-        console.log("HederaTransactionReceipt", receipt);
-        if (!result.customData) {
-            result.customData = {};
-        }
-        if (receipt.fileId) {
-            result.customData.fileId = receipt.fileId.toString();
-        }
-        if (receipt.contractId) {
-            result.customData.contractId = receipt.contractId.toSolidityAddress();
-=======
         if (!result.customData)
             result.customData = {};
         if (receipt && receipt.fileId) {
@@ -933,18 +689,11 @@
         // Check the hash we expect is the same as the hash the server reported
         if (hash != null && tx.hash !== hash) {
             logger.throwError("Transaction hash mismatch from Provider.sendTransaction.", logger_1.Logger.errors.UNKNOWN_ERROR, { expectedHash: tx.hash, returnedHash: hash });
->>>>>>> 0ef36c26
-        }
-        result.wait = function (timeout) { return __awaiter(_this, void 0, void 0, function () {
-            var txReceipt;
-            return __generator(this, function (_a) {
-                switch (_a.label) {
-<<<<<<< HEAD
-                    case 0: return [4 /*yield*/, this._waitForTransaction(tx.transactionId, timeout)];
-                    case 1:
-                        txReceipt = _a.sent();
-                        if (txReceipt.status === 0) {
-=======
+        }
+        result.wait = function (confirms, timeout) { return __awaiter(_this, void 0, void 0, function () {
+            var replacement, receipt;
+            return __generator(this, function (_a) {
+                switch (_a.label) {
                     case 0:
                         if (confirms == null) {
                             confirms = 1;
@@ -970,14 +719,13 @@
                             return [2 /*return*/, null];
                         }
                         if (receipt.status === 0) {
->>>>>>> 0ef36c26
                             logger.throwError("transaction failed", logger_1.Logger.errors.CALL_EXCEPTION, {
                                 transactionHash: tx.hash,
                                 transaction: tx,
                                 receipt: receipt
                             });
                         }
-                        return [2 /*return*/, txReceipt];
+                        return [2 /*return*/, receipt];
                 }
             });
         }); };
@@ -986,11 +734,7 @@
     BaseProvider.prototype.sendTransaction = function (signedTransaction) {
         var _a;
         return __awaiter(this, void 0, void 0, function () {
-<<<<<<< HEAD
-            var txBytes, hederaTx, ethersTx, txHash, _b, resp, receipt, error_6, err;
-=======
             var txBytes, hederaTx, ethersTx, txHash, _b, resp, receipt, error_3, err;
->>>>>>> 0ef36c26
             return __generator(this, function (_c) {
                 switch (_c.label) {
                     case 0: return [4 /*yield*/, signedTransaction];
@@ -1005,40 +749,23 @@
                         return [4 /*yield*/, hederaTx.getTransactionHash()];
                     case 3:
                         txHash = _b.apply(void 0, [_c.sent()]);
-<<<<<<< HEAD
-                        _c.label = 5;
-                    case 5:
-                        _c.trys.push([5, 8, , 9]);
-=======
                         _c.label = 4;
                     case 4:
                         _c.trys.push([4, 7, , 8]);
->>>>>>> 0ef36c26
                         return [4 /*yield*/, hederaTx.execute(this.hederaClient)];
                     case 5:
                         resp = _c.sent();
                         return [4 /*yield*/, resp.getReceipt(this.hederaClient)];
                     case 6:
-<<<<<<< HEAD
-                        resp = _c.sent();
-                        return [4 /*yield*/, resp.getReceipt(this.hederaClient)];
-                    case 7:
-                        receipt = _c.sent();
-                        return [2 /*return*/, this._wrapTransaction(ethersTx, receipt)];
-                    case 8:
-                        error_6 = _c.sent();
-                        err = logger.makeError(error_6.message, (_a = error_6.status) === null || _a === void 0 ? void 0 : _a.toString());
-=======
                         receipt = _c.sent();
                         return [2 /*return*/, this._wrapTransaction(ethersTx, txHash, receipt)];
                     case 7:
                         error_3 = _c.sent();
                         err = logger.makeError(error_3.message, (_a = error_3.status) === null || _a === void 0 ? void 0 : _a.toString());
->>>>>>> 0ef36c26
                         err.transaction = ethersTx;
                         err.transactionHash = txHash;
                         throw err;
-                    case 9: return [2 /*return*/];
+                    case 8: return [2 /*return*/];
                 }
             });
         });
@@ -1112,107 +839,39 @@
      *
      * @param txId - id of the transaction to search for
      */
-    BaseProvider.prototype.getTransaction = function (transactionId) {
-        return __awaiter(this, void 0, void 0, function () {
-            var epTransactions, data, response, filtered, res_1, epLogs, epContracts, error_7;
-            var _this = this;
+    BaseProvider.prototype.getTransaction = function (txId) {
+        return __awaiter(this, void 0, void 0, function () {
+            var ep, data, filtered;
             return __generator(this, function (_a) {
                 switch (_a.label) {
                     case 0: return [4 /*yield*/, this.getNetwork()];
                     case 1:
                         _a.sent();
-                        if (!this.mirrorNodeUrl)
-                            logger.throwError("missing provider", logger_1.Logger.errors.UNSUPPORTED_OPERATION);
-                        return [4 /*yield*/, transactionId];
+                        return [4 /*yield*/, txId];
                     case 2:
-<<<<<<< HEAD
-                        transactionId = _a.sent();
-                        epTransactions = '/api/v1/transactions/' + transactionId;
-                        _a.label = 3;
-=======
                         txId = _a.sent();
                         ep = '/api/v1/transactions/' + txId;
                         return [4 /*yield*/, axios_1.default.get(this._mirrorNodeUrl + ep)];
->>>>>>> 0ef36c26
                     case 3:
-                        _a.trys.push([3, 5, , 6]);
-                        return [4 /*yield*/, axios_1.default.get(this.mirrorNodeUrl + epTransactions)];
-                    case 4:
                         data = (_a.sent()).data;
-                        response = void 0;
-                        if (data) {
-                            filtered = data.transactions.filter(function (e) { return e.result != 'DUPLICATE_TRANSACTION'; });
-                            res_1 = filtered.length > 0 ? filtered[0] : null;
-                            if (res_1) {
-                                epLogs = '/api/v1/contracts/' + res_1.entity_id + '/results/logs?timestamp=' + res_1.consensus_timestamp;
-                                epContracts = '/api/v1/contracts/results/' + transactionId;
-                                response = Promise.all([
-                                    axios_1.default.get(this.mirrorNodeUrl + epLogs),
-                                    axios_1.default.get(this.mirrorNodeUrl + epContracts)
-                                ])
-                                    .then(function (_a) {
-                                    var logs = _a[0], contracts = _a[1];
-                                    return __awaiter(_this, void 0, void 0, function () {
-                                        var mergedData;
-                                        return __generator(this, function (_b) {
-                                            mergedData = __assign(__assign(__assign({}, contracts.data), logs.data), { transaction: res_1 });
-                                            return [2 /*return*/, this.formatter.txRecordToTxResponse(mergedData)];
-                                        });
-                                    });
-                                })
-                                    .catch(function (error) {
-                                    console.log(error);
-                                    return null;
-                                });
-                            }
-                        }
-                        return [2 /*return*/, response];
-                    case 5:
-                        error_7 = _a.sent();
-                        if (error_7.response.status != 404) {
-                            logger.throwError("bad result from backend", logger_1.Logger.errors.SERVER_ERROR, {
-                                method: "TransactionResponseQuery",
-                                error: error_7
-                            });
-                        }
-                        return [2 /*return*/, null];
-                    case 6: return [2 /*return*/];
-                }
-            });
-        });
-    };
-    BaseProvider.prototype.getTransactionReceipt = function (transactionId) {
-        return __awaiter(this, void 0, void 0, function () {
-            var receipt, error_8;
+                        filtered = data.transactions
+                            .filter(function (e) { return e.result === "SUCCESS"; });
+                        return [2 /*return*/, filtered.length > 0 ? filtered[0] : null];
+                }
+            });
+        });
+    };
+    BaseProvider.prototype.getTransactionReceipt = function (transactionHash) {
+        return __awaiter(this, void 0, void 0, function () {
+            var params;
+            var _this = this;
             return __generator(this, function (_a) {
                 switch (_a.label) {
                     case 0: return [4 /*yield*/, this.getNetwork()];
                     case 1:
                         _a.sent();
-                        return [4 /*yield*/, transactionId];
+                        return [4 /*yield*/, transactionHash];
                     case 2:
-<<<<<<< HEAD
-                        transactionId = _a.sent();
-                        _a.label = 3;
-                    case 3:
-                        _a.trys.push([3, 5, , 6]);
-                        return [4 /*yield*/, new sdk_1.TransactionReceiptQuery()
-                                .setTransactionId(transactionId) //0.0.11495@1639068917.934241900
-                                .execute(this.hederaClient)];
-                    case 4:
-                        receipt = _a.sent();
-                        console.log("getTransactionReceipt: ", receipt);
-                        //TODO parse to ethers format
-                        // return this.formatter.txRecordToTxReceipt(txRecord); 
-                        return [2 /*return*/, null];
-                    case 5:
-                        error_8 = _a.sent();
-                        return [2 /*return*/, logger.throwError("bad result from backend", logger_1.Logger.errors.SERVER_ERROR, {
-                                method: "TransactionGetReceiptQuery",
-                                error: error_8
-                            })];
-                    case 6: return [2 /*return*/];
-=======
                         transactionHash = _a.sent();
                         params = { transactionHash: this.formatter.hash(transactionHash, true) };
                         return [2 /*return*/, (0, web_1.poll)(function () { return __awaiter(_this, void 0, void 0, function () {
@@ -1233,7 +892,6 @@
                                     }
                                 });
                             }); }, { oncePoll: this })];
->>>>>>> 0ef36c26
                 }
             });
         });
@@ -1272,11 +930,7 @@
     // TODO FIXME
     BaseProvider.prototype.getResolver = function (name) {
         return __awaiter(this, void 0, void 0, function () {
-<<<<<<< HEAD
-            var address, error_9;
-=======
             var address, error_4;
->>>>>>> 0ef36c26
             return __generator(this, function (_a) {
                 switch (_a.label) {
                     case 0:
@@ -1289,13 +943,8 @@
                         }
                         return [2 /*return*/, new Resolver(this, address, name)];
                     case 2:
-<<<<<<< HEAD
-                        error_9 = _a.sent();
-                        if (error_9.code === logger_1.Logger.errors.CALL_EXCEPTION) {
-=======
                         error_4 = _a.sent();
                         if (error_4.code === logger_1.Logger.errors.CALL_EXCEPTION) {
->>>>>>> 0ef36c26
                             return [2 /*return*/, null];
                         }
                         return [2 /*return*/, null];
@@ -1307,15 +956,9 @@
     // TODO FIXME
     BaseProvider.prototype._getResolver = function (name) {
         return __awaiter(this, void 0, void 0, function () {
-<<<<<<< HEAD
-            var network, transaction, _a, _b, error_10;
-            return __generator(this, function (_c) {
-                switch (_c.label) {
-=======
             var network;
             return __generator(this, function (_a) {
                 switch (_a.label) {
->>>>>>> 0ef36c26
                     case 0: return [4 /*yield*/, this.getNetwork()];
                     case 1:
                         network = _a.sent();
@@ -1323,35 +966,15 @@
                         if (!network.ensAddress) {
                             logger.throwError("network does not support ENS", logger_1.Logger.errors.UNSUPPORTED_OPERATION, { operation: "ENS", network: network.name });
                         }
-<<<<<<< HEAD
-                        transaction = {
-                            to: network.ensAddress,
-                            data: ("0x0178b8bf" + (0, hash_1.namehash)(name).substring(2))
-                        };
-                        _c.label = 2;
-                    case 2:
-                        _c.trys.push([2, 4, , 5]);
-                        _b = (_a = this.formatter).callAddress;
-                        return [4 /*yield*/, this.call(transaction)];
-                    case 3: return [2 /*return*/, _b.apply(_a, [_c.sent()])];
-                    case 4:
-                        error_10 = _c.sent();
-                        if (error_10.code === logger_1.Logger.errors.CALL_EXCEPTION) {
-=======
                         // keccak256("resolver(bytes32)")
                         // const transaction = {
                         //     to: network.ensAddress,
                         //     data: ("0x0178b8bf" + namehash(name).substring(2))
                         // };
                         try {
->>>>>>> 0ef36c26
                             return [2 /*return*/, null];
                             // return this.formatter.callAddress(await this.call(transaction));
                         }
-<<<<<<< HEAD
-                        throw error_10;
-                    case 5: return [2 /*return*/];
-=======
                         catch (error) {
                             if (error.code === logger_1.Logger.errors.CALL_EXCEPTION) {
                                 return [2 /*return*/, null];
@@ -1359,7 +982,6 @@
                             throw error;
                         }
                         return [2 /*return*/];
->>>>>>> 0ef36c26
                 }
             });
         });
