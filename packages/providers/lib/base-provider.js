"use strict";
var __extends = (this && this.__extends) || (function () {
    var extendStatics = function (d, b) {
        extendStatics = Object.setPrototypeOf ||
            ({ __proto__: [] } instanceof Array && function (d, b) { d.__proto__ = b; }) ||
            function (d, b) { for (var p in b) if (Object.prototype.hasOwnProperty.call(b, p)) d[p] = b[p]; };
        return extendStatics(d, b);
    };
    return function (d, b) {
        if (typeof b !== "function" && b !== null)
            throw new TypeError("Class extends value " + String(b) + " is not a constructor or null");
        extendStatics(d, b);
        function __() { this.constructor = d; }
        d.prototype = b === null ? Object.create(b) : (__.prototype = b.prototype, new __());
    };
})();
var __awaiter = (this && this.__awaiter) || function (thisArg, _arguments, P, generator) {
    function adopt(value) { return value instanceof P ? value : new P(function (resolve) { resolve(value); }); }
    return new (P || (P = Promise))(function (resolve, reject) {
        function fulfilled(value) { try { step(generator.next(value)); } catch (e) { reject(e); } }
        function rejected(value) { try { step(generator["throw"](value)); } catch (e) { reject(e); } }
        function step(result) { result.done ? resolve(result.value) : adopt(result.value).then(fulfilled, rejected); }
        step((generator = generator.apply(thisArg, _arguments || [])).next());
    });
};
var __generator = (this && this.__generator) || function (thisArg, body) {
    var _ = { label: 0, sent: function() { if (t[0] & 1) throw t[1]; return t[1]; }, trys: [], ops: [] }, f, y, t, g;
    return g = { next: verb(0), "throw": verb(1), "return": verb(2) }, typeof Symbol === "function" && (g[Symbol.iterator] = function() { return this; }), g;
    function verb(n) { return function (v) { return step([n, v]); }; }
    function step(op) {
        if (f) throw new TypeError("Generator is already executing.");
        while (_) try {
            if (f = 1, y && (t = op[0] & 2 ? y["return"] : op[0] ? y["throw"] || ((t = y["return"]) && t.call(y), 0) : y.next) && !(t = t.call(y, op[1])).done) return t;
            if (y = 0, t) op = [op[0] & 2, t.value];
            switch (op[0]) {
                case 0: case 1: t = op; break;
                case 4: _.label++; return { value: op[1], done: false };
                case 5: _.label++; y = op[1]; op = [0]; continue;
                case 7: op = _.ops.pop(); _.trys.pop(); continue;
                default:
                    if (!(t = _.trys, t = t.length > 0 && t[t.length - 1]) && (op[0] === 6 || op[0] === 2)) { _ = 0; continue; }
                    if (op[0] === 3 && (!t || (op[1] > t[0] && op[1] < t[3]))) { _.label = op[1]; break; }
                    if (op[0] === 6 && _.label < t[1]) { _.label = t[1]; t = op; break; }
                    if (t && _.label < t[2]) { _.label = t[2]; _.ops.push(op); break; }
                    if (t[2]) _.ops.pop();
                    _.trys.pop(); continue;
            }
            op = body.call(thisArg, _);
        } catch (e) { op = [6, e]; y = 0; } finally { f = t = 0; }
        if (op[0] & 5) throw op[1]; return { value: op[0] ? op[1] : void 0, done: true };
    }
};
var __importDefault = (this && this.__importDefault) || function (mod) {
    return (mod && mod.__esModule) ? mod : { "default": mod };
};
Object.defineProperty(exports, "__esModule", { value: true });
exports.BaseProvider = exports.Resolver = exports.Event = void 0;
var abstract_provider_1 = require("@ethersproject/abstract-provider");
var basex_1 = require("@ethersproject/basex");
var bignumber_1 = require("@ethersproject/bignumber");
var bytes_1 = require("@ethersproject/bytes");
var networks_1 = require("@ethersproject/networks");
var properties_1 = require("@ethersproject/properties");
var sha2_1 = require("@ethersproject/sha2");
var strings_1 = require("@ethersproject/strings");
var web_1 = require("@ethersproject/web");
var bech32_1 = __importDefault(require("bech32"));
var logger_1 = require("@ethersproject/logger");
var _version_1 = require("./_version");
var logger = new logger_1.Logger(_version_1.version);
var formatter_1 = require("./formatter");
var address_1 = require("@ethersproject/address");
var sdk_1 = require("@hashgraph/sdk");
var axios_1 = __importDefault(require("axios"));
//////////////////////////////
// Event Serializeing
// @ts-ignore
function checkTopic(topic) {
    if (topic == null) {
        return "null";
    }
    if ((0, bytes_1.hexDataLength)(topic) !== 32) {
        logger.throwArgumentError("invalid topic", "topic", topic);
    }
    return topic.toLowerCase();
}
// @ts-ignore
function serializeTopics(topics) {
    // Remove trailing null AND-topics; they are redundant
    topics = topics.slice();
    while (topics.length > 0 && topics[topics.length - 1] == null) {
        topics.pop();
    }
    return topics.map(function (topic) {
        if (Array.isArray(topic)) {
            // Only track unique OR-topics
            var unique_1 = {};
            topic.forEach(function (topic) {
                unique_1[checkTopic(topic)] = true;
            });
            // The order of OR-topics does not matter
            var sorted = Object.keys(unique_1);
            sorted.sort();
            return sorted.join("|");
        }
        else {
            return checkTopic(topic);
        }
    }).join("&");
}
function deserializeTopics(data) {
    if (data === "") {
        return [];
    }
    return data.split(/&/g).map(function (topic) {
        if (topic === "") {
            return [];
        }
        var comps = topic.split("|").map(function (topic) {
            return ((topic === "null") ? null : topic);
        });
        return ((comps.length === 1) ? comps[0] : comps);
    });
}
//////////////////////////////
// Helper Object
function stall(duration) {
    return new Promise(function (resolve) {
        setTimeout(resolve, duration);
    });
}
//////////////////////////////
// Provider Object
/**
 *  EventType
 *   - "block"
 *   - "poll"
 *   - "didPoll"
 *   - "pending"
 *   - "error"
 *   - "network"
 *   - filter
 *   - topics array
 *   - transaction hash
 */
var PollableEvents = ["block", "network", "pending", "poll"];
var Event = /** @class */ (function () {
    function Event(tag, listener, once) {
        (0, properties_1.defineReadOnly)(this, "tag", tag);
        (0, properties_1.defineReadOnly)(this, "listener", listener);
        (0, properties_1.defineReadOnly)(this, "once", once);
    }
    Object.defineProperty(Event.prototype, "event", {
        get: function () {
            switch (this.type) {
                case "tx":
                    return this.hash;
                case "filter":
                    return this.filter;
            }
            return this.tag;
        },
        enumerable: false,
        configurable: true
    });
    Object.defineProperty(Event.prototype, "type", {
        get: function () {
            return this.tag.split(":")[0];
        },
        enumerable: false,
        configurable: true
    });
    Object.defineProperty(Event.prototype, "hash", {
        get: function () {
            var comps = this.tag.split(":");
            if (comps[0] !== "tx") {
                return null;
            }
            return comps[1];
        },
        enumerable: false,
        configurable: true
    });
    Object.defineProperty(Event.prototype, "filter", {
        get: function () {
            var comps = this.tag.split(":");
            if (comps[0] !== "filter") {
                return null;
            }
            var address = comps[1];
            var topics = deserializeTopics(comps[2]);
            var filter = {};
            if (topics.length > 0) {
                filter.topics = topics;
            }
            if (address && address !== "*") {
                filter.address = address;
            }
            return filter;
        },
        enumerable: false,
        configurable: true
    });
    Event.prototype.pollable = function () {
        return (this.tag.indexOf(":") >= 0 || PollableEvents.indexOf(this.tag) >= 0);
    };
    return Event;
}());
exports.Event = Event;
;
// https://github.com/satoshilabs/slips/blob/master/slip-0044.md
var coinInfos = {
    "0": { symbol: "btc", p2pkh: 0x00, p2sh: 0x05, prefix: "bc" },
    "2": { symbol: "ltc", p2pkh: 0x30, p2sh: 0x32, prefix: "ltc" },
    "3": { symbol: "doge", p2pkh: 0x1e, p2sh: 0x16 },
    "60": { symbol: "eth", ilk: "eth" },
    "61": { symbol: "etc", ilk: "eth" },
    "700": { symbol: "xdai", ilk: "eth" },
};
function bytes32ify(value) {
    return (0, bytes_1.hexZeroPad)(bignumber_1.BigNumber.from(value).toHexString(), 32);
}
// Compute the Base58Check encoded data (checksum is first 4 bytes of sha256d)
function base58Encode(data) {
    return basex_1.Base58.encode((0, bytes_1.concat)([data, (0, bytes_1.hexDataSlice)((0, sha2_1.sha256)((0, sha2_1.sha256)(data)), 0, 4)]));
}
var Resolver = /** @class */ (function () {
    // The resolvedAddress is only for creating a ReverseLookup resolver
    function Resolver(provider, address, name, resolvedAddress) {
        (0, properties_1.defineReadOnly)(this, "provider", provider);
        (0, properties_1.defineReadOnly)(this, "name", name);
        (0, properties_1.defineReadOnly)(this, "address", provider.formatter.address(address));
        (0, properties_1.defineReadOnly)(this, "_resolvedAddress", resolvedAddress);
    }
    Resolver.prototype._fetchBytes = function (selector, parameters) {
        return __awaiter(this, void 0, void 0, function () {
            return __generator(this, function (_a) {
                // e.g. keccak256("addr(bytes32,uint256)")
                // const tx = {
                //     to: this.address,
                //     data: hexConcat([ selector, namehash(this.name), (parameters || "0x") ])
                // };
                try {
                    // return _parseBytes(await this.provider.call(tx));
                    return [2 /*return*/, null];
                }
                catch (error) {
                    if (error.code === logger_1.Logger.errors.CALL_EXCEPTION) {
                        return [2 /*return*/, null];
                    }
                    return [2 /*return*/, null];
                }
                return [2 /*return*/];
            });
        });
    };
    Resolver.prototype._getAddress = function (coinType, hexBytes) {
        var coinInfo = coinInfos[String(coinType)];
        if (coinInfo == null) {
            logger.throwError("unsupported coin type: " + coinType, logger_1.Logger.errors.UNSUPPORTED_OPERATION, {
                operation: "getAddress(" + coinType + ")"
            });
        }
        if (coinInfo.ilk === "eth") {
            return this.provider.formatter.address(hexBytes);
        }
        var bytes = (0, bytes_1.arrayify)(hexBytes);
        // P2PKH: OP_DUP OP_HASH160 <pubKeyHash> OP_EQUALVERIFY OP_CHECKSIG
        if (coinInfo.p2pkh != null) {
            var p2pkh = hexBytes.match(/^0x76a9([0-9a-f][0-9a-f])([0-9a-f]*)88ac$/);
            if (p2pkh) {
                var length_1 = parseInt(p2pkh[1], 16);
                if (p2pkh[2].length === length_1 * 2 && length_1 >= 1 && length_1 <= 75) {
                    return base58Encode((0, bytes_1.concat)([[coinInfo.p2pkh], ("0x" + p2pkh[2])]));
                }
            }
        }
        // P2SH: OP_HASH160 <scriptHash> OP_EQUAL
        if (coinInfo.p2sh != null) {
            var p2sh = hexBytes.match(/^0xa9([0-9a-f][0-9a-f])([0-9a-f]*)87$/);
            if (p2sh) {
                var length_2 = parseInt(p2sh[1], 16);
                if (p2sh[2].length === length_2 * 2 && length_2 >= 1 && length_2 <= 75) {
                    return base58Encode((0, bytes_1.concat)([[coinInfo.p2sh], ("0x" + p2sh[2])]));
                }
            }
        }
        // Bech32
        if (coinInfo.prefix != null) {
            var length_3 = bytes[1];
            // https://github.com/bitcoin/bips/blob/master/bip-0141.mediawiki#witness-program
            var version_1 = bytes[0];
            if (version_1 === 0x00) {
                if (length_3 !== 20 && length_3 !== 32) {
                    version_1 = -1;
                }
            }
            else {
                version_1 = -1;
            }
            if (version_1 >= 0 && bytes.length === 2 + length_3 && length_3 >= 1 && length_3 <= 75) {
                var words = bech32_1.default.toWords(bytes.slice(2));
                words.unshift(version_1);
                return bech32_1.default.encode(coinInfo.prefix, words);
            }
        }
        return null;
    };
    Resolver.prototype.getAddress = function (coinType) {
        return __awaiter(this, void 0, void 0, function () {
            var hexBytes, address;
            return __generator(this, function (_a) {
                switch (_a.label) {
                    case 0:
                        if (coinType == null) {
                            coinType = 60;
                        }
                        // If Ethereum, use the standard `addr(bytes32)`
                        if (coinType === 60) {
                            try {
                                return [2 /*return*/, null];
                            }
                            catch (error) {
                                if (error.code === logger_1.Logger.errors.CALL_EXCEPTION) {
                                    return [2 /*return*/, null];
                                }
                                throw error;
                            }
                        }
                        return [4 /*yield*/, this._fetchBytes("0xf1cb7e06", bytes32ify(coinType))];
                    case 1:
                        hexBytes = _a.sent();
                        // No address
                        if (hexBytes == null || hexBytes === "0x") {
                            return [2 /*return*/, null];
                        }
                        address = this._getAddress(coinType, hexBytes);
                        if (address == null) {
                            logger.throwError("invalid or unsupported coin data", logger_1.Logger.errors.UNSUPPORTED_OPERATION, {
                                operation: "getAddress(" + coinType + ")",
                                coinType: coinType,
                                data: hexBytes
                            });
                        }
                        return [2 /*return*/, address];
                }
            });
        });
    };
    Resolver.prototype.getContentHash = function () {
        return __awaiter(this, void 0, void 0, function () {
            var hexBytes, ipfs, length_4, swarm;
            return __generator(this, function (_a) {
                switch (_a.label) {
                    case 0: return [4 /*yield*/, this._fetchBytes("0xbc1c58d1")];
                    case 1:
                        hexBytes = _a.sent();
                        // No contenthash
                        if (hexBytes == null || hexBytes === "0x") {
                            return [2 /*return*/, null];
                        }
                        ipfs = hexBytes.match(/^0xe3010170(([0-9a-f][0-9a-f])([0-9a-f][0-9a-f])([0-9a-f]*))$/);
                        if (ipfs) {
                            length_4 = parseInt(ipfs[3], 16);
                            if (ipfs[4].length === length_4 * 2) {
                                return [2 /*return*/, "ipfs:/\/" + basex_1.Base58.encode("0x" + ipfs[1])];
                            }
                        }
                        swarm = hexBytes.match(/^0xe40101fa011b20([0-9a-f]*)$/);
                        if (swarm) {
                            if (swarm[1].length === (32 * 2)) {
                                return [2 /*return*/, "bzz:/\/" + swarm[1]];
                            }
                        }
                        return [2 /*return*/, logger.throwError("invalid or unsupported content hash data", logger_1.Logger.errors.UNSUPPORTED_OPERATION, {
                                operation: "getContentHash()",
                                data: hexBytes
                            })];
                }
            });
        });
    };
    Resolver.prototype.getText = function (key) {
        return __awaiter(this, void 0, void 0, function () {
            var keyBytes, hexBytes;
            return __generator(this, function (_a) {
                switch (_a.label) {
                    case 0:
                        keyBytes = (0, strings_1.toUtf8Bytes)(key);
                        // The nodehash consumes the first slot, so the string pointer targets
                        // offset 64, with the length at offset 64 and data starting at offset 96
                        keyBytes = (0, bytes_1.concat)([bytes32ify(64), bytes32ify(keyBytes.length), keyBytes]);
                        // Pad to word-size (32 bytes)
                        if ((keyBytes.length % 32) !== 0) {
                            keyBytes = (0, bytes_1.concat)([keyBytes, (0, bytes_1.hexZeroPad)("0x", 32 - (key.length % 32))]);
                        }
                        return [4 /*yield*/, this._fetchBytes("0x59d1d43c", (0, bytes_1.hexlify)(keyBytes))];
                    case 1:
                        hexBytes = _a.sent();
                        if (hexBytes == null || hexBytes === "0x") {
                            return [2 /*return*/, null];
                        }
                        return [2 /*return*/, (0, strings_1.toUtf8String)(hexBytes)];
                }
            });
        });
    };
    return Resolver;
}());
exports.Resolver = Resolver;
var defaultFormatter = null;
var BaseProvider = /** @class */ (function (_super) {
    __extends(BaseProvider, _super);
    /**
     *  ready
     *
     *  A Promise<Network> that resolves only once the provider is ready.
     *
     *  Sub-classes that call the super with a network without a chainId
     *  MUST set this. Standard named networks have a known chainId.
     *
     */
    function BaseProvider(network) {
        var _newTarget = this.constructor;
        var _this = this;
        logger.checkNew(_newTarget, abstract_provider_1.Provider);
        _this = _super.call(this) || this;
        _this.formatter = _newTarget.getFormatter();
        // If network is any, this Provider allows the underlying
        // network to change dynamically, and we auto-detect the
        // current network
        (0, properties_1.defineReadOnly)(_this, "anyNetwork", (network === "any"));
        if (_this.anyNetwork) {
            network = _this.detectNetwork();
        }
        if (network instanceof Promise) {
            _this._networkPromise = network;
            // Squash any "unhandled promise" errors; that do not need to be handled
            network.catch(function (error) { });
            // Trigger initial network setting (async)
            _this._ready().catch(function (error) { });
        }
        else {
            if (!isHederaNetworkConfigLike(network)) {
                var asDefaultNetwork = network;
                // defineReadOnly(this, "_network", getNetwork(network));
                _this._network = (0, networks_1.getNetwork)(asDefaultNetwork);
                _this._networkPromise = Promise.resolve(_this._network);
                var knownNetwork = (0, properties_1.getStatic)(_newTarget, "getNetwork")(asDefaultNetwork);
                if (knownNetwork) {
                    (0, properties_1.defineReadOnly)(_this, "_network", knownNetwork);
                    _this.emit("network", knownNetwork, null);
                }
                else {
                    logger.throwArgumentError("invalid network", "network", network);
                }
                _this.hederaClient = sdk_1.Client.forName(mapNetworkToHederaNetworkName(asDefaultNetwork));
                _this._mirrorNodeUrl = resolveMirrorNetworkUrl(_this._network);
            }
            else {
                var asHederaNetwork = network;
                _this.hederaClient = sdk_1.Client.forNetwork(asHederaNetwork.network);
                _this._mirrorNodeUrl = asHederaNetwork.mirrorNodeUrl;
                (0, properties_1.defineReadOnly)(_this, "_network", {
                    // FIXME: chainId
                    chainId: 0,
                    name: _this.hederaClient.networkName
                });
            }
        }
        return _this;
    }
    BaseProvider.prototype._ready = function () {
        return __awaiter(this, void 0, void 0, function () {
            var network, error_1;
            return __generator(this, function (_a) {
                switch (_a.label) {
                    case 0:
                        if (!(this._network == null)) return [3 /*break*/, 7];
                        network = null;
                        if (!this._networkPromise) return [3 /*break*/, 4];
                        _a.label = 1;
                    case 1:
                        _a.trys.push([1, 3, , 4]);
                        return [4 /*yield*/, this._networkPromise];
                    case 2:
                        network = _a.sent();
                        return [3 /*break*/, 4];
                    case 3:
                        error_1 = _a.sent();
                        return [3 /*break*/, 4];
                    case 4:
                        if (!(network == null)) return [3 /*break*/, 6];
                        return [4 /*yield*/, this.detectNetwork()];
                    case 5:
                        network = _a.sent();
                        _a.label = 6;
                    case 6:
                        // This should never happen; every Provider sub-class should have
                        // suggested a network by here (or have thrown).
                        // if (!network) {
                        //     logger.throwError("no network detected", Logger.errors.UNKNOWN_ERROR, { });
                        // }
                        // Possible this call stacked so do not call defineReadOnly again
                        if (this._network == null) {
                            if (this.anyNetwork) {
                                // this._network = network;
                                (0, properties_1.defineReadOnly)(this, "_network", network);
                            }
                            else {
                                this._network = network;
                            }
                            this.emit("network", network, null);
                        }
                        _a.label = 7;
                    case 7: return [2 /*return*/, this._network];
                }
            });
        });
    };
    // @TODO: Remove this and just create a singleton formatter
    BaseProvider.getFormatter = function () {
        if (defaultFormatter == null) {
            defaultFormatter = new formatter_1.Formatter();
        }
        return defaultFormatter;
    };
    // @TODO: Remove this and just use getNetwork
    BaseProvider.getNetwork = function (network) {
        return (0, networks_1.getNetwork)((network == null) ? "mainnet" : network);
    };
    Object.defineProperty(BaseProvider.prototype, "network", {
        get: function () {
            return this._network;
        },
        enumerable: false,
        configurable: true
    });
    // This method should query the network if the underlying network
    // can change, such as when connected to a JSON-RPC backend
    // With the current hedera implementation, we do not support a changeable networks,
    // thus we do not need to query at this level
    BaseProvider.prototype.detectNetwork = function () {
        return __awaiter(this, void 0, void 0, function () {
            return __generator(this, function (_a) {
                this._networkPromise = Promise.resolve(this._network);
                return [2 /*return*/, this._networkPromise];
            });
        });
    };
    BaseProvider.prototype.getNetwork = function () {
        return __awaiter(this, void 0, void 0, function () {
            var network, currentNetwork, error;
            return __generator(this, function (_a) {
                switch (_a.label) {
                    case 0: return [4 /*yield*/, this._ready()];
                    case 1:
                        network = _a.sent();
                        return [4 /*yield*/, this.detectNetwork()];
                    case 2:
                        currentNetwork = _a.sent();
                        if (!(network.chainId !== currentNetwork.chainId)) return [3 /*break*/, 5];
                        if (!this.anyNetwork) return [3 /*break*/, 4];
                        this._network = currentNetwork;
                        // The "network" event MUST happen before this method resolves
                        // so any events have a chance to unregister, so we stall an
                        // additional event loop before returning from /this/ call
                        this.emit("network", currentNetwork, network);
                        return [4 /*yield*/, stall(0)];
                    case 3:
                        _a.sent();
                        return [2 /*return*/, this._network];
                    case 4:
                        error = logger.makeError("underlying network changed", logger_1.Logger.errors.NETWORK_ERROR, {
                            event: "changed",
                            network: network,
                            detectedNetwork: currentNetwork
                        });
                        this.emit("error", error);
                        throw error;
                    case 5: return [2 /*return*/, network];
                }
            });
        });
    };
    BaseProvider.prototype.waitForTransaction = function (transactionHash, confirmations, timeout) {
        return __awaiter(this, void 0, void 0, function () {
            return __generator(this, function (_a) {
                return [2 /*return*/, this._waitForTransaction(transactionHash, (confirmations == null) ? 1 : confirmations, timeout || 0, null)];
            });
        });
    };
    BaseProvider.prototype._waitForTransaction = function (transactionHash, confirmations, timeout, replaceable) {
        return __awaiter(this, void 0, void 0, function () {
            return __generator(this, function (_a) {
                return [2 /*return*/, logger.throwError("NOT_SUPPORTED", logger_1.Logger.errors.UNSUPPORTED_OPERATION)];
            });
        });
    };
    /**
     *  AccountBalance query implementation, using the hashgraph sdk.
     *  It returns the tinybar balance of the given address.
     *
     * @param addressOrName The address to check balance of
     */
    BaseProvider.prototype.getBalance = function (addressOrName) {
        return __awaiter(this, void 0, void 0, function () {
            var _a, shard, realm, num, shardNum, realmNum, accountNum, balance, error_2;
            return __generator(this, function (_b) {
                switch (_b.label) {
                    case 0: return [4 /*yield*/, addressOrName];
                    case 1:
                        addressOrName = _b.sent();
                        _a = (0, address_1.getAccountFromAddress)(addressOrName), shard = _a.shard, realm = _a.realm, num = _a.num;
                        shardNum = bignumber_1.BigNumber.from(shard).toNumber();
                        realmNum = bignumber_1.BigNumber.from(realm).toNumber();
                        accountNum = bignumber_1.BigNumber.from(num).toNumber();
                        _b.label = 2;
                    case 2:
                        _b.trys.push([2, 4, , 5]);
                        return [4 /*yield*/, new sdk_1.AccountBalanceQuery()
                                .setAccountId(new sdk_1.AccountId({ shard: shardNum, realm: realmNum, num: accountNum }))
                                .execute(this.hederaClient)];
                    case 3:
                        balance = _b.sent();
                        return [2 /*return*/, bignumber_1.BigNumber.from(balance.hbars.toTinybars().toNumber())];
                    case 4:
                        error_2 = _b.sent();
                        return [2 /*return*/, logger.throwError("bad result from backend", logger_1.Logger.errors.SERVER_ERROR, {
                                method: "AccountBalanceQuery",
                                params: { address: addressOrName },
                                error: error_2
                            })];
                    case 5: return [2 /*return*/];
                }
            });
        });
    };
    BaseProvider.prototype.getCode = function (addressOrName, blockTag) {
        return __awaiter(this, void 0, void 0, function () {
            var params, result;
            return __generator(this, function (_a) {
                switch (_a.label) {
                    case 0: return [4 /*yield*/, this.getNetwork()];
                    case 1:
                        _a.sent();
                        return [4 /*yield*/, (0, properties_1.resolveProperties)({
                                address: this._getAddress(addressOrName),
                            })];
                    case 2:
                        params = _a.sent();
                        return [4 /*yield*/, this.perform("getCode", params)];
                    case 3:
                        result = _a.sent();
                        try {
                            return [2 /*return*/, (0, bytes_1.hexlify)(result)];
                        }
                        catch (error) {
                            return [2 /*return*/, logger.throwError("bad result from backend", logger_1.Logger.errors.SERVER_ERROR, {
                                    method: "getCode",
                                    params: params,
                                    result: result,
                                    error: error
                                })];
                        }
                        return [2 /*return*/];
                }
            });
        });
    };
    // This should be called by any subclass wrapping a TransactionResponse
    BaseProvider.prototype._wrapTransaction = function (tx, hash, receipt) {
        var _this = this;
        if (hash != null && (0, bytes_1.hexDataLength)(hash) !== 48) {
            throw new Error("invalid response - sendTransaction");
        }
        var result = tx;
        if (!result.customData)
            result.customData = {};
        if (receipt && receipt.fileId) {
            result.customData.fileId = receipt.fileId.toString();
        }
        if (receipt && receipt.contractId) {
            result.customData.contractId = receipt.contractId.toSolidityAddress();
        }
        // Check the hash we expect is the same as the hash the server reported
        if (hash != null && tx.hash !== hash) {
            logger.throwError("Transaction hash mismatch from Provider.sendTransaction.", logger_1.Logger.errors.UNKNOWN_ERROR, { expectedHash: tx.hash, returnedHash: hash });
        }
        result.wait = function (confirms, timeout) { return __awaiter(_this, void 0, void 0, function () {
            var replacement, receipt;
            return __generator(this, function (_a) {
                switch (_a.label) {
                    case 0:
                        if (confirms == null) {
                            confirms = 1;
                        }
                        if (timeout == null) {
                            timeout = 0;
                        }
                        replacement = undefined;
                        if (confirms !== 0) {
                            replacement = {
                                data: tx.data,
                                from: tx.from,
                                nonce: tx.nonce,
                                to: tx.to,
                                value: tx.value,
                                startBlock: 0
                            };
                        }
                        return [4 /*yield*/, this._waitForTransaction(tx.hash, confirms, timeout, replacement)];
                    case 1:
                        receipt = _a.sent();
                        if (receipt == null && confirms === 0) {
                            return [2 /*return*/, null];
                        }
                        if (receipt.status === 0) {
                            logger.throwError("transaction failed", logger_1.Logger.errors.CALL_EXCEPTION, {
                                transactionHash: tx.hash,
                                transaction: tx,
                                receipt: receipt
                            });
                        }
                        return [2 /*return*/, receipt];
                }
            });
        }); };
        return result;
    };
    BaseProvider.prototype.getHederaClient = function () {
        return this.hederaClient;
    };
    BaseProvider.prototype.sendTransaction = function (signedTransaction) {
        var _a;
        return __awaiter(this, void 0, void 0, function () {
<<<<<<< HEAD
            var hederaTx, txBytes, ignore_1, resp, ethersTx, txHash, _b, resp, receipt, error_6, err;
=======
            var txBytes, hederaTx, ethersTx, txHash, _b, error_3, err;
>>>>>>> f48214a0
            return __generator(this, function (_c) {
                switch (_c.label) {
                    case 0: return [4 /*yield*/, signedTransaction];
                    case 1:
                        signedTransaction = _c.sent();
                        txBytes = (0, bytes_1.arrayify)(signedTransaction);
<<<<<<< HEAD
                        _c.label = 3;
                    case 3:
                        _c.trys.push([3, 4, , 6]);
                        hederaTx = sdk_1.Transaction.fromBytes(txBytes);
                        return [3 /*break*/, 6];
                    case 4:
                        ignore_1 = _c.sent();
                        // It's a query
                        // FIXME: ser/des is not working properly - it's losing the payment tx id + node ids
                        hederaTx = sdk_1.ContractCallQuery.fromBytes(txBytes);
                        console.log('HederaTX in provider:', hederaTx);
                        return [4 /*yield*/, hederaTx.execute(this.hederaClient)];
                    case 5:
                        resp = _c.sent();
                        console.log('QueryResponse', resp);
                        // TODO: map and return something
                        return [2 /*return*/, null];
                    case 6: return [4 /*yield*/, this.formatter.transaction(signedTransaction)];
                    case 7:
                        ethersTx = _c.sent();
                        _b = bytes_1.hexlify;
                        return [4 /*yield*/, hederaTx.getTransactionHash()];
                    case 8:
                        txHash = _b.apply(void 0, [_c.sent()]);
                        _c.label = 9;
                    case 9:
                        _c.trys.push([9, 12, , 13]);
                        return [4 /*yield*/, hederaTx.execute(this.hederaClient)];
                    case 10:
                        resp = _c.sent();
                        return [4 /*yield*/, resp.getReceipt(this.hederaClient)];
                    case 11:
                        receipt = _c.sent();
                        return [2 /*return*/, this._wrapTransaction(ethersTx, txHash, receipt)];
                    case 12:
                        error_6 = _c.sent();
                        err = logger.makeError(error_6.message, (_a = error_6.status) === null || _a === void 0 ? void 0 : _a.toString());
                        err.transaction = ethersTx;
                        err.transactionHash = txHash;
                        throw err;
                    case 13: return [2 /*return*/];
                }
            });
        });
    };
    BaseProvider.prototype._getTransactionRequest = function (transaction) {
        return __awaiter(this, void 0, void 0, function () {
            var values, tx, _a, _b;
            var _this = this;
            return __generator(this, function (_c) {
                switch (_c.label) {
                    case 0: return [4 /*yield*/, transaction];
                    case 1:
                        values = _c.sent();
                        tx = {};
                        ["from", "to"].forEach(function (key) {
                            if (values[key] == null) {
                                return;
                            }
                            tx[key] = Promise.resolve(values[key]).then(function (v) { return (v ? _this._getAddress(v) : null); });
                        });
                        ["gasLimit", "gasPrice", "maxFeePerGas", "maxPriorityFeePerGas", "value"].forEach(function (key) {
                            if (values[key] == null) {
                                return;
                            }
                            tx[key] = Promise.resolve(values[key]).then(function (v) { return (v ? bignumber_1.BigNumber.from(v) : null); });
                        });
                        ["type"].forEach(function (key) {
                            if (values[key] == null) {
                                return;
                            }
                            tx[key] = Promise.resolve(values[key]).then(function (v) { return ((v != null) ? v : null); });
                        });
                        if (values.accessList) {
                            tx.accessList = this.formatter.accessList(values.accessList);
                        }
                        ["data"].forEach(function (key) {
                            if (values[key] == null) {
                                return;
                            }
                            tx[key] = Promise.resolve(values[key]).then(function (v) { return (v ? (0, bytes_1.hexlify)(v) : null); });
                        });
                        _b = (_a = this.formatter).transactionRequest;
                        return [4 /*yield*/, (0, properties_1.resolveProperties)(tx)];
                    case 2: return [2 /*return*/, _b.apply(_a, [_c.sent()])];
=======
                        hederaTx = sdk_1.Transaction.fromBytes(txBytes);
                        return [4 /*yield*/, this.formatter.transaction(signedTransaction)];
                    case 2:
                        ethersTx = _c.sent();
                        _b = bytes_1.hexlify;
                        return [4 /*yield*/, hederaTx.getTransactionHash()];
                    case 3:
                        txHash = _b.apply(void 0, [_c.sent()]);
                        _c.label = 4;
                    case 4:
                        _c.trys.push([4, 6, , 7]);
                        // TODO once we have fallback provider use `provider.perform("sendTransaction")`
                        // TODO Before submission verify that the nodeId is the one that the provider is connected to
                        return [4 /*yield*/, hederaTx.execute(this.hederaClient)];
                    case 5:
                        // TODO once we have fallback provider use `provider.perform("sendTransaction")`
                        // TODO Before submission verify that the nodeId is the one that the provider is connected to
                        _c.sent();
                        return [2 /*return*/, this._wrapTransaction(ethersTx, txHash)];
                    case 6:
                        error_3 = _c.sent();
                        err = logger.makeError(error_3.message, (_a = error_3.status) === null || _a === void 0 ? void 0 : _a.toString());
                        err.transaction = ethersTx;
                        err.transactionHash = txHash;
                        throw err;
                    case 7: return [2 /*return*/];
>>>>>>> f48214a0
                }
            });
        });
    };
    BaseProvider.prototype._getFilter = function (filter) {
        return __awaiter(this, void 0, void 0, function () {
            var result, _a, _b;
            return __generator(this, function (_c) {
                switch (_c.label) {
                    case 0: return [4 /*yield*/, filter];
                    case 1:
                        filter = _c.sent();
                        result = {};
                        if (filter.address != null) {
                            result.address = this._getAddress(filter.address);
                        }
                        ["blockHash", "topics"].forEach(function (key) {
                            if (filter[key] == null) {
                                return;
                            }
                            result[key] = filter[key];
                        });
                        ["fromBlock", "toBlock"].forEach(function (key) {
                            if (filter[key] == null) {
                                return;
                            }
                        });
                        _b = (_a = this.formatter).filter;
                        return [4 /*yield*/, (0, properties_1.resolveProperties)(result)];
                    case 2: return [2 /*return*/, _b.apply(_a, [_c.sent()])];
                }
            });
        });
    };
<<<<<<< HEAD
    BaseProvider.prototype.call = function (transaction, blockTag) {
        return __awaiter(this, void 0, void 0, function () {
            return __generator(this, function (_a) {
                return [2 /*return*/, ""];
            });
        });
    };
=======
>>>>>>> f48214a0
    BaseProvider.prototype.estimateGas = function (transaction) {
        return __awaiter(this, void 0, void 0, function () {
            return __generator(this, function (_a) {
                return [2 /*return*/, logger.throwArgumentError("estimateGas not implemented", logger_1.Logger.errors.NOT_IMPLEMENTED, {
                        operation: "estimateGas"
                    })];
            });
        });
    };
    // TODO FIX ME
    BaseProvider.prototype._getAddress = function (addressOrName) {
        return __awaiter(this, void 0, void 0, function () {
            var address;
            return __generator(this, function (_a) {
                switch (_a.label) {
                    case 0: return [4 /*yield*/, addressOrName];
                    case 1:
                        addressOrName = _a.sent();
                        if (typeof (addressOrName) !== "string") {
                            logger.throwArgumentError("invalid address or ENS name", "name", addressOrName);
                        }
                        return [4 /*yield*/, this.resolveName(addressOrName)];
                    case 2:
                        address = _a.sent();
                        if (address == null) {
                            logger.throwError("ENS name not configured", logger_1.Logger.errors.UNSUPPORTED_OPERATION, {
                                operation: "resolveName(" + JSON.stringify(addressOrName) + ")"
                            });
                        }
                        return [2 /*return*/, address];
                }
            });
        });
    };
    /**
     * Transaction record query implementation using the mirror node REST API.
     *
     * @param txId - id of the transaction to search for
     */
    BaseProvider.prototype.getTransaction = function (txId) {
        return __awaiter(this, void 0, void 0, function () {
            var ep, data, filtered;
            return __generator(this, function (_a) {
                switch (_a.label) {
                    case 0: return [4 /*yield*/, this.getNetwork()];
                    case 1:
                        _a.sent();
                        return [4 /*yield*/, txId];
                    case 2:
                        txId = _a.sent();
                        ep = '/api/v1/transactions/' + txId;
                        return [4 /*yield*/, axios_1.default.get(this._mirrorNodeUrl + ep)];
                    case 3:
                        data = (_a.sent()).data;
                        filtered = data.transactions
                            .filter(function (e) { return e.result === "SUCCESS"; });
                        return [2 /*return*/, filtered.length > 0 ? filtered[0] : null];
                }
            });
        });
    };
    BaseProvider.prototype.getTransactionReceipt = function (transactionHash) {
        return __awaiter(this, void 0, void 0, function () {
            var params;
            var _this = this;
            return __generator(this, function (_a) {
                switch (_a.label) {
                    case 0: return [4 /*yield*/, this.getNetwork()];
                    case 1:
                        _a.sent();
                        return [4 /*yield*/, transactionHash];
                    case 2:
                        transactionHash = _a.sent();
                        params = { transactionHash: this.formatter.hash(transactionHash, true) };
                        return [2 /*return*/, (0, web_1.poll)(function () { return __awaiter(_this, void 0, void 0, function () {
                                var result;
                                return __generator(this, function (_a) {
                                    switch (_a.label) {
                                        case 0: return [4 /*yield*/, this.perform("getTransactionReceipt", params)];
                                        case 1:
                                            result = _a.sent();
                                            if (result == null) {
                                                return [2 /*return*/, undefined];
                                            }
                                            // "geth-etc" returns receipts before they are ready
                                            if (result.blockHash == null) {
                                                return [2 /*return*/, undefined];
                                            }
                                            return [2 /*return*/, this.formatter.receipt(result)];
                                    }
                                });
                            }); }, { oncePoll: this })];
                }
            });
        });
    };
    BaseProvider.prototype.getLogs = function (filter) {
        return __awaiter(this, void 0, void 0, function () {
            var params, logs;
            return __generator(this, function (_a) {
                switch (_a.label) {
                    case 0: return [4 /*yield*/, this.getNetwork()];
                    case 1:
                        _a.sent();
                        return [4 /*yield*/, (0, properties_1.resolveProperties)({ filter: this._getFilter(filter) })];
                    case 2:
                        params = _a.sent();
                        return [4 /*yield*/, this.perform("getLogs", params)];
                    case 3:
                        logs = _a.sent();
                        logs.forEach(function (log) {
                            if (log.removed == null) {
                                log.removed = false;
                            }
                        });
                        return [2 /*return*/, formatter_1.Formatter.arrayOf(this.formatter.filterLog.bind(this.formatter))(logs)];
                }
            });
        });
    };
    BaseProvider.prototype.getHbarPrice = function () {
        return __awaiter(this, void 0, void 0, function () {
            return __generator(this, function (_a) {
                return [2 /*return*/, logger.throwError("NOT_IMPLEMENTED", logger_1.Logger.errors.NOT_IMPLEMENTED)];
            });
        });
    };
    // TODO FIXME
    BaseProvider.prototype.getResolver = function (name) {
        return __awaiter(this, void 0, void 0, function () {
            var address, error_4;
            return __generator(this, function (_a) {
                switch (_a.label) {
                    case 0:
                        _a.trys.push([0, 2, , 3]);
                        return [4 /*yield*/, this._getResolver(name)];
                    case 1:
                        address = _a.sent();
                        if (address == null) {
                            return [2 /*return*/, null];
                        }
                        return [2 /*return*/, new Resolver(this, address, name)];
                    case 2:
                        error_4 = _a.sent();
                        if (error_4.code === logger_1.Logger.errors.CALL_EXCEPTION) {
                            return [2 /*return*/, null];
                        }
                        return [2 /*return*/, null];
                    case 3: return [2 /*return*/];
                }
            });
        });
    };
    // TODO FIXME
    BaseProvider.prototype._getResolver = function (name) {
        return __awaiter(this, void 0, void 0, function () {
            var network;
            return __generator(this, function (_a) {
                switch (_a.label) {
                    case 0: return [4 /*yield*/, this.getNetwork()];
                    case 1:
                        network = _a.sent();
                        // No ENS...
                        if (!network.ensAddress) {
                            logger.throwError("network does not support ENS", logger_1.Logger.errors.UNSUPPORTED_OPERATION, { operation: "ENS", network: network.name });
                        }
                        // keccak256("resolver(bytes32)")
                        // const transaction = {
                        //     to: network.ensAddress,
                        //     data: ("0x0178b8bf" + namehash(name).substring(2))
                        // };
                        try {
                            return [2 /*return*/, null];
                            // return this.formatter.callAddress(await this.call(transaction));
                        }
                        catch (error) {
                            if (error.code === logger_1.Logger.errors.CALL_EXCEPTION) {
                                return [2 /*return*/, null];
                            }
                            throw error;
                        }
                        return [2 /*return*/];
                }
            });
        });
    };
    // TODO FIXME
    BaseProvider.prototype.resolveName = function (name) {
        return __awaiter(this, void 0, void 0, function () {
            var resolver;
            return __generator(this, function (_a) {
                switch (_a.label) {
                    case 0: return [4 /*yield*/, name];
                    case 1:
                        name = _a.sent();
                        // If it is already an address, nothing to resolve
                        try {
                            return [2 /*return*/, Promise.resolve(this.formatter.address(name))];
                        }
                        catch (error) {
                            // If is is a hexstring, the address is bad (See #694)
                            if ((0, bytes_1.isHexString)(name)) {
                                throw error;
                            }
                        }
                        if (typeof (name) !== "string") {
                            logger.throwArgumentError("invalid ENS name", "name", name);
                        }
                        return [4 /*yield*/, this.getResolver(name)];
                    case 2:
                        resolver = _a.sent();
                        if (!resolver) {
                            return [2 /*return*/, null];
                        }
                        return [4 /*yield*/, resolver.getAddress()];
                    case 3: return [2 /*return*/, _a.sent()];
                }
            });
        });
    };
    // TODO FIXME
    BaseProvider.prototype.lookupAddress = function (address) {
        return __awaiter(this, void 0, void 0, function () {
            return __generator(this, function (_a) {
                switch (_a.label) {
                    case 0: return [4 /*yield*/, address];
                    case 1:
                        address = _a.sent();
                        address = this.formatter.address(address);
                        return [2 /*return*/, null];
                }
            });
        });
    };
    BaseProvider.prototype.perform = function (method, params) {
        return logger.throwError(method + " not implemented", logger_1.Logger.errors.NOT_IMPLEMENTED, { operation: method });
    };
    BaseProvider.prototype._addEventListener = function (eventName, listener, once) {
        return this;
    };
    BaseProvider.prototype.on = function (eventName, listener) {
        return this._addEventListener(eventName, listener, false);
    };
    BaseProvider.prototype.once = function (eventName, listener) {
        return this._addEventListener(eventName, listener, true);
    };
    BaseProvider.prototype.emit = function (eventName) {
        var args = [];
        for (var _i = 1; _i < arguments.length; _i++) {
            args[_i - 1] = arguments[_i];
        }
        return false;
    };
    BaseProvider.prototype.listenerCount = function (eventName) {
        return 0;
    };
    BaseProvider.prototype.listeners = function (eventName) {
        return null;
    };
    BaseProvider.prototype.off = function (eventName, listener) {
        return this;
    };
    BaseProvider.prototype.removeAllListeners = function (eventName) {
        return this;
    };
    return BaseProvider;
}(abstract_provider_1.Provider));
exports.BaseProvider = BaseProvider;
// resolves network string to a hedera network name
function mapNetworkToHederaNetworkName(net) {
    switch (net) {
        case 'mainnet':
            return sdk_1.NetworkName.Mainnet;
        case 'previewnet':
            return sdk_1.NetworkName.Previewnet;
        case 'testnet':
            return sdk_1.NetworkName.Testnet;
        default:
            logger.throwArgumentError("Invalid network name", "network", net);
            return null;
    }
}
// resolves the mirror node url from the given provider network.
function resolveMirrorNetworkUrl(net) {
    switch (net.name) {
        case 'mainnet':
            return 'https://mainnet.mirrornode.hedera.com';
        case 'previewnet':
            return 'https://previewnet.mirrornode.hedera.com';
        case 'testnet':
            return 'https://testnet.mirrornode.hedera.com';
        default:
            logger.throwArgumentError("Invalid network name", "network", net);
            return null;
    }
}
function isHederaNetworkConfigLike(cfg) {
    return cfg.network !== undefined;
}
//# sourceMappingURL=base-provider.js.map<|MERGE_RESOLUTION|>--- conflicted
+++ resolved
@@ -669,20 +669,12 @@
         });
     };
     // This should be called by any subclass wrapping a TransactionResponse
-    BaseProvider.prototype._wrapTransaction = function (tx, hash, receipt) {
+    BaseProvider.prototype._wrapTransaction = function (tx, hash, startBlock) {
         var _this = this;
         if (hash != null && (0, bytes_1.hexDataLength)(hash) !== 48) {
             throw new Error("invalid response - sendTransaction");
         }
         var result = tx;
-        if (!result.customData)
-            result.customData = {};
-        if (receipt && receipt.fileId) {
-            result.customData.fileId = receipt.fileId.toString();
-        }
-        if (receipt && receipt.contractId) {
-            result.customData.contractId = receipt.contractId.toSolidityAddress();
-        }
         // Check the hash we expect is the same as the hash the server reported
         if (hash != null && tx.hash !== hash) {
             logger.throwError("Transaction hash mismatch from Provider.sendTransaction.", logger_1.Logger.errors.UNKNOWN_ERROR, { expectedHash: tx.hash, returnedHash: hash });
@@ -699,14 +691,14 @@
                             timeout = 0;
                         }
                         replacement = undefined;
-                        if (confirms !== 0) {
+                        if (confirms !== 0 && startBlock != null) {
                             replacement = {
                                 data: tx.data,
                                 from: tx.from,
                                 nonce: tx.nonce,
                                 to: tx.to,
                                 value: tx.value,
-                                startBlock: 0
+                                startBlock: startBlock
                             };
                         }
                         return [4 /*yield*/, this._waitForTransaction(tx.hash, confirms, timeout, replacement)];
@@ -728,110 +720,16 @@
         }); };
         return result;
     };
-    BaseProvider.prototype.getHederaClient = function () {
-        return this.hederaClient;
-    };
     BaseProvider.prototype.sendTransaction = function (signedTransaction) {
         var _a;
         return __awaiter(this, void 0, void 0, function () {
-<<<<<<< HEAD
-            var hederaTx, txBytes, ignore_1, resp, ethersTx, txHash, _b, resp, receipt, error_6, err;
-=======
             var txBytes, hederaTx, ethersTx, txHash, _b, error_3, err;
->>>>>>> f48214a0
             return __generator(this, function (_c) {
                 switch (_c.label) {
                     case 0: return [4 /*yield*/, signedTransaction];
                     case 1:
                         signedTransaction = _c.sent();
                         txBytes = (0, bytes_1.arrayify)(signedTransaction);
-<<<<<<< HEAD
-                        _c.label = 3;
-                    case 3:
-                        _c.trys.push([3, 4, , 6]);
-                        hederaTx = sdk_1.Transaction.fromBytes(txBytes);
-                        return [3 /*break*/, 6];
-                    case 4:
-                        ignore_1 = _c.sent();
-                        // It's a query
-                        // FIXME: ser/des is not working properly - it's losing the payment tx id + node ids
-                        hederaTx = sdk_1.ContractCallQuery.fromBytes(txBytes);
-                        console.log('HederaTX in provider:', hederaTx);
-                        return [4 /*yield*/, hederaTx.execute(this.hederaClient)];
-                    case 5:
-                        resp = _c.sent();
-                        console.log('QueryResponse', resp);
-                        // TODO: map and return something
-                        return [2 /*return*/, null];
-                    case 6: return [4 /*yield*/, this.formatter.transaction(signedTransaction)];
-                    case 7:
-                        ethersTx = _c.sent();
-                        _b = bytes_1.hexlify;
-                        return [4 /*yield*/, hederaTx.getTransactionHash()];
-                    case 8:
-                        txHash = _b.apply(void 0, [_c.sent()]);
-                        _c.label = 9;
-                    case 9:
-                        _c.trys.push([9, 12, , 13]);
-                        return [4 /*yield*/, hederaTx.execute(this.hederaClient)];
-                    case 10:
-                        resp = _c.sent();
-                        return [4 /*yield*/, resp.getReceipt(this.hederaClient)];
-                    case 11:
-                        receipt = _c.sent();
-                        return [2 /*return*/, this._wrapTransaction(ethersTx, txHash, receipt)];
-                    case 12:
-                        error_6 = _c.sent();
-                        err = logger.makeError(error_6.message, (_a = error_6.status) === null || _a === void 0 ? void 0 : _a.toString());
-                        err.transaction = ethersTx;
-                        err.transactionHash = txHash;
-                        throw err;
-                    case 13: return [2 /*return*/];
-                }
-            });
-        });
-    };
-    BaseProvider.prototype._getTransactionRequest = function (transaction) {
-        return __awaiter(this, void 0, void 0, function () {
-            var values, tx, _a, _b;
-            var _this = this;
-            return __generator(this, function (_c) {
-                switch (_c.label) {
-                    case 0: return [4 /*yield*/, transaction];
-                    case 1:
-                        values = _c.sent();
-                        tx = {};
-                        ["from", "to"].forEach(function (key) {
-                            if (values[key] == null) {
-                                return;
-                            }
-                            tx[key] = Promise.resolve(values[key]).then(function (v) { return (v ? _this._getAddress(v) : null); });
-                        });
-                        ["gasLimit", "gasPrice", "maxFeePerGas", "maxPriorityFeePerGas", "value"].forEach(function (key) {
-                            if (values[key] == null) {
-                                return;
-                            }
-                            tx[key] = Promise.resolve(values[key]).then(function (v) { return (v ? bignumber_1.BigNumber.from(v) : null); });
-                        });
-                        ["type"].forEach(function (key) {
-                            if (values[key] == null) {
-                                return;
-                            }
-                            tx[key] = Promise.resolve(values[key]).then(function (v) { return ((v != null) ? v : null); });
-                        });
-                        if (values.accessList) {
-                            tx.accessList = this.formatter.accessList(values.accessList);
-                        }
-                        ["data"].forEach(function (key) {
-                            if (values[key] == null) {
-                                return;
-                            }
-                            tx[key] = Promise.resolve(values[key]).then(function (v) { return (v ? (0, bytes_1.hexlify)(v) : null); });
-                        });
-                        _b = (_a = this.formatter).transactionRequest;
-                        return [4 /*yield*/, (0, properties_1.resolveProperties)(tx)];
-                    case 2: return [2 /*return*/, _b.apply(_a, [_c.sent()])];
-=======
                         hederaTx = sdk_1.Transaction.fromBytes(txBytes);
                         return [4 /*yield*/, this.formatter.transaction(signedTransaction)];
                     case 2:
@@ -858,7 +756,6 @@
                         err.transactionHash = txHash;
                         throw err;
                     case 7: return [2 /*return*/];
->>>>>>> f48214a0
                 }
             });
         });
@@ -893,16 +790,6 @@
             });
         });
     };
-<<<<<<< HEAD
-    BaseProvider.prototype.call = function (transaction, blockTag) {
-        return __awaiter(this, void 0, void 0, function () {
-            return __generator(this, function (_a) {
-                return [2 /*return*/, ""];
-            });
-        });
-    };
-=======
->>>>>>> f48214a0
     BaseProvider.prototype.estimateGas = function (transaction) {
         return __awaiter(this, void 0, void 0, function () {
             return __generator(this, function (_a) {
