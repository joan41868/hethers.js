"use strict";
var __extends = (this && this.__extends) || (function () {
    var extendStatics = function (d, b) {
        extendStatics = Object.setPrototypeOf ||
            ({ __proto__: [] } instanceof Array && function (d, b) { d.__proto__ = b; }) ||
            function (d, b) { for (var p in b) if (Object.prototype.hasOwnProperty.call(b, p)) d[p] = b[p]; };
        return extendStatics(d, b);
    };
    return function (d, b) {
        if (typeof b !== "function" && b !== null)
            throw new TypeError("Class extends value " + String(b) + " is not a constructor or null");
        extendStatics(d, b);
        function __() { this.constructor = d; }
        d.prototype = b === null ? Object.create(b) : (__.prototype = b.prototype, new __());
    };
})();
var __awaiter = (this && this.__awaiter) || function (thisArg, _arguments, P, generator) {
    function adopt(value) { return value instanceof P ? value : new P(function (resolve) { resolve(value); }); }
    return new (P || (P = Promise))(function (resolve, reject) {
        function fulfilled(value) { try { step(generator.next(value)); } catch (e) { reject(e); } }
        function rejected(value) { try { step(generator["throw"](value)); } catch (e) { reject(e); } }
        function step(result) { result.done ? resolve(result.value) : adopt(result.value).then(fulfilled, rejected); }
        step((generator = generator.apply(thisArg, _arguments || [])).next());
    });
};
var __generator = (this && this.__generator) || function (thisArg, body) {
    var _ = { label: 0, sent: function() { if (t[0] & 1) throw t[1]; return t[1]; }, trys: [], ops: [] }, f, y, t, g;
    return g = { next: verb(0), "throw": verb(1), "return": verb(2) }, typeof Symbol === "function" && (g[Symbol.iterator] = function() { return this; }), g;
    function verb(n) { return function (v) { return step([n, v]); }; }
    function step(op) {
        if (f) throw new TypeError("Generator is already executing.");
        while (_) try {
            if (f = 1, y && (t = op[0] & 2 ? y["return"] : op[0] ? y["throw"] || ((t = y["return"]) && t.call(y), 0) : y.next) && !(t = t.call(y, op[1])).done) return t;
            if (y = 0, t) op = [op[0] & 2, t.value];
            switch (op[0]) {
                case 0: case 1: t = op; break;
                case 4: _.label++; return { value: op[1], done: false };
                case 5: _.label++; y = op[1]; op = [0]; continue;
                case 7: op = _.ops.pop(); _.trys.pop(); continue;
                default:
                    if (!(t = _.trys, t = t.length > 0 && t[t.length - 1]) && (op[0] === 6 || op[0] === 2)) { _ = 0; continue; }
                    if (op[0] === 3 && (!t || (op[1] > t[0] && op[1] < t[3]))) { _.label = op[1]; break; }
                    if (op[0] === 6 && _.label < t[1]) { _.label = t[1]; t = op; break; }
                    if (t && _.label < t[2]) { _.label = t[2]; _.ops.push(op); break; }
                    if (t[2]) _.ops.pop();
                    _.trys.pop(); continue;
            }
            op = body.call(thisArg, _);
        } catch (e) { op = [6, e]; y = 0; } finally { f = t = 0; }
        if (op[0] & 5) throw op[1]; return { value: op[0] ? op[1] : void 0, done: true };
    }
};
var __importDefault = (this && this.__importDefault) || function (mod) {
    return (mod && mod.__esModule) ? mod : { "default": mod };
};
Object.defineProperty(exports, "__esModule", { value: true });
exports.BaseProvider = exports.Resolver = exports.Event = void 0;
var abstract_provider_1 = require("@ethersproject/abstract-provider");
var basex_1 = require("@ethersproject/basex");
var bignumber_1 = require("@ethersproject/bignumber");
var bytes_1 = require("@ethersproject/bytes");
var networks_1 = require("@ethersproject/networks");
var properties_1 = require("@ethersproject/properties");
var sha2_1 = require("@ethersproject/sha2");
var strings_1 = require("@ethersproject/strings");
var web_1 = require("@ethersproject/web");
var bech32_1 = __importDefault(require("bech32"));
var logger_1 = require("@ethersproject/logger");
var _version_1 = require("./_version");
var logger = new logger_1.Logger(_version_1.version);
var formatter_1 = require("./formatter");
var address_1 = require("@ethersproject/address");
var sdk_1 = require("@hashgraph/sdk");
var axios_1 = __importDefault(require("axios"));
//////////////////////////////
// Event Serializeing
// @ts-ignore
function checkTopic(topic) {
    if (topic == null) {
        return "null";
    }
    if ((0, bytes_1.hexDataLength)(topic) !== 32) {
        logger.throwArgumentError("invalid topic", "topic", topic);
    }
    return topic.toLowerCase();
}
// @ts-ignore
function serializeTopics(topics) {
    // Remove trailing null AND-topics; they are redundant
    topics = topics.slice();
    while (topics.length > 0 && topics[topics.length - 1] == null) {
        topics.pop();
    }
    return topics.map(function (topic) {
        if (Array.isArray(topic)) {
            // Only track unique OR-topics
            var unique_1 = {};
            topic.forEach(function (topic) {
                unique_1[checkTopic(topic)] = true;
            });
            // The order of OR-topics does not matter
            var sorted = Object.keys(unique_1);
            sorted.sort();
            return sorted.join("|");
        }
        else {
            return checkTopic(topic);
        }
    }).join("&");
}
function deserializeTopics(data) {
    if (data === "") {
        return [];
    }
    return data.split(/&/g).map(function (topic) {
        if (topic === "") {
            return [];
        }
        var comps = topic.split("|").map(function (topic) {
            return ((topic === "null") ? null : topic);
        });
        return ((comps.length === 1) ? comps[0] : comps);
    });
}
//////////////////////////////
// Helper Object
function stall(duration) {
    return new Promise(function (resolve) {
        setTimeout(resolve, duration);
    });
}
//////////////////////////////
// Provider Object
/**
 *  EventType
 *   - "block"
 *   - "poll"
 *   - "didPoll"
 *   - "pending"
 *   - "error"
 *   - "network"
 *   - filter
 *   - topics array
 *   - transaction hash
 */
var PollableEvents = ["block", "network", "pending", "poll"];
var Event = /** @class */ (function () {
    function Event(tag, listener, once) {
        (0, properties_1.defineReadOnly)(this, "tag", tag);
        (0, properties_1.defineReadOnly)(this, "listener", listener);
        (0, properties_1.defineReadOnly)(this, "once", once);
    }
    Object.defineProperty(Event.prototype, "event", {
        get: function () {
            switch (this.type) {
                case "tx":
                    return this.hash;
                case "filter":
                    return this.filter;
            }
            return this.tag;
        },
        enumerable: false,
        configurable: true
    });
    Object.defineProperty(Event.prototype, "type", {
        get: function () {
            return this.tag.split(":")[0];
        },
        enumerable: false,
        configurable: true
    });
    Object.defineProperty(Event.prototype, "hash", {
        get: function () {
            var comps = this.tag.split(":");
            if (comps[0] !== "tx") {
                return null;
            }
            return comps[1];
        },
        enumerable: false,
        configurable: true
    });
    Object.defineProperty(Event.prototype, "filter", {
        get: function () {
            var comps = this.tag.split(":");
            if (comps[0] !== "filter") {
                return null;
            }
            var address = comps[1];
            var topics = deserializeTopics(comps[2]);
            var filter = {};
            if (topics.length > 0) {
                filter.topics = topics;
            }
            if (address && address !== "*") {
                filter.address = address;
            }
            return filter;
        },
        enumerable: false,
        configurable: true
    });
    Event.prototype.pollable = function () {
        return (this.tag.indexOf(":") >= 0 || PollableEvents.indexOf(this.tag) >= 0);
    };
    return Event;
}());
exports.Event = Event;
;
// https://github.com/satoshilabs/slips/blob/master/slip-0044.md
var coinInfos = {
    "0": { symbol: "btc", p2pkh: 0x00, p2sh: 0x05, prefix: "bc" },
    "2": { symbol: "ltc", p2pkh: 0x30, p2sh: 0x32, prefix: "ltc" },
    "3": { symbol: "doge", p2pkh: 0x1e, p2sh: 0x16 },
    "60": { symbol: "eth", ilk: "eth" },
    "61": { symbol: "etc", ilk: "eth" },
    "700": { symbol: "xdai", ilk: "eth" },
};
function bytes32ify(value) {
    return (0, bytes_1.hexZeroPad)(bignumber_1.BigNumber.from(value).toHexString(), 32);
}
// Compute the Base58Check encoded data (checksum is first 4 bytes of sha256d)
function base58Encode(data) {
    return basex_1.Base58.encode((0, bytes_1.concat)([data, (0, bytes_1.hexDataSlice)((0, sha2_1.sha256)((0, sha2_1.sha256)(data)), 0, 4)]));
}
var Resolver = /** @class */ (function () {
    // The resolvedAddress is only for creating a ReverseLookup resolver
    function Resolver(provider, address, name, resolvedAddress) {
        (0, properties_1.defineReadOnly)(this, "provider", provider);
        (0, properties_1.defineReadOnly)(this, "name", name);
        (0, properties_1.defineReadOnly)(this, "address", provider.formatter.address(address));
        (0, properties_1.defineReadOnly)(this, "_resolvedAddress", resolvedAddress);
    }
    Resolver.prototype._fetchBytes = function (selector, parameters) {
        return __awaiter(this, void 0, void 0, function () {
            return __generator(this, function (_a) {
                // e.g. keccak256("addr(bytes32,uint256)")
                // const tx = {
                //     to: this.address,
                //     data: hexConcat([ selector, namehash(this.name), (parameters || "0x") ])
                // };
                try {
                    // return _parseBytes(await this.provider.call(tx));
                    return [2 /*return*/, null];
                }
                catch (error) {
                    if (error.code === logger_1.Logger.errors.CALL_EXCEPTION) {
                        return [2 /*return*/, null];
                    }
                    return [2 /*return*/, null];
                }
                return [2 /*return*/];
            });
        });
    };
    Resolver.prototype._getAddress = function (coinType, hexBytes) {
        var coinInfo = coinInfos[String(coinType)];
        if (coinInfo == null) {
            logger.throwError("unsupported coin type: " + coinType, logger_1.Logger.errors.UNSUPPORTED_OPERATION, {
                operation: "getAddress(" + coinType + ")"
            });
        }
        if (coinInfo.ilk === "eth") {
            return this.provider.formatter.address(hexBytes);
        }
        var bytes = (0, bytes_1.arrayify)(hexBytes);
        // P2PKH: OP_DUP OP_HASH160 <pubKeyHash> OP_EQUALVERIFY OP_CHECKSIG
        if (coinInfo.p2pkh != null) {
            var p2pkh = hexBytes.match(/^0x76a9([0-9a-f][0-9a-f])([0-9a-f]*)88ac$/);
            if (p2pkh) {
                var length_1 = parseInt(p2pkh[1], 16);
                if (p2pkh[2].length === length_1 * 2 && length_1 >= 1 && length_1 <= 75) {
                    return base58Encode((0, bytes_1.concat)([[coinInfo.p2pkh], ("0x" + p2pkh[2])]));
                }
            }
        }
        // P2SH: OP_HASH160 <scriptHash> OP_EQUAL
        if (coinInfo.p2sh != null) {
            var p2sh = hexBytes.match(/^0xa9([0-9a-f][0-9a-f])([0-9a-f]*)87$/);
            if (p2sh) {
                var length_2 = parseInt(p2sh[1], 16);
                if (p2sh[2].length === length_2 * 2 && length_2 >= 1 && length_2 <= 75) {
                    return base58Encode((0, bytes_1.concat)([[coinInfo.p2sh], ("0x" + p2sh[2])]));
                }
            }
        }
        // Bech32
        if (coinInfo.prefix != null) {
            var length_3 = bytes[1];
            // https://github.com/bitcoin/bips/blob/master/bip-0141.mediawiki#witness-program
            var version_1 = bytes[0];
            if (version_1 === 0x00) {
                if (length_3 !== 20 && length_3 !== 32) {
                    version_1 = -1;
                }
            }
            else {
                version_1 = -1;
            }
            if (version_1 >= 0 && bytes.length === 2 + length_3 && length_3 >= 1 && length_3 <= 75) {
                var words = bech32_1.default.toWords(bytes.slice(2));
                words.unshift(version_1);
                return bech32_1.default.encode(coinInfo.prefix, words);
            }
        }
        return null;
    };
    Resolver.prototype.getAddress = function (coinType) {
        return __awaiter(this, void 0, void 0, function () {
            var hexBytes, address;
            return __generator(this, function (_a) {
                switch (_a.label) {
                    case 0:
                        if (coinType == null) {
                            coinType = 60;
                        }
                        // If Ethereum, use the standard `addr(bytes32)`
                        if (coinType === 60) {
                            try {
                                return [2 /*return*/, null];
                            }
                            catch (error) {
                                if (error.code === logger_1.Logger.errors.CALL_EXCEPTION) {
                                    return [2 /*return*/, null];
                                }
                                throw error;
                            }
                        }
                        return [4 /*yield*/, this._fetchBytes("0xf1cb7e06", bytes32ify(coinType))];
                    case 1:
                        hexBytes = _a.sent();
                        // No address
                        if (hexBytes == null || hexBytes === "0x") {
                            return [2 /*return*/, null];
                        }
                        address = this._getAddress(coinType, hexBytes);
                        if (address == null) {
                            logger.throwError("invalid or unsupported coin data", logger_1.Logger.errors.UNSUPPORTED_OPERATION, {
                                operation: "getAddress(" + coinType + ")",
                                coinType: coinType,
                                data: hexBytes
                            });
                        }
                        return [2 /*return*/, address];
                }
            });
        });
    };
    Resolver.prototype.getContentHash = function () {
        return __awaiter(this, void 0, void 0, function () {
            var hexBytes, ipfs, length_4, swarm;
            return __generator(this, function (_a) {
                switch (_a.label) {
                    case 0: return [4 /*yield*/, this._fetchBytes("0xbc1c58d1")];
                    case 1:
                        hexBytes = _a.sent();
                        // No contenthash
                        if (hexBytes == null || hexBytes === "0x") {
                            return [2 /*return*/, null];
                        }
                        ipfs = hexBytes.match(/^0xe3010170(([0-9a-f][0-9a-f])([0-9a-f][0-9a-f])([0-9a-f]*))$/);
                        if (ipfs) {
                            length_4 = parseInt(ipfs[3], 16);
                            if (ipfs[4].length === length_4 * 2) {
                                return [2 /*return*/, "ipfs:/\/" + basex_1.Base58.encode("0x" + ipfs[1])];
                            }
                        }
                        swarm = hexBytes.match(/^0xe40101fa011b20([0-9a-f]*)$/);
                        if (swarm) {
                            if (swarm[1].length === (32 * 2)) {
                                return [2 /*return*/, "bzz:/\/" + swarm[1]];
                            }
                        }
                        return [2 /*return*/, logger.throwError("invalid or unsupported content hash data", logger_1.Logger.errors.UNSUPPORTED_OPERATION, {
                                operation: "getContentHash()",
                                data: hexBytes
                            })];
                }
            });
        });
    };
    Resolver.prototype.getText = function (key) {
        return __awaiter(this, void 0, void 0, function () {
            var keyBytes, hexBytes;
            return __generator(this, function (_a) {
                switch (_a.label) {
                    case 0:
                        keyBytes = (0, strings_1.toUtf8Bytes)(key);
                        // The nodehash consumes the first slot, so the string pointer targets
                        // offset 64, with the length at offset 64 and data starting at offset 96
                        keyBytes = (0, bytes_1.concat)([bytes32ify(64), bytes32ify(keyBytes.length), keyBytes]);
                        // Pad to word-size (32 bytes)
                        if ((keyBytes.length % 32) !== 0) {
                            keyBytes = (0, bytes_1.concat)([keyBytes, (0, bytes_1.hexZeroPad)("0x", 32 - (key.length % 32))]);
                        }
                        return [4 /*yield*/, this._fetchBytes("0x59d1d43c", (0, bytes_1.hexlify)(keyBytes))];
                    case 1:
                        hexBytes = _a.sent();
                        if (hexBytes == null || hexBytes === "0x") {
                            return [2 /*return*/, null];
                        }
                        return [2 /*return*/, (0, strings_1.toUtf8String)(hexBytes)];
                }
            });
        });
    };
    return Resolver;
}());
exports.Resolver = Resolver;
var defaultFormatter = null;
var BaseProvider = /** @class */ (function (_super) {
    __extends(BaseProvider, _super);
    /**
     *  ready
     *
     *  A Promise<Network> that resolves only once the provider is ready.
     *
     *  Sub-classes that call the super with a network without a chainId
     *  MUST set this. Standard named networks have a known chainId.
     *
     */
    function BaseProvider(network) {
        var _newTarget = this.constructor;
        var _this = this;
        logger.checkNew(_newTarget, abstract_provider_1.Provider);
        _this = _super.call(this) || this;
        _this.formatter = _newTarget.getFormatter();
        // If network is any, this Provider allows the underlying
        // network to change dynamically, and we auto-detect the
        // current network
        (0, properties_1.defineReadOnly)(_this, "anyNetwork", (network === "any"));
        if (_this.anyNetwork) {
            network = _this.detectNetwork();
        }
        if (network instanceof Promise) {
            _this._networkPromise = network;
            // Squash any "unhandled promise" errors; that do not need to be handled
            network.catch(function (error) { });
            // Trigger initial network setting (async)
            _this._ready().catch(function (error) { });
        }
        else {
            if (!isHederaNetworkConfigLike(network)) {
                var asDefaultNetwork = network;
                // defineReadOnly(this, "_network", getNetwork(network));
                _this._network = (0, networks_1.getNetwork)(asDefaultNetwork);
                _this._networkPromise = Promise.resolve(_this._network);
                var knownNetwork = (0, properties_1.getStatic)(_newTarget, "getNetwork")(asDefaultNetwork);
                if (knownNetwork) {
                    (0, properties_1.defineReadOnly)(_this, "_network", knownNetwork);
                    _this.emit("network", knownNetwork, null);
                }
                else {
                    logger.throwArgumentError("invalid network", "network", network);
                }
                _this.hederaClient = sdk_1.Client.forName(mapNetworkToHederaNetworkName(asDefaultNetwork));
                _this._mirrorNodeUrl = resolveMirrorNetworkUrl(_this._network);
            }
            else {
                var asHederaNetwork = network;
                _this.hederaClient = sdk_1.Client.forNetwork(asHederaNetwork.network);
                _this._mirrorNodeUrl = asHederaNetwork.mirrorNodeUrl;
            }
        }
<<<<<<< HEAD
        _this._maxInternalBlockNumber = -1024;
        _this._lastBlockNumber = -2;
        _this._pollingInterval = 4000;
        _this._fastQueryDate = 0;
=======
        _this.mirrorNodeUrl = resolveMirrorNetworkUrl(_this._network);
        _this.hederaClient = sdk_1.Client.forName(mapNetworkToHederaNetworkName(network));
>>>>>>> db8583ab
        return _this;
    }
    BaseProvider.prototype._ready = function () {
        return __awaiter(this, void 0, void 0, function () {
            var network, error_1;
            return __generator(this, function (_a) {
                switch (_a.label) {
                    case 0:
                        if (!(this._network == null)) return [3 /*break*/, 7];
                        network = null;
                        if (!this._networkPromise) return [3 /*break*/, 4];
                        _a.label = 1;
                    case 1:
                        _a.trys.push([1, 3, , 4]);
                        return [4 /*yield*/, this._networkPromise];
                    case 2:
                        network = _a.sent();
                        return [3 /*break*/, 4];
                    case 3:
                        error_1 = _a.sent();
                        return [3 /*break*/, 4];
                    case 4:
                        if (!(network == null)) return [3 /*break*/, 6];
                        return [4 /*yield*/, this.detectNetwork()];
                    case 5:
                        network = _a.sent();
                        _a.label = 6;
                    case 6:
                        // This should never happen; every Provider sub-class should have
                        // suggested a network by here (or have thrown).
                        if (!network) {
                            logger.throwError("no network detected", logger_1.Logger.errors.UNKNOWN_ERROR, {});
                        }
                        // Possible this call stacked so do not call defineReadOnly again
                        if (this._network == null) {
                            if (this.anyNetwork) {
                                // this._network = network;
                                (0, properties_1.defineReadOnly)(this, "_network", network);
                            }
                            else {
                                this._network = network;
                            }
                            this.emit("network", network, null);
                        }
                        _a.label = 7;
                    case 7: return [2 /*return*/, this._network];
                }
            });
        });
    };
    // @TODO: Remove this and just create a singleton formatter
    BaseProvider.getFormatter = function () {
        if (defaultFormatter == null) {
            defaultFormatter = new formatter_1.Formatter();
        }
        return defaultFormatter;
    };
    // @TODO: Remove this and just use getNetwork
    BaseProvider.getNetwork = function (network) {
        return (0, networks_1.getNetwork)((network == null) ? "mainnet" : network);
    };
    Object.defineProperty(BaseProvider.prototype, "network", {
        get: function () {
            return this._network;
        },
        enumerable: false,
        configurable: true
    });
    // This method should query the network if the underlying network
    // can change, such as when connected to a JSON-RPC backend
    // With the current hedera implementation, we do not support a changeable networks,
    // thus we do not need to query at this level
    BaseProvider.prototype.detectNetwork = function () {
        return __awaiter(this, void 0, void 0, function () {
            return __generator(this, function (_a) {
                this._networkPromise = Promise.resolve(this._network);
                return [2 /*return*/, this._networkPromise];
            });
        });
    };
    BaseProvider.prototype.getNetwork = function () {
        return __awaiter(this, void 0, void 0, function () {
            var network, currentNetwork, error;
            return __generator(this, function (_a) {
                switch (_a.label) {
                    case 0: return [4 /*yield*/, this._ready()];
                    case 1:
                        network = _a.sent();
                        return [4 /*yield*/, this.detectNetwork()];
                    case 2:
                        currentNetwork = _a.sent();
                        if (!(network.chainId !== currentNetwork.chainId)) return [3 /*break*/, 5];
                        if (!this.anyNetwork) return [3 /*break*/, 4];
                        this._network = currentNetwork;
                        // The "network" event MUST happen before this method resolves
                        // so any events have a chance to unregister, so we stall an
                        // additional event loop before returning from /this/ call
                        this.emit("network", currentNetwork, network);
                        return [4 /*yield*/, stall(0)];
                    case 3:
                        _a.sent();
                        return [2 /*return*/, this._network];
                    case 4:
                        error = logger.makeError("underlying network changed", logger_1.Logger.errors.NETWORK_ERROR, {
                            event: "changed",
                            network: network,
                            detectedNetwork: currentNetwork
                        });
                        this.emit("error", error);
                        throw error;
                    case 5: return [2 /*return*/, network];
                }
            });
        });
    };
    BaseProvider.prototype.waitForTransaction = function (transactionHash, confirmations, timeout) {
        return __awaiter(this, void 0, void 0, function () {
            return __generator(this, function (_a) {
                return [2 /*return*/, this._waitForTransaction(transactionHash, (confirmations == null) ? 1 : confirmations, timeout || 0, null)];
            });
        });
    };
    BaseProvider.prototype._waitForTransaction = function (transactionHash, confirmations, timeout, replaceable) {
        return __awaiter(this, void 0, void 0, function () {
            return __generator(this, function (_a) {
                return [2 /*return*/, logger.throwError("NOT_SUPPORTED", logger_1.Logger.errors.UNSUPPORTED_OPERATION)];
            });
        });
    };
    /**
     *  AccountBalance query implementation, using the hashgraph sdk.
     *  It returns the tinybar balance of the given address.
     *
     * @param addressOrName The address to check balance of
     */
    BaseProvider.prototype.getBalance = function (addressOrName) {
        return __awaiter(this, void 0, void 0, function () {
            var _a, shard, realm, num, shardNum, realmNum, accountNum, balance, error_2;
            return __generator(this, function (_b) {
                switch (_b.label) {
                    case 0: return [4 /*yield*/, addressOrName];
                    case 1:
                        // await this.getNetwork();
                        addressOrName = _b.sent();
                        _a = (0, address_1.getAccountFromAddress)(addressOrName), shard = _a.shard, realm = _a.realm, num = _a.num;
                        shardNum = bignumber_1.BigNumber.from(shard).toNumber();
                        realmNum = bignumber_1.BigNumber.from(realm).toNumber();
                        accountNum = bignumber_1.BigNumber.from(num).toNumber();
                        _b.label = 2;
                    case 2:
                        _b.trys.push([2, 4, , 5]);
                        return [4 /*yield*/, new sdk_1.AccountBalanceQuery()
                                .setAccountId(new sdk_1.AccountId({ shard: shardNum, realm: realmNum, num: accountNum }))
                                .execute(this.hederaClient)];
                    case 3:
                        balance = _b.sent();
                        return [2 /*return*/, bignumber_1.BigNumber.from(balance.hbars.toTinybars().toNumber())];
<<<<<<< HEAD
                    case 4:
                        error_5 = _b.sent();
=======
                    case 5:
                        error_2 = _b.sent();
>>>>>>> db8583ab
                        return [2 /*return*/, logger.throwError("bad result from backend", logger_1.Logger.errors.SERVER_ERROR, {
                                method: "AccountBalanceQuery",
                                params: { address: addressOrName },
                                error: error_2
                            })];
                    case 5: return [2 /*return*/];
                }
            });
        });
    };
    BaseProvider.prototype.getCode = function (addressOrName, blockTag) {
        return __awaiter(this, void 0, void 0, function () {
            var params, result;
            return __generator(this, function (_a) {
                switch (_a.label) {
                    case 0: return [4 /*yield*/, this.getNetwork()];
                    case 1:
                        _a.sent();
                        return [4 /*yield*/, (0, properties_1.resolveProperties)({
                                address: this._getAddress(addressOrName),
                            })];
                    case 2:
                        params = _a.sent();
                        return [4 /*yield*/, this.perform("getCode", params)];
                    case 3:
                        result = _a.sent();
                        try {
                            return [2 /*return*/, (0, bytes_1.hexlify)(result)];
                        }
                        catch (error) {
                            return [2 /*return*/, logger.throwError("bad result from backend", logger_1.Logger.errors.SERVER_ERROR, {
                                    method: "getCode",
                                    params: params,
                                    result: result,
                                    error: error
                                })];
                        }
                        return [2 /*return*/];
                }
            });
        });
    };
    // This should be called by any subclass wrapping a TransactionResponse
    BaseProvider.prototype._wrapTransaction = function (tx, hash, startBlock) {
        var _this = this;
        if (hash != null && (0, bytes_1.hexDataLength)(hash) !== 48) {
            throw new Error("invalid response - sendTransaction");
        }
        var result = tx;
        // Check the hash we expect is the same as the hash the server reported
        if (hash != null && tx.hash !== hash) {
            logger.throwError("Transaction hash mismatch from Provider.sendTransaction.", logger_1.Logger.errors.UNKNOWN_ERROR, { expectedHash: tx.hash, returnedHash: hash });
        }
        result.wait = function (confirms, timeout) { return __awaiter(_this, void 0, void 0, function () {
            var replacement, receipt;
            return __generator(this, function (_a) {
                switch (_a.label) {
                    case 0:
                        if (confirms == null) {
                            confirms = 1;
                        }
                        if (timeout == null) {
                            timeout = 0;
                        }
                        replacement = undefined;
                        if (confirms !== 0 && startBlock != null) {
                            replacement = {
                                data: tx.data,
                                from: tx.from,
                                nonce: tx.nonce,
                                to: tx.to,
                                value: tx.value,
                                startBlock: startBlock
                            };
                        }
                        return [4 /*yield*/, this._waitForTransaction(tx.hash, confirms, timeout, replacement)];
                    case 1:
                        receipt = _a.sent();
                        if (receipt == null && confirms === 0) {
                            return [2 /*return*/, null];
                        }
                        if (receipt.status === 0) {
                            logger.throwError("transaction failed", logger_1.Logger.errors.CALL_EXCEPTION, {
                                transactionHash: tx.hash,
                                transaction: tx,
                                receipt: receipt
                            });
                        }
                        return [2 /*return*/, receipt];
                }
            });
        }); };
        return result;
    };
    BaseProvider.prototype.sendTransaction = function (signedTransaction) {
        var _a;
        return __awaiter(this, void 0, void 0, function () {
            var txBytes, hederaTx, ethersTx, txHash, _b, error_3, err;
            return __generator(this, function (_c) {
                switch (_c.label) {
                    case 0: return [4 /*yield*/, this.getNetwork()];
                    case 1:
                        _c.sent();
                        return [4 /*yield*/, signedTransaction];
                    case 2:
                        signedTransaction = _c.sent();
                        txBytes = (0, bytes_1.arrayify)(signedTransaction);
                        hederaTx = sdk_1.Transaction.fromBytes(txBytes);
                        return [4 /*yield*/, this.formatter.transaction(signedTransaction)];
                    case 3:
                        ethersTx = _c.sent();
                        _b = bytes_1.hexlify;
                        return [4 /*yield*/, hederaTx.getTransactionHash()];
                    case 4:
                        txHash = _b.apply(void 0, [_c.sent()]);
                        _c.label = 5;
                    case 5:
                        _c.trys.push([5, 7, , 8]);
                        // TODO once we have fallback provider use `provider.perform("sendTransaction")`
                        // TODO Before submission verify that the nodeId is the one that the provider is connected to
                        return [4 /*yield*/, hederaTx.execute(this.hederaClient)];
                    case 6:
                        // TODO once we have fallback provider use `provider.perform("sendTransaction")`
                        // TODO Before submission verify that the nodeId is the one that the provider is connected to
                        _c.sent();
                        return [2 /*return*/, this._wrapTransaction(ethersTx, txHash)];
                    case 7:
                        error_3 = _c.sent();
                        err = logger.makeError(error_3.message, (_a = error_3.status) === null || _a === void 0 ? void 0 : _a.toString());
                        err.transaction = ethersTx;
                        err.transactionHash = txHash;
                        throw err;
                    case 8: return [2 /*return*/];
                }
            });
        });
    };
    BaseProvider.prototype._getFilter = function (filter) {
        return __awaiter(this, void 0, void 0, function () {
            var result, _a, _b;
            return __generator(this, function (_c) {
                switch (_c.label) {
                    case 0: return [4 /*yield*/, filter];
                    case 1:
                        filter = _c.sent();
                        result = {};
                        if (filter.address != null) {
                            result.address = this._getAddress(filter.address);
                        }
                        ["blockHash", "topics"].forEach(function (key) {
                            if (filter[key] == null) {
                                return;
                            }
                            result[key] = filter[key];
                        });
                        ["fromBlock", "toBlock"].forEach(function (key) {
                            if (filter[key] == null) {
                                return;
                            }
                        });
                        _b = (_a = this.formatter).filter;
                        return [4 /*yield*/, (0, properties_1.resolveProperties)(result)];
                    case 2: return [2 /*return*/, _b.apply(_a, [_c.sent()])];
                }
            });
        });
    };
    BaseProvider.prototype.estimateGas = function (transaction) {
        return __awaiter(this, void 0, void 0, function () {
            return __generator(this, function (_a) {
                return [2 /*return*/, logger.throwArgumentError("estimateGas not implemented", logger_1.Logger.errors.NOT_IMPLEMENTED, {
                        operation: "estimateGas"
                    })];
            });
        });
    };
    // TODO FIX ME
    BaseProvider.prototype._getAddress = function (addressOrName) {
        return __awaiter(this, void 0, void 0, function () {
            var address;
            return __generator(this, function (_a) {
                switch (_a.label) {
                    case 0: return [4 /*yield*/, addressOrName];
                    case 1:
                        addressOrName = _a.sent();
                        if (typeof (addressOrName) !== "string") {
                            logger.throwArgumentError("invalid address or ENS name", "name", addressOrName);
                        }
                        return [4 /*yield*/, this.resolveName(addressOrName)];
                    case 2:
                        address = _a.sent();
                        if (address == null) {
                            logger.throwError("ENS name not configured", logger_1.Logger.errors.UNSUPPORTED_OPERATION, {
                                operation: "resolveName(" + JSON.stringify(addressOrName) + ")"
                            });
                        }
                        return [2 /*return*/, address];
                }
            });
        });
    };
    /**
     * Transaction record query implementation using the mirror node REST API.
     *
     * @param txId - id of the transaction to search for
     */
    BaseProvider.prototype.getTransaction = function (txId) {
        return __awaiter(this, void 0, void 0, function () {
            var ep, data, filtered;
            return __generator(this, function (_a) {
                switch (_a.label) {
                    case 0: return [4 /*yield*/, txId];
                    case 1:
                        txId = _a.sent();
                        ep = '/api/v1/transactions/' + txId;
                        return [4 /*yield*/, axios_1.default.get(this._mirrorNodeUrl + ep)];
                    case 2:
                        data = (_a.sent()).data;
                        filtered = data.transactions
                            .filter(function (e) { return e.result === "SUCCESS"; });
                        return [2 /*return*/, filtered.length > 0 ? filtered[0] : null];
                }
            });
        });
    };
    BaseProvider.prototype.getTransactionReceipt = function (transactionHash) {
        return __awaiter(this, void 0, void 0, function () {
            var params;
            var _this = this;
            return __generator(this, function (_a) {
                switch (_a.label) {
                    case 0: return [4 /*yield*/, this.getNetwork()];
                    case 1:
                        _a.sent();
                        return [4 /*yield*/, transactionHash];
                    case 2:
                        transactionHash = _a.sent();
                        params = { transactionHash: this.formatter.hash(transactionHash, true) };
                        return [2 /*return*/, (0, web_1.poll)(function () { return __awaiter(_this, void 0, void 0, function () {
                                var result;
                                return __generator(this, function (_a) {
                                    switch (_a.label) {
                                        case 0: return [4 /*yield*/, this.perform("getTransactionReceipt", params)];
                                        case 1:
                                            result = _a.sent();
                                            if (result == null) {
                                                return [2 /*return*/, undefined];
                                            }
                                            // "geth-etc" returns receipts before they are ready
                                            if (result.blockHash == null) {
                                                return [2 /*return*/, undefined];
                                            }
                                            return [2 /*return*/, this.formatter.receipt(result)];
                                    }
                                });
                            }); }, { oncePoll: this })];
                }
            });
        });
    };
    BaseProvider.prototype.getLogs = function (filter) {
        return __awaiter(this, void 0, void 0, function () {
            var params, logs;
            return __generator(this, function (_a) {
                switch (_a.label) {
                    case 0: return [4 /*yield*/, this.getNetwork()];
                    case 1:
                        _a.sent();
                        return [4 /*yield*/, (0, properties_1.resolveProperties)({ filter: this._getFilter(filter) })];
                    case 2:
                        params = _a.sent();
                        return [4 /*yield*/, this.perform("getLogs", params)];
                    case 3:
                        logs = _a.sent();
                        logs.forEach(function (log) {
                            if (log.removed == null) {
                                log.removed = false;
                            }
                        });
                        return [2 /*return*/, formatter_1.Formatter.arrayOf(this.formatter.filterLog.bind(this.formatter))(logs)];
                }
            });
        });
    };
    BaseProvider.prototype.getHbarPrice = function () {
        return __awaiter(this, void 0, void 0, function () {
            return __generator(this, function (_a) {
                return [2 /*return*/, logger.throwError("NOT_IMPLEMENTED", logger_1.Logger.errors.NOT_IMPLEMENTED)];
            });
        });
    };
    // TODO FIXME
    BaseProvider.prototype.getResolver = function (name) {
        return __awaiter(this, void 0, void 0, function () {
            var address, error_4;
            return __generator(this, function (_a) {
                switch (_a.label) {
                    case 0:
                        _a.trys.push([0, 2, , 3]);
                        return [4 /*yield*/, this._getResolver(name)];
                    case 1:
                        address = _a.sent();
                        if (address == null) {
                            return [2 /*return*/, null];
                        }
                        return [2 /*return*/, new Resolver(this, address, name)];
                    case 2:
                        error_4 = _a.sent();
                        if (error_4.code === logger_1.Logger.errors.CALL_EXCEPTION) {
                            return [2 /*return*/, null];
                        }
                        return [2 /*return*/, null];
                    case 3: return [2 /*return*/];
                }
            });
        });
    };
    // TODO FIXME
    BaseProvider.prototype._getResolver = function (name) {
        return __awaiter(this, void 0, void 0, function () {
            var network;
            return __generator(this, function (_a) {
                switch (_a.label) {
                    case 0: return [4 /*yield*/, this.getNetwork()];
                    case 1:
                        network = _a.sent();
                        // No ENS...
                        if (!network.ensAddress) {
                            logger.throwError("network does not support ENS", logger_1.Logger.errors.UNSUPPORTED_OPERATION, { operation: "ENS", network: network.name });
                        }
                        // keccak256("resolver(bytes32)")
                        // const transaction = {
                        //     to: network.ensAddress,
                        //     data: ("0x0178b8bf" + namehash(name).substring(2))
                        // };
                        try {
                            return [2 /*return*/, null];
                            // return this.formatter.callAddress(await this.call(transaction));
                        }
                        catch (error) {
                            if (error.code === logger_1.Logger.errors.CALL_EXCEPTION) {
                                return [2 /*return*/, null];
                            }
                            throw error;
                        }
                        return [2 /*return*/];
                }
            });
        });
    };
    // TODO FIXME
    BaseProvider.prototype.resolveName = function (name) {
        return __awaiter(this, void 0, void 0, function () {
            var resolver;
            return __generator(this, function (_a) {
                switch (_a.label) {
                    case 0: return [4 /*yield*/, name];
                    case 1:
                        name = _a.sent();
                        // If it is already an address, nothing to resolve
                        try {
                            return [2 /*return*/, Promise.resolve(this.formatter.address(name))];
                        }
                        catch (error) {
                            // If is is a hexstring, the address is bad (See #694)
                            if ((0, bytes_1.isHexString)(name)) {
                                throw error;
                            }
                        }
                        if (typeof (name) !== "string") {
                            logger.throwArgumentError("invalid ENS name", "name", name);
                        }
                        return [4 /*yield*/, this.getResolver(name)];
                    case 2:
                        resolver = _a.sent();
                        if (!resolver) {
                            return [2 /*return*/, null];
                        }
                        return [4 /*yield*/, resolver.getAddress()];
                    case 3: return [2 /*return*/, _a.sent()];
                }
            });
        });
    };
    // TODO FIXME
    BaseProvider.prototype.lookupAddress = function (address) {
        return __awaiter(this, void 0, void 0, function () {
            return __generator(this, function (_a) {
                switch (_a.label) {
                    case 0: return [4 /*yield*/, address];
                    case 1:
                        address = _a.sent();
                        address = this.formatter.address(address);
                        return [2 /*return*/, null];
                }
            });
        });
    };
    BaseProvider.prototype.perform = function (method, params) {
        return logger.throwError(method + " not implemented", logger_1.Logger.errors.NOT_IMPLEMENTED, { operation: method });
    };
    BaseProvider.prototype._addEventListener = function (eventName, listener, once) {
        return this;
    };
    BaseProvider.prototype.on = function (eventName, listener) {
        return this._addEventListener(eventName, listener, false);
    };
    BaseProvider.prototype.once = function (eventName, listener) {
        return this._addEventListener(eventName, listener, true);
    };
    BaseProvider.prototype.emit = function (eventName) {
        var args = [];
        for (var _i = 1; _i < arguments.length; _i++) {
            args[_i - 1] = arguments[_i];
        }
        return false;
    };
    BaseProvider.prototype.listenerCount = function (eventName) {
        return 0;
    };
    BaseProvider.prototype.listeners = function (eventName) {
        return null;
    };
    BaseProvider.prototype.off = function (eventName, listener) {
        return this;
    };
    BaseProvider.prototype.removeAllListeners = function (eventName) {
        return this;
    };
    return BaseProvider;
}(abstract_provider_1.Provider));
exports.BaseProvider = BaseProvider;
// resolves network string to a hedera network name
function mapNetworkToHederaNetworkName(net) {
    switch (net) {
        case 'mainnet':
            return sdk_1.NetworkName.Mainnet;
        case 'previewnet':
            return sdk_1.NetworkName.Previewnet;
        case 'testnet':
            return sdk_1.NetworkName.Testnet;
        default:
            logger.throwArgumentError("Invalid network name", "network", net);
            return null;
    }
}
// resolves the mirror node url from the given provider network.
function resolveMirrorNetworkUrl(net) {
    switch (net.name) {
        case 'mainnet':
            return 'https://mainnet.mirrornode.hedera.com';
        case 'previewnet':
            return 'https://previewnet.mirrornode.hedera.com';
        case 'testnet':
            return 'https://testnet.mirrornode.hedera.com';
        default:
            logger.throwArgumentError("Invalid network name", "network", net);
            return null;
    }
}
function isHederaNetworkConfigLike(cfg) {
    return cfg.network !== undefined;
}
//# sourceMappingURL=base-provider.js.map<|MERGE_RESOLUTION|>--- conflicted
+++ resolved
@@ -441,37 +441,20 @@
             _this._ready().catch(function (error) { });
         }
         else {
-            if (!isHederaNetworkConfigLike(network)) {
-                var asDefaultNetwork = network;
-                // defineReadOnly(this, "_network", getNetwork(network));
-                _this._network = (0, networks_1.getNetwork)(asDefaultNetwork);
-                _this._networkPromise = Promise.resolve(_this._network);
-                var knownNetwork = (0, properties_1.getStatic)(_newTarget, "getNetwork")(asDefaultNetwork);
-                if (knownNetwork) {
-                    (0, properties_1.defineReadOnly)(_this, "_network", knownNetwork);
-                    _this.emit("network", knownNetwork, null);
-                }
-                else {
-                    logger.throwArgumentError("invalid network", "network", network);
-                }
-                _this.hederaClient = sdk_1.Client.forName(mapNetworkToHederaNetworkName(asDefaultNetwork));
-                _this._mirrorNodeUrl = resolveMirrorNetworkUrl(_this._network);
+            // defineReadOnly(this, "_network", getNetwork(network));
+            _this._network = (0, networks_1.getNetwork)(network);
+            _this._networkPromise = Promise.resolve(_this._network);
+            var knownNetwork = (0, properties_1.getStatic)(_newTarget, "getNetwork")(network);
+            if (knownNetwork) {
+                (0, properties_1.defineReadOnly)(_this, "_network", knownNetwork);
+                _this.emit("network", knownNetwork, null);
             }
             else {
-                var asHederaNetwork = network;
-                _this.hederaClient = sdk_1.Client.forNetwork(asHederaNetwork.network);
-                _this._mirrorNodeUrl = asHederaNetwork.mirrorNodeUrl;
-            }
-        }
-<<<<<<< HEAD
-        _this._maxInternalBlockNumber = -1024;
-        _this._lastBlockNumber = -2;
-        _this._pollingInterval = 4000;
-        _this._fastQueryDate = 0;
-=======
+                logger.throwArgumentError("invalid network", "network", network);
+            }
+        }
         _this.mirrorNodeUrl = resolveMirrorNetworkUrl(_this._network);
         _this.hederaClient = sdk_1.Client.forName(mapNetworkToHederaNetworkName(network));
->>>>>>> db8583ab
         return _this;
     }
     BaseProvider.prototype._ready = function () {
@@ -612,36 +595,33 @@
             var _a, shard, realm, num, shardNum, realmNum, accountNum, balance, error_2;
             return __generator(this, function (_b) {
                 switch (_b.label) {
-                    case 0: return [4 /*yield*/, addressOrName];
-                    case 1:
-                        // await this.getNetwork();
+                    case 0: return [4 /*yield*/, this.getNetwork()];
+                    case 1:
+                        _b.sent();
+                        return [4 /*yield*/, addressOrName];
+                    case 2:
                         addressOrName = _b.sent();
                         _a = (0, address_1.getAccountFromAddress)(addressOrName), shard = _a.shard, realm = _a.realm, num = _a.num;
                         shardNum = bignumber_1.BigNumber.from(shard).toNumber();
                         realmNum = bignumber_1.BigNumber.from(realm).toNumber();
                         accountNum = bignumber_1.BigNumber.from(num).toNumber();
-                        _b.label = 2;
-                    case 2:
-                        _b.trys.push([2, 4, , 5]);
+                        _b.label = 3;
+                    case 3:
+                        _b.trys.push([3, 5, , 6]);
                         return [4 /*yield*/, new sdk_1.AccountBalanceQuery()
                                 .setAccountId(new sdk_1.AccountId({ shard: shardNum, realm: realmNum, num: accountNum }))
                                 .execute(this.hederaClient)];
-                    case 3:
+                    case 4:
                         balance = _b.sent();
                         return [2 /*return*/, bignumber_1.BigNumber.from(balance.hbars.toTinybars().toNumber())];
-<<<<<<< HEAD
-                    case 4:
-                        error_5 = _b.sent();
-=======
                     case 5:
                         error_2 = _b.sent();
->>>>>>> db8583ab
                         return [2 /*return*/, logger.throwError("bad result from backend", logger_1.Logger.errors.SERVER_ERROR, {
                                 method: "AccountBalanceQuery",
                                 params: { address: addressOrName },
                                 error: error_2
                             })];
-                    case 5: return [2 /*return*/];
+                    case 6: return [2 /*return*/];
                 }
             });
         });
@@ -847,12 +827,15 @@
             var ep, data, filtered;
             return __generator(this, function (_a) {
                 switch (_a.label) {
-                    case 0: return [4 /*yield*/, txId];
-                    case 1:
+                    case 0: return [4 /*yield*/, this.getNetwork()];
+                    case 1:
+                        _a.sent();
+                        return [4 /*yield*/, txId];
+                    case 2:
                         txId = _a.sent();
                         ep = '/api/v1/transactions/' + txId;
-                        return [4 /*yield*/, axios_1.default.get(this._mirrorNodeUrl + ep)];
-                    case 2:
+                        return [4 /*yield*/, axios_1.default.get(this.mirrorNodeUrl + ep)];
+                    case 3:
                         data = (_a.sent()).data;
                         filtered = data.transactions
                             .filter(function (e) { return e.result === "SUCCESS"; });
@@ -1096,7 +1079,4 @@
             return null;
     }
 }
-function isHederaNetworkConfigLike(cfg) {
-    return cfg.network !== undefined;
-}
 //# sourceMappingURL=base-provider.js.map