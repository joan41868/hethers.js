"use strict";
var __extends = (this && this.__extends) || (function () {
    var extendStatics = function (d, b) {
        extendStatics = Object.setPrototypeOf ||
            ({ __proto__: [] } instanceof Array && function (d, b) { d.__proto__ = b; }) ||
            function (d, b) { for (var p in b) if (Object.prototype.hasOwnProperty.call(b, p)) d[p] = b[p]; };
        return extendStatics(d, b);
    };
    return function (d, b) {
        if (typeof b !== "function" && b !== null)
            throw new TypeError("Class extends value " + String(b) + " is not a constructor or null");
        extendStatics(d, b);
        function __() { this.constructor = d; }
        d.prototype = b === null ? Object.create(b) : (__.prototype = b.prototype, new __());
    };
})();
var __assign = (this && this.__assign) || function () {
    __assign = Object.assign || function(t) {
        for (var s, i = 1, n = arguments.length; i < n; i++) {
            s = arguments[i];
            for (var p in s) if (Object.prototype.hasOwnProperty.call(s, p))
                t[p] = s[p];
        }
        return t;
    };
    return __assign.apply(this, arguments);
};
var __awaiter = (this && this.__awaiter) || function (thisArg, _arguments, P, generator) {
    function adopt(value) { return value instanceof P ? value : new P(function (resolve) { resolve(value); }); }
    return new (P || (P = Promise))(function (resolve, reject) {
        function fulfilled(value) { try { step(generator.next(value)); } catch (e) { reject(e); } }
        function rejected(value) { try { step(generator["throw"](value)); } catch (e) { reject(e); } }
        function step(result) { result.done ? resolve(result.value) : adopt(result.value).then(fulfilled, rejected); }
        step((generator = generator.apply(thisArg, _arguments || [])).next());
    });
};
var __generator = (this && this.__generator) || function (thisArg, body) {
    var _ = { label: 0, sent: function() { if (t[0] & 1) throw t[1]; return t[1]; }, trys: [], ops: [] }, f, y, t, g;
    return g = { next: verb(0), "throw": verb(1), "return": verb(2) }, typeof Symbol === "function" && (g[Symbol.iterator] = function() { return this; }), g;
    function verb(n) { return function (v) { return step([n, v]); }; }
    function step(op) {
        if (f) throw new TypeError("Generator is already executing.");
        while (_) try {
            if (f = 1, y && (t = op[0] & 2 ? y["return"] : op[0] ? y["throw"] || ((t = y["return"]) && t.call(y), 0) : y.next) && !(t = t.call(y, op[1])).done) return t;
            if (y = 0, t) op = [op[0] & 2, t.value];
            switch (op[0]) {
                case 0: case 1: t = op; break;
                case 4: _.label++; return { value: op[1], done: false };
                case 5: _.label++; y = op[1]; op = [0]; continue;
                case 7: op = _.ops.pop(); _.trys.pop(); continue;
                default:
                    if (!(t = _.trys, t = t.length > 0 && t[t.length - 1]) && (op[0] === 6 || op[0] === 2)) { _ = 0; continue; }
                    if (op[0] === 3 && (!t || (op[1] > t[0] && op[1] < t[3]))) { _.label = op[1]; break; }
                    if (op[0] === 6 && _.label < t[1]) { _.label = t[1]; t = op; break; }
                    if (t && _.label < t[2]) { _.label = t[2]; _.ops.push(op); break; }
                    if (t[2]) _.ops.pop();
                    _.trys.pop(); continue;
            }
            op = body.call(thisArg, _);
        } catch (e) { op = [6, e]; y = 0; } finally { f = t = 0; }
        if (op[0] & 5) throw op[1]; return { value: op[0] ? op[1] : void 0, done: true };
    }
};
var __importDefault = (this && this.__importDefault) || function (mod) {
    return (mod && mod.__esModule) ? mod : { "default": mod };
};
Object.defineProperty(exports, "__esModule", { value: true });
exports.BaseProvider = exports.Resolver = exports.Event = void 0;
var abstract_provider_1 = require("@ethersproject/abstract-provider");
var basex_1 = require("@ethersproject/basex");
var bignumber_1 = require("@ethersproject/bignumber");
var bytes_1 = require("@ethersproject/bytes");
var networks_1 = require("@ethersproject/networks");
var properties_1 = require("@ethersproject/properties");
var sha2_1 = require("@ethersproject/sha2");
var strings_1 = require("@ethersproject/strings");
var bech32_1 = __importDefault(require("bech32"));
var logger_1 = require("@ethersproject/logger");
var _version_1 = require("./_version");
var logger = new logger_1.Logger(_version_1.version);
var formatter_1 = require("./formatter");
var address_1 = require("@ethersproject/address");
var sdk_1 = require("@hashgraph/sdk");
var axios_1 = __importDefault(require("axios"));
//////////////////////////////
// Event Serializeing
// @ts-ignore
function checkTopic(topic) {
    if (topic == null) {
        return "null";
    }
    if ((0, bytes_1.hexDataLength)(topic) !== 32) {
        logger.throwArgumentError("invalid topic", "topic", topic);
    }
    return topic.toLowerCase();
}
// @ts-ignore
function serializeTopics(topics) {
    // Remove trailing null AND-topics; they are redundant
    topics = topics.slice();
    while (topics.length > 0 && topics[topics.length - 1] == null) {
        topics.pop();
    }
    return topics.map(function (topic) {
        if (Array.isArray(topic)) {
            // Only track unique OR-topics
            var unique_1 = {};
            topic.forEach(function (topic) {
                unique_1[checkTopic(topic)] = true;
            });
            // The order of OR-topics does not matter
            var sorted = Object.keys(unique_1);
            sorted.sort();
            return sorted.join("|");
        }
        else {
            return checkTopic(topic);
        }
    }).join("&");
}
function deserializeTopics(data) {
    if (data === "") {
        return [];
    }
    return data.split(/&/g).map(function (topic) {
        if (topic === "") {
            return [];
        }
        var comps = topic.split("|").map(function (topic) {
            return ((topic === "null") ? null : topic);
        });
        return ((comps.length === 1) ? comps[0] : comps);
    });
}
//////////////////////////////
// Helper Object
function stall(duration) {
    return new Promise(function (resolve) {
        setTimeout(resolve, duration);
    });
}
//////////////////////////////
// Provider Object
/**
 *  EventType
 *   - "block"
 *   - "poll"
 *   - "didPoll"
 *   - "pending"
 *   - "error"
 *   - "network"
 *   - filter
 *   - topics array
 *   - transaction hash
 */
var PollableEvents = ["block", "network", "pending", "poll"];
var Event = /** @class */ (function () {
    function Event(tag, listener, once) {
        (0, properties_1.defineReadOnly)(this, "tag", tag);
        (0, properties_1.defineReadOnly)(this, "listener", listener);
        (0, properties_1.defineReadOnly)(this, "once", once);
    }
    Object.defineProperty(Event.prototype, "event", {
        get: function () {
            switch (this.type) {
                case "tx":
                    return this.hash;
                case "filter":
                    return this.filter;
            }
            return this.tag;
        },
        enumerable: false,
        configurable: true
    });
    Object.defineProperty(Event.prototype, "type", {
        get: function () {
            return this.tag.split(":")[0];
        },
        enumerable: false,
        configurable: true
    });
    Object.defineProperty(Event.prototype, "hash", {
        get: function () {
            var comps = this.tag.split(":");
            if (comps[0] !== "tx") {
                return null;
            }
            return comps[1];
        },
        enumerable: false,
        configurable: true
    });
    Object.defineProperty(Event.prototype, "filter", {
        get: function () {
            var comps = this.tag.split(":");
            if (comps[0] !== "filter") {
                return null;
            }
            var address = comps[1];
            var topics = deserializeTopics(comps[2]);
            var filter = {};
            if (topics.length > 0) {
                filter.topics = topics;
            }
            if (address && address !== "*") {
                filter.address = address;
            }
            return filter;
        },
        enumerable: false,
        configurable: true
    });
    Event.prototype.pollable = function () {
        return (this.tag.indexOf(":") >= 0 || PollableEvents.indexOf(this.tag) >= 0);
    };
    return Event;
}());
exports.Event = Event;
;
// https://github.com/satoshilabs/slips/blob/master/slip-0044.md
var coinInfos = {
    "0": { symbol: "btc", p2pkh: 0x00, p2sh: 0x05, prefix: "bc" },
    "2": { symbol: "ltc", p2pkh: 0x30, p2sh: 0x32, prefix: "ltc" },
    "3": { symbol: "doge", p2pkh: 0x1e, p2sh: 0x16 },
    "60": { symbol: "eth", ilk: "eth" },
    "61": { symbol: "etc", ilk: "eth" },
    "700": { symbol: "xdai", ilk: "eth" },
};
function bytes32ify(value) {
    return (0, bytes_1.hexZeroPad)(bignumber_1.BigNumber.from(value).toHexString(), 32);
}
// Compute the Base58Check encoded data (checksum is first 4 bytes of sha256d)
function base58Encode(data) {
    return basex_1.Base58.encode((0, bytes_1.concat)([data, (0, bytes_1.hexDataSlice)((0, sha2_1.sha256)((0, sha2_1.sha256)(data)), 0, 4)]));
}
var Resolver = /** @class */ (function () {
    // The resolvedAddress is only for creating a ReverseLookup resolver
    function Resolver(provider, address, name, resolvedAddress) {
        (0, properties_1.defineReadOnly)(this, "provider", provider);
        (0, properties_1.defineReadOnly)(this, "name", name);
        (0, properties_1.defineReadOnly)(this, "address", provider.formatter.address(address));
        (0, properties_1.defineReadOnly)(this, "_resolvedAddress", resolvedAddress);
    }
    Resolver.prototype._fetchBytes = function (selector, parameters) {
        return __awaiter(this, void 0, void 0, function () {
            return __generator(this, function (_a) {
                // e.g. keccak256("addr(bytes32,uint256)")
                // const tx = {
                //     to: this.address,
                //     data: hexConcat([ selector, namehash(this.name), (parameters || "0x") ])
                // };
                try {
                    // return _parseBytes(await this.provider.call(tx));
                    return [2 /*return*/, null];
                }
                catch (error) {
                    if (error.code === logger_1.Logger.errors.CALL_EXCEPTION) {
                        return [2 /*return*/, null];
                    }
                    return [2 /*return*/, null];
                }
                return [2 /*return*/];
            });
        });
    };
    Resolver.prototype._getAddress = function (coinType, hexBytes) {
        var coinInfo = coinInfos[String(coinType)];
        if (coinInfo == null) {
            logger.throwError("unsupported coin type: " + coinType, logger_1.Logger.errors.UNSUPPORTED_OPERATION, {
                operation: "getAddress(" + coinType + ")"
            });
        }
        if (coinInfo.ilk === "eth") {
            return this.provider.formatter.address(hexBytes);
        }
        var bytes = (0, bytes_1.arrayify)(hexBytes);
        // P2PKH: OP_DUP OP_HASH160 <pubKeyHash> OP_EQUALVERIFY OP_CHECKSIG
        if (coinInfo.p2pkh != null) {
            var p2pkh = hexBytes.match(/^0x76a9([0-9a-f][0-9a-f])([0-9a-f]*)88ac$/);
            if (p2pkh) {
                var length_1 = parseInt(p2pkh[1], 16);
                if (p2pkh[2].length === length_1 * 2 && length_1 >= 1 && length_1 <= 75) {
                    return base58Encode((0, bytes_1.concat)([[coinInfo.p2pkh], ("0x" + p2pkh[2])]));
                }
            }
        }
        // P2SH: OP_HASH160 <scriptHash> OP_EQUAL
        if (coinInfo.p2sh != null) {
            var p2sh = hexBytes.match(/^0xa9([0-9a-f][0-9a-f])([0-9a-f]*)87$/);
            if (p2sh) {
                var length_2 = parseInt(p2sh[1], 16);
                if (p2sh[2].length === length_2 * 2 && length_2 >= 1 && length_2 <= 75) {
                    return base58Encode((0, bytes_1.concat)([[coinInfo.p2sh], ("0x" + p2sh[2])]));
                }
            }
        }
        // Bech32
        if (coinInfo.prefix != null) {
            var length_3 = bytes[1];
            // https://github.com/bitcoin/bips/blob/master/bip-0141.mediawiki#witness-program
            var version_1 = bytes[0];
            if (version_1 === 0x00) {
                if (length_3 !== 20 && length_3 !== 32) {
                    version_1 = -1;
                }
            }
            else {
                version_1 = -1;
            }
            if (version_1 >= 0 && bytes.length === 2 + length_3 && length_3 >= 1 && length_3 <= 75) {
                var words = bech32_1.default.toWords(bytes.slice(2));
                words.unshift(version_1);
                return bech32_1.default.encode(coinInfo.prefix, words);
            }
        }
        return null;
    };
    Resolver.prototype.getAddress = function (coinType) {
        return __awaiter(this, void 0, void 0, function () {
            var hexBytes, address;
            return __generator(this, function (_a) {
                switch (_a.label) {
                    case 0:
                        if (coinType == null) {
                            coinType = 60;
                        }
                        // If Ethereum, use the standard `addr(bytes32)`
                        if (coinType === 60) {
                            try {
                                return [2 /*return*/, null];
                            }
                            catch (error) {
                                if (error.code === logger_1.Logger.errors.CALL_EXCEPTION) {
                                    return [2 /*return*/, null];
                                }
                                throw error;
                            }
                        }
                        return [4 /*yield*/, this._fetchBytes("0xf1cb7e06", bytes32ify(coinType))];
                    case 1:
                        hexBytes = _a.sent();
                        // No address
                        if (hexBytes == null || hexBytes === "0x") {
                            return [2 /*return*/, null];
                        }
                        address = this._getAddress(coinType, hexBytes);
                        if (address == null) {
                            logger.throwError("invalid or unsupported coin data", logger_1.Logger.errors.UNSUPPORTED_OPERATION, {
                                operation: "getAddress(" + coinType + ")",
                                coinType: coinType,
                                data: hexBytes
                            });
                        }
                        return [2 /*return*/, address];
                }
            });
        });
    };
    Resolver.prototype.getContentHash = function () {
        return __awaiter(this, void 0, void 0, function () {
            var hexBytes, ipfs, length_4, swarm;
            return __generator(this, function (_a) {
                switch (_a.label) {
                    case 0: return [4 /*yield*/, this._fetchBytes("0xbc1c58d1")];
                    case 1:
                        hexBytes = _a.sent();
                        // No contenthash
                        if (hexBytes == null || hexBytes === "0x") {
                            return [2 /*return*/, null];
                        }
                        ipfs = hexBytes.match(/^0xe3010170(([0-9a-f][0-9a-f])([0-9a-f][0-9a-f])([0-9a-f]*))$/);
                        if (ipfs) {
                            length_4 = parseInt(ipfs[3], 16);
                            if (ipfs[4].length === length_4 * 2) {
                                return [2 /*return*/, "ipfs:/\/" + basex_1.Base58.encode("0x" + ipfs[1])];
                            }
                        }
                        swarm = hexBytes.match(/^0xe40101fa011b20([0-9a-f]*)$/);
                        if (swarm) {
                            if (swarm[1].length === (32 * 2)) {
                                return [2 /*return*/, "bzz:/\/" + swarm[1]];
                            }
                        }
                        return [2 /*return*/, logger.throwError("invalid or unsupported content hash data", logger_1.Logger.errors.UNSUPPORTED_OPERATION, {
                                operation: "getContentHash()",
                                data: hexBytes
                            })];
                }
            });
        });
    };
    Resolver.prototype.getText = function (key) {
        return __awaiter(this, void 0, void 0, function () {
            var keyBytes, hexBytes;
            return __generator(this, function (_a) {
                switch (_a.label) {
                    case 0:
                        keyBytes = (0, strings_1.toUtf8Bytes)(key);
                        // The nodehash consumes the first slot, so the string pointer targets
                        // offset 64, with the length at offset 64 and data starting at offset 96
                        keyBytes = (0, bytes_1.concat)([bytes32ify(64), bytes32ify(keyBytes.length), keyBytes]);
                        // Pad to word-size (32 bytes)
                        if ((keyBytes.length % 32) !== 0) {
                            keyBytes = (0, bytes_1.concat)([keyBytes, (0, bytes_1.hexZeroPad)("0x", 32 - (key.length % 32))]);
                        }
                        return [4 /*yield*/, this._fetchBytes("0x59d1d43c", (0, bytes_1.hexlify)(keyBytes))];
                    case 1:
                        hexBytes = _a.sent();
                        if (hexBytes == null || hexBytes === "0x") {
                            return [2 /*return*/, null];
                        }
                        return [2 /*return*/, (0, strings_1.toUtf8String)(hexBytes)];
                }
            });
        });
    };
    return Resolver;
}());
exports.Resolver = Resolver;
var defaultFormatter = null;
var MIRROR_NODE_TRANSACTIONS_ENDPOINT = '/api/v1/transactions/';
var MIRROR_NODE_CONTRACTS_ENDPOINT = '/api/v1/contracts/results/';
var BaseProvider = /** @class */ (function (_super) {
    __extends(BaseProvider, _super);
    /**
     *  ready
     *
     *  A Promise<Network> that resolves only once the provider is ready.
     *
     *  Sub-classes that call the super with a network without a chainId
     *  MUST set this. Standard named networks have a known chainId.
     *
     */
    function BaseProvider(network) {
        var _newTarget = this.constructor;
        var _this = this;
        logger.checkNew(_newTarget, abstract_provider_1.Provider);
        _this = _super.call(this) || this;
<<<<<<< HEAD
        _this._events = [];
        _this._emitted = { block: -2 };
=======
>>>>>>> 8c3001aa
        _this.formatter = _newTarget.getFormatter();
        // If network is any, this Provider allows the underlying
        // network to change dynamically, and we auto-detect the
        // current network
        (0, properties_1.defineReadOnly)(_this, "anyNetwork", (network === "any"));
        if (_this.anyNetwork) {
            network = _this.detectNetwork();
        }
        if (network instanceof Promise) {
            _this._networkPromise = network;
            // Squash any "unhandled promise" errors; that do not need to be handled
            network.catch(function (error) { });
            // Trigger initial network setting (async)
            _this._ready().catch(function (error) { });
        }
        else {
<<<<<<< HEAD
            // defineReadOnly(this, "_network", getNetwork(network));
            _this._network = (0, networks_1.getNetwork)(network);
            _this._networkPromise = Promise.resolve(_this._network);
            var knownNetwork = (0, properties_1.getStatic)(_newTarget, "getNetwork")(network);
            if (knownNetwork) {
                (0, properties_1.defineReadOnly)(_this, "_network", knownNetwork);
                _this.emit("network", knownNetwork, null);
=======
            if (!isHederaNetworkConfigLike(network)) {
                var asDefaultNetwork = network;
                // defineReadOnly(this, "_network", getNetwork(network));
                _this._network = (0, networks_1.getNetwork)(asDefaultNetwork);
                _this._networkPromise = Promise.resolve(_this._network);
                var knownNetwork = (0, properties_1.getStatic)(_newTarget, "getNetwork")(asDefaultNetwork);
                if (knownNetwork) {
                    (0, properties_1.defineReadOnly)(_this, "_network", knownNetwork);
                    _this.emit("network", knownNetwork, null);
                }
                else {
                    logger.throwArgumentError("invalid network", "network", network);
                }
                _this.hederaClient = sdk_1.Client.forName(mapNetworkToHederaNetworkName(asDefaultNetwork));
                _this._mirrorNodeUrl = resolveMirrorNetworkUrl(_this._network);
>>>>>>> 8c3001aa
            }
            else {
                var asHederaNetwork = network;
                _this.hederaClient = sdk_1.Client.forNetwork(asHederaNetwork.network);
                _this._mirrorNodeUrl = asHederaNetwork.mirrorNodeUrl;
                (0, properties_1.defineReadOnly)(_this, "_network", {
                    // FIXME: chainId
                    chainId: 0,
                    name: _this.hederaClient.networkName
                });
            }
        }
<<<<<<< HEAD
        _this._maxInternalBlockNumber = -1024;
        _this._lastBlockNumber = -2;
        _this._pollingInterval = 4000;
        _this._fastQueryDate = 0;
        _this.mirrorNodeUrl = resolveMirrorNetworkUrl(_this._network);
        _this.hederaClient = sdk_1.Client.forName(mapNetworkToHederaNetworkName(network));
=======
        _this._pollingInterval = 3000;
>>>>>>> 8c3001aa
        return _this;
    }
    BaseProvider.prototype._ready = function () {
        return __awaiter(this, void 0, void 0, function () {
            var network, error_1;
            return __generator(this, function (_a) {
                switch (_a.label) {
                    case 0:
                        if (!(this._network == null)) return [3 /*break*/, 7];
                        network = null;
                        if (!this._networkPromise) return [3 /*break*/, 4];
                        _a.label = 1;
                    case 1:
                        _a.trys.push([1, 3, , 4]);
                        return [4 /*yield*/, this._networkPromise];
                    case 2:
                        network = _a.sent();
                        return [3 /*break*/, 4];
                    case 3:
                        error_1 = _a.sent();
                        return [3 /*break*/, 4];
                    case 4:
                        if (!(network == null)) return [3 /*break*/, 6];
                        return [4 /*yield*/, this.detectNetwork()];
                    case 5:
                        network = _a.sent();
                        _a.label = 6;
                    case 6:
                        // This should never happen; every Provider sub-class should have
                        // suggested a network by here (or have thrown).
                        // if (!network) {
                        //     logger.throwError("no network detected", Logger.errors.UNKNOWN_ERROR, { });
                        // }
                        // Possible this call stacked so do not call defineReadOnly again
                        if (this._network == null) {
                            if (this.anyNetwork) {
                                // this._network = network;
                                (0, properties_1.defineReadOnly)(this, "_network", network);
                            }
                            else {
                                this._network = network;
                            }
                            this.emit("network", network, null);
                        }
                        _a.label = 7;
                    case 7: return [2 /*return*/, this._network];
                }
            });
        });
    };
    // @TODO: Remove this and just create a singleton formatter
    BaseProvider.getFormatter = function () {
        if (defaultFormatter == null) {
            defaultFormatter = new formatter_1.Formatter();
        }
        return defaultFormatter;
    };
    // @TODO: Remove this and just use getNetwork
    BaseProvider.getNetwork = function (network) {
        return (0, networks_1.getNetwork)((network == null) ? "mainnet" : network);
<<<<<<< HEAD
    };
    // Fetches the blockNumber, but will reuse any result that is less
    // than maxAge old or has been requested since the last request
    BaseProvider.prototype._getInternalBlockNumber = function (maxAge) {
        return __awaiter(this, void 0, void 0, function () {
            var internalBlockNumber, result, error_5, reqTime, checkInternalBlockNumber;
            var _this = this;
            return __generator(this, function (_a) {
                switch (_a.label) {
                    case 0: return [4 /*yield*/, this._ready()];
                    case 1:
                        _a.sent();
                        if (!(maxAge > 0)) return [3 /*break*/, 7];
                        _a.label = 2;
                    case 2:
                        if (!this._internalBlockNumber) return [3 /*break*/, 7];
                        internalBlockNumber = this._internalBlockNumber;
                        _a.label = 3;
                    case 3:
                        _a.trys.push([3, 5, , 6]);
                        return [4 /*yield*/, internalBlockNumber];
                    case 4:
                        result = _a.sent();
                        if ((getTime() - result.respTime) <= maxAge) {
                            return [2 /*return*/, result.blockNumber];
                        }
                        // Too old; fetch a new value
                        return [3 /*break*/, 7];
                    case 5:
                        error_5 = _a.sent();
                        // The fetch rejected; if we are the first to get the
                        // rejection, drop through so we replace it with a new
                        // fetch; all others blocked will then get that fetch
                        // which won't match the one they "remembered" and loop
                        if (this._internalBlockNumber === internalBlockNumber) {
                            return [3 /*break*/, 7];
                        }
                        return [3 /*break*/, 6];
                    case 6: return [3 /*break*/, 2];
                    case 7:
                        reqTime = getTime();
                        checkInternalBlockNumber = (0, properties_1.resolveProperties)({
                            blockNumber: this.perform("getBlockNumber", {}),
                            networkError: this.getNetwork().then(function (network) { return (null); }, function (error) { return (error); })
                        }).then(function (_a) {
                            var blockNumber = _a.blockNumber, networkError = _a.networkError;
                            if (networkError) {
                                // Unremember this bad internal block number
                                if (_this._internalBlockNumber === checkInternalBlockNumber) {
                                    _this._internalBlockNumber = null;
                                }
                                throw networkError;
                            }
                            var respTime = getTime();
                            blockNumber = bignumber_1.BigNumber.from(blockNumber).toNumber();
                            if (blockNumber < _this._maxInternalBlockNumber) {
                                blockNumber = _this._maxInternalBlockNumber;
                            }
                            _this._maxInternalBlockNumber = blockNumber;
                            _this._setFastBlockNumber(blockNumber); // @TODO: Still need this?
                            return { blockNumber: blockNumber, reqTime: reqTime, respTime: respTime };
                        });
                        this._internalBlockNumber = checkInternalBlockNumber;
                        // Swallow unhandled exceptions; if needed they are handled else where
                        checkInternalBlockNumber.catch(function (error) {
                            // Don't null the dead (rejected) fetch, if it has already been updated
                            if (_this._internalBlockNumber === checkInternalBlockNumber) {
                                _this._internalBlockNumber = null;
                            }
                        });
                        return [4 /*yield*/, checkInternalBlockNumber];
                    case 8: return [2 /*return*/, (_a.sent()).blockNumber];
                }
            });
        });
    };
    BaseProvider.prototype.poll = function () {
        return __awaiter(this, void 0, void 0, function () {
            var pollId, runners, blockNumber, error_6, i;
            var _this = this;
            return __generator(this, function (_a) {
                switch (_a.label) {
                    case 0:
                        pollId = nextPollId++;
                        runners = [];
                        blockNumber = null;
                        _a.label = 1;
                    case 1:
                        _a.trys.push([1, 3, , 4]);
                        return [4 /*yield*/, this._getInternalBlockNumber(100 + this.pollingInterval / 2)];
                    case 2:
                        blockNumber = _a.sent();
                        return [3 /*break*/, 4];
                    case 3:
                        error_6 = _a.sent();
                        this.emit("error", error_6);
                        return [2 /*return*/];
                    case 4:
                        this._setFastBlockNumber(blockNumber);
                        // Emit a poll event after we have the latest (fast) block number
                        this.emit("poll", pollId, blockNumber);
                        // If the block has not changed, meh.
                        if (blockNumber === this._lastBlockNumber) {
                            this.emit("didPoll", pollId);
                            return [2 /*return*/];
                        }
                        // First polling cycle, trigger a "block" events
                        if (this._emitted.block === -2) {
                            this._emitted.block = blockNumber - 1;
                        }
                        if (Math.abs((this._emitted.block) - blockNumber) > 1000) {
                            logger.warn("network block skew detected; skipping block events (emitted=" + this._emitted.block + " blockNumber" + blockNumber + ")");
                            this.emit("error", logger.makeError("network block skew detected", logger_1.Logger.errors.NETWORK_ERROR, {
                                blockNumber: blockNumber,
                                event: "blockSkew",
                                previousBlockNumber: this._emitted.block
                            }));
                            this.emit("block", blockNumber);
                        }
                        else {
                            // Notify all listener for each block that has passed
                            for (i = this._emitted.block + 1; i <= blockNumber; i++) {
                                this.emit("block", i);
                            }
                        }
                        // The emitted block was updated, check for obsolete events
                        if (this._emitted.block !== blockNumber) {
                            this._emitted.block = blockNumber;
                            Object.keys(this._emitted).forEach(function (key) {
                                // The block event does not expire
                                if (key === "block") {
                                    return;
                                }
                                // The block we were at when we emitted this event
                                var eventBlockNumber = _this._emitted[key];
                                // We cannot garbage collect pending transactions or blocks here
                                // They should be garbage collected by the Provider when setting
                                // "pending" events
                                if (eventBlockNumber === "pending") {
                                    return;
                                }
                                // Evict any transaction hashes or block hashes over 12 blocks
                                // old, since they should not return null anyways
                                if (blockNumber - eventBlockNumber > 12) {
                                    delete _this._emitted[key];
                                }
                            });
                        }
                        // First polling cycle
                        if (this._lastBlockNumber === -2) {
                            this._lastBlockNumber = blockNumber - 1;
                        }
                        // Find all transaction hashes we are waiting on
                        this._events.forEach(function (event) {
                            switch (event.type) {
                                case "tx": {
                                    var hash_2 = event.hash;
                                    var runner = _this.getTransactionReceipt(hash_2).then(function (receipt) {
                                        if (!receipt || receipt.blockNumber == null) {
                                            return null;
                                        }
                                        _this._emitted["t:" + hash_2] = receipt.blockNumber;
                                        _this.emit(hash_2, receipt);
                                        return null;
                                    }).catch(function (error) { _this.emit("error", error); });
                                    runners.push(runner);
                                    break;
                                }
                                case "filter": {
                                    var filter_1 = event.filter;
                                    filter_1.fromBlock = _this._lastBlockNumber + 1;
                                    filter_1.toBlock = blockNumber;
                                    var runner = _this.getLogs(filter_1).then(function (logs) {
                                        if (logs.length === 0) {
                                            return;
                                        }
                                        logs.forEach(function (log) {
                                            _this._emitted["b:" + log.blockHash] = log.blockNumber;
                                            _this._emitted["t:" + log.transactionHash] = log.blockNumber;
                                            _this.emit(filter_1, log);
                                        });
                                    }).catch(function (error) { _this.emit("error", error); });
                                    runners.push(runner);
                                    break;
                                }
                            }
                        });
                        this._lastBlockNumber = blockNumber;
                        // Once all events for this loop have been processed, emit "didPoll"
                        Promise.all(runners).then(function () {
                            _this.emit("didPoll", pollId);
                        }).catch(function (error) { _this.emit("error", error); });
                        return [2 /*return*/];
                }
            });
        });
    };
    // Deprecated; do not use this
    BaseProvider.prototype.resetEventsBlock = function (blockNumber) {
        this._lastBlockNumber = blockNumber - 1;
        if (this.polling) {
            this.poll();
        }
=======
>>>>>>> 8c3001aa
    };
    Object.defineProperty(BaseProvider.prototype, "network", {
        get: function () {
            return this._network;
        },
        enumerable: false,
        configurable: true
    });
    // This method should query the network if the underlying network
    // can change, such as when connected to a JSON-RPC backend
    // With the current hedera implementation, we do not support a changeable networks,
    // thus we do not need to query at this level
    BaseProvider.prototype.detectNetwork = function () {
        return __awaiter(this, void 0, void 0, function () {
            return __generator(this, function (_a) {
                this._networkPromise = Promise.resolve(this._network);
                return [2 /*return*/, this._networkPromise];
            });
        });
    };
    BaseProvider.prototype.getNetwork = function () {
        return __awaiter(this, void 0, void 0, function () {
            var network, currentNetwork, error;
            return __generator(this, function (_a) {
                switch (_a.label) {
                    case 0: return [4 /*yield*/, this._ready()];
                    case 1:
                        network = _a.sent();
                        return [4 /*yield*/, this.detectNetwork()];
                    case 2:
                        currentNetwork = _a.sent();
                        if (!(network.chainId !== currentNetwork.chainId)) return [3 /*break*/, 5];
                        if (!this.anyNetwork) return [3 /*break*/, 4];
                        this._network = currentNetwork;
                        // The "network" event MUST happen before this method resolves
                        // so any events have a chance to unregister, so we stall an
                        // additional event loop before returning from /this/ call
                        this.emit("network", currentNetwork, network);
                        return [4 /*yield*/, stall(0)];
                    case 3:
                        _a.sent();
                        return [2 /*return*/, this._network];
                    case 4:
                        error = logger.makeError("underlying network changed", logger_1.Logger.errors.NETWORK_ERROR, {
                            event: "changed",
                            network: network,
                            detectedNetwork: currentNetwork
                        });
                        this.emit("error", error);
                        throw error;
                    case 5: return [2 /*return*/, network];
                }
            });
        });
    };
    Object.defineProperty(BaseProvider.prototype, "pollingInterval", {
        get: function () {
            return this._pollingInterval;
        },
        set: function (value) {
            if (typeof (value) !== "number" || value <= 0 || parseInt(String(value)) != value) {
                throw new Error("invalid polling interval");
            }
            this._pollingInterval = value;
        },
        enumerable: false,
        configurable: true
    });
    BaseProvider.prototype.waitForTransaction = function (transactionId, timeout) {
        return __awaiter(this, void 0, void 0, function () {
            return __generator(this, function (_a) {
                return [2 /*return*/, this._waitForTransaction(transactionId, timeout)];
            });
        });
    };
    BaseProvider.prototype._waitForTransaction = function (transactionId, timeout) {
        return __awaiter(this, void 0, void 0, function () {
            var remainingTimeout;
            var _this = this;
            return __generator(this, function (_a) {
                remainingTimeout = timeout;
                return [2 /*return*/, new Promise(function (resolve, reject) { return __awaiter(_this, void 0, void 0, function () {
                        var txResponse;
                        var _this = this;
                        return __generator(this, function (_a) {
                            switch (_a.label) {
                                case 0:
                                    if (!(remainingTimeout == null || remainingTimeout > 0)) return [3 /*break*/, 5];
                                    return [4 /*yield*/, this.getTransaction(transactionId)];
                                case 1:
                                    txResponse = _a.sent();
                                    if (!(txResponse == null)) return [3 /*break*/, 3];
                                    return [4 /*yield*/, new Promise(function (resolve) {
                                            setTimeout(resolve, _this._pollingInterval);
                                        })];
                                case 2:
                                    _a.sent();
                                    if (remainingTimeout != null)
                                        remainingTimeout -= this._pollingInterval;
                                    return [3 /*break*/, 4];
                                case 3: return [2 /*return*/, resolve(this.formatter.receiptFromResponse(txResponse))];
                                case 4: return [3 /*break*/, 0];
                                case 5:
                                    reject(logger.makeError("timeout exceeded", logger_1.Logger.errors.TIMEOUT, { timeout: timeout }));
                                    return [2 /*return*/];
                            }
                        });
                    }); })];
            });
        });
    };
    /**
     *  AccountBalance query implementation, using the hashgraph sdk.
     *  It returns the tinybar balance of the given address.
     *
     * @param accountLike The address to check balance of
     */
    BaseProvider.prototype.getBalance = function (accountLike) {
        return __awaiter(this, void 0, void 0, function () {
            var account, balance, error_2;
            return __generator(this, function (_a) {
                switch (_a.label) {
                    case 0: return [4 /*yield*/, accountLike];
                    case 1:
                        accountLike = _a.sent();
                        account = (0, address_1.asAccountString)(accountLike);
                        _a.label = 2;
                    case 2:
                        _a.trys.push([2, 4, , 5]);
                        return [4 /*yield*/, new sdk_1.AccountBalanceQuery()
                                .setAccountId(sdk_1.AccountId.fromString(account))
                                .execute(this.hederaClient)];
                    case 3:
                        balance = _a.sent();
                        return [2 /*return*/, bignumber_1.BigNumber.from(balance.hbars.toTinybars().toNumber())];
                    case 4:
                        error_2 = _a.sent();
                        return [2 /*return*/, logger.throwError("bad result from backend", logger_1.Logger.errors.SERVER_ERROR, {
                                method: "AccountBalanceQuery",
                                params: { address: accountLike },
                                error: error_2
                            })];
                    case 5: return [2 /*return*/];
                }
            });
        });
    };
<<<<<<< HEAD
    /**
     *  AccountBalance query implementation, using the hashgraph sdk.
     *  It returns the tinybar balance of the given address.
     *
     * @param addressOrName The address to check balance of
     */
    BaseProvider.prototype.getBalance = function (addressOrName) {
=======
    BaseProvider.prototype.getCode = function (addressOrName, blockTag) {
>>>>>>> 8c3001aa
        return __awaiter(this, void 0, void 0, function () {
            var _a, shard, realm, num, shardNum, realmNum, accountNum, balance, error_7;
            return __generator(this, function (_b) {
                switch (_b.label) {
                    case 0: return [4 /*yield*/, this.getNetwork()];
                    case 1:
<<<<<<< HEAD
                        _b.sent();
                        return [4 /*yield*/, addressOrName];
                    case 2:
                        addressOrName = _b.sent();
                        _a = (0, address_1.getAccountFromAddress)(addressOrName), shard = _a.shard, realm = _a.realm, num = _a.num;
                        shardNum = bignumber_1.BigNumber.from(shard).toNumber();
                        realmNum = bignumber_1.BigNumber.from(realm).toNumber();
                        accountNum = bignumber_1.BigNumber.from(num).toNumber();
                        _b.label = 3;
                    case 3:
                        _b.trys.push([3, 5, , 6]);
                        return [4 /*yield*/, new sdk_1.AccountBalanceQuery()
                                .setAccountId(new sdk_1.AccountId({ shard: shardNum, realm: realmNum, num: accountNum }))
                                .execute(this.hederaClient)];
                    case 4:
                        balance = _b.sent();
                        return [2 /*return*/, bignumber_1.BigNumber.from(balance.hbars.toTinybars().toNumber())];
                    case 5:
                        error_7 = _b.sent();
                        return [2 /*return*/, logger.throwError("bad result from backend", logger_1.Logger.errors.SERVER_ERROR, {
                                method: "AccountBalanceQuery",
                                params: { address: addressOrName },
                                error: error_7
                            })];
                    case 6: return [2 /*return*/];
=======
                        _a.sent();
                        return [4 /*yield*/, (0, properties_1.resolveProperties)({
                                address: this._getAddress(addressOrName),
                            })];
                    case 2:
                        params = _a.sent();
                        return [4 /*yield*/, this.perform("getCode", params)];
                    case 3:
                        result = _a.sent();
                        try {
                            return [2 /*return*/, (0, bytes_1.hexlify)(result)];
                        }
                        catch (error) {
                            return [2 /*return*/, logger.throwError("bad result from backend", logger_1.Logger.errors.SERVER_ERROR, {
                                    method: "getCode",
                                    params: params,
                                    result: result,
                                    error: error
                                })];
                        }
                        return [2 /*return*/];
>>>>>>> 8c3001aa
                }
            });
        });
    };
    // This should be called by any subclass wrapping a TransactionResponse
    BaseProvider.prototype._wrapTransaction = function (tx, hash, receipt) {
        var _this = this;
        if (hash != null && (0, bytes_1.hexDataLength)(hash) !== 48) {
            throw new Error("invalid response - sendTransaction");
        }
        var result = tx;
        if (!result.customData)
            result.customData = {};
        if (receipt && receipt.fileId) {
            result.customData.fileId = receipt.fileId.toString();
        }
        if (receipt && receipt.contractId) {
            result.customData.contractId = receipt.contractId.toSolidityAddress();
        }
        if (receipt && receipt.accountId) {
            result.customData.accountId = receipt.accountId;
        }
        // Check the hash we expect is the same as the hash the server reported
        if (hash != null && tx.hash !== hash) {
            logger.throwError("Transaction hash mismatch from Provider.sendTransaction.", logger_1.Logger.errors.UNKNOWN_ERROR, { expectedHash: tx.hash, returnedHash: hash });
        }
        result.wait = function (timeout) { return __awaiter(_this, void 0, void 0, function () {
            var receipt;
            return __generator(this, function (_a) {
                switch (_a.label) {
                    case 0: return [4 /*yield*/, this._waitForTransaction(tx.transactionId, timeout)];
                    case 1:
<<<<<<< HEAD
                        _a.sent();
                        return [4 /*yield*/, (0, properties_1.resolveProperties)({
                                address: this._getAddress(addressOrName),
                                blockTag: this._getBlockTag(blockTag)
                            })];
                    case 2:
                        params = _a.sent();
                        return [4 /*yield*/, this.perform("getTransactionCount", params)];
                    case 3:
                        result = _a.sent();
                        try {
                            return [2 /*return*/, bignumber_1.BigNumber.from(result).toNumber()];
                        }
                        catch (error) {
                            return [2 /*return*/, logger.throwError("bad result from backend", logger_1.Logger.errors.SERVER_ERROR, {
                                    method: "getTransactionCount",
                                    params: params,
                                    result: result,
                                    error: error
                                })];
                        }
                        return [2 /*return*/];
                }
            });
        });
    };
    /**
     *  Get contract bytecode implementation, using the REST Api.
     *  It returns the bytecode, or a default value as string.
     *
     * @param addressOrName The address to obtain the bytecode of
     */
    BaseProvider.prototype.getCode = function (addressOrName, throwOnNonExisting) {
        return __awaiter(this, void 0, void 0, function () {
            var _a, shard, realm, num, shardNum, realmNum, accountNum, endpoint, data, error_8;
            return __generator(this, function (_b) {
                switch (_b.label) {
                    case 0: return [4 /*yield*/, this.getNetwork()];
                    case 1:
                        _b.sent();
                        return [4 /*yield*/, addressOrName];
                    case 2:
                        addressOrName = _b.sent();
                        _a = (0, address_1.getAccountFromAddress)(addressOrName), shard = _a.shard, realm = _a.realm, num = _a.num;
                        shardNum = bignumber_1.BigNumber.from(shard).toNumber();
                        realmNum = bignumber_1.BigNumber.from(realm).toNumber();
                        accountNum = bignumber_1.BigNumber.from(num).toNumber();
                        endpoint = '/api/v1/contracts/' + shardNum + '.' + realmNum + '.' + accountNum;
                        _b.label = 3;
                    case 3:
                        _b.trys.push([3, 5, , 6]);
                        return [4 /*yield*/, axios_1.default.get(this.mirrorNodeUrl + endpoint)];
                    case 4:
                        data = (_b.sent()).data;
                        return [2 /*return*/, data.bytecode ? (0, bytes_1.hexlify)(data.bytecode) : "0x"];
                    case 5:
                        error_8 = _b.sent();
                        if (error_8.response.status != 404 || (error_8.response.status == 404 && throwOnNonExisting)) {
                            logger.throwError("bad result from backend", logger_1.Logger.errors.SERVER_ERROR, {
                                method: "ContractByteCodeQuery",
                                params: { address: addressOrName },
                                error: error_8
                            });
                        }
                        return [2 /*return*/, "0x"];
                    case 6: return [2 /*return*/];
                }
            });
        });
    };
    BaseProvider.prototype.getStorageAt = function (addressOrName, position, blockTag) {
        return __awaiter(this, void 0, void 0, function () {
            var params, result;
            return __generator(this, function (_a) {
                switch (_a.label) {
                    case 0: return [4 /*yield*/, this.getNetwork()];
                    case 1:
                        _a.sent();
                        return [4 /*yield*/, (0, properties_1.resolveProperties)({
                                address: this._getAddress(addressOrName),
                                blockTag: this._getBlockTag(blockTag),
                                position: Promise.resolve(position).then(function (p) { return (0, bytes_1.hexValue)(p); })
                            })];
                    case 2:
                        params = _a.sent();
                        return [4 /*yield*/, this.perform("getStorageAt", params)];
                    case 3:
                        result = _a.sent();
                        try {
                            return [2 /*return*/, (0, bytes_1.hexlify)(result)];
                        }
                        catch (error) {
                            return [2 /*return*/, logger.throwError("bad result from backend", logger_1.Logger.errors.SERVER_ERROR, {
                                    method: "getStorageAt",
                                    params: params,
                                    result: result,
                                    error: error
                                })];
                        }
                        return [2 /*return*/];
                }
            });
        });
    };
    // This should be called by any subclass wrapping a TransactionResponse
    BaseProvider.prototype._wrapTransaction = function (tx, hash, startBlock) {
        var _this = this;
        if (hash != null && (0, bytes_1.hexDataLength)(hash) !== 32) {
            throw new Error("invalid response - sendTransaction");
        }
        var result = tx;
        // Check the hash we expect is the same as the hash the server reported
        if (hash != null && tx.hash !== hash) {
            logger.throwError("Transaction hash mismatch from Provider.sendTransaction.", logger_1.Logger.errors.UNKNOWN_ERROR, { expectedHash: tx.hash, returnedHash: hash });
        }
        result.wait = function (confirms, timeout) { return __awaiter(_this, void 0, void 0, function () {
            var replacement, receipt;
            return __generator(this, function (_a) {
                switch (_a.label) {
                    case 0:
                        if (confirms == null) {
                            confirms = 1;
                        }
                        if (timeout == null) {
                            timeout = 0;
                        }
                        replacement = undefined;
                        if (confirms !== 0 && startBlock != null) {
                            replacement = {
                                data: tx.data,
                                from: tx.from,
                                nonce: tx.nonce,
                                to: tx.to,
                                value: tx.value,
                                startBlock: startBlock
                            };
                        }
                        return [4 /*yield*/, this._waitForTransaction(tx.hash, confirms, timeout, replacement)];
                    case 1:
                        receipt = _a.sent();
                        if (receipt == null && confirms === 0) {
                            return [2 /*return*/, null];
                        }
                        // No longer pending, allow the polling loop to garbage collect this
                        this._emitted["t:" + tx.hash] = receipt.blockNumber;
=======
                        receipt = _a.sent();
>>>>>>> 8c3001aa
                        if (receipt.status === 0) {
                            logger.throwError("transaction failed", logger_1.Logger.errors.CALL_EXCEPTION, {
                                transactionHash: tx.hash,
                                transaction: tx,
                                receipt: receipt
                            });
                        }
                        return [2 /*return*/, receipt];
                }
            });
        }); };
        return result;
    };
    BaseProvider.prototype.getHederaClient = function () {
        return this.hederaClient;
    };
    BaseProvider.prototype.getHederaNetworkConfig = function () {
        return this.hederaClient._network.getNodeAccountIdsForExecute();
    };
    BaseProvider.prototype.sendTransaction = function (signedTransaction) {
        var _a;
        return __awaiter(this, void 0, void 0, function () {
<<<<<<< HEAD
            var hexTx, tx, blockNumber, hash, error_9;
            return __generator(this, function (_a) {
                switch (_a.label) {
                    case 0: return [4 /*yield*/, this.getNetwork()];
=======
            var txBytes, hederaTx, ethersTx, txHash, _b, resp, receipt, error_3, err;
            return __generator(this, function (_c) {
                switch (_c.label) {
                    case 0: return [4 /*yield*/, signedTransaction];
>>>>>>> 8c3001aa
                    case 1:
                        signedTransaction = _c.sent();
                        txBytes = (0, bytes_1.arrayify)(signedTransaction);
                        hederaTx = sdk_1.Transaction.fromBytes(txBytes);
                        return [4 /*yield*/, this.formatter.transaction(signedTransaction)];
                    case 2:
                        ethersTx = _c.sent();
                        _b = bytes_1.hexlify;
                        return [4 /*yield*/, hederaTx.getTransactionHash()];
                    case 3:
                        txHash = _b.apply(void 0, [_c.sent()]);
                        _c.label = 4;
                    case 4:
                        _c.trys.push([4, 7, , 8]);
                        return [4 /*yield*/, hederaTx.execute(this.hederaClient)];
                    case 5:
                        resp = _c.sent();
                        return [4 /*yield*/, resp.getReceipt(this.hederaClient)];
                    case 6:
<<<<<<< HEAD
                        error_9 = _a.sent();
                        error_9.transaction = tx;
                        error_9.transactionHash = tx.hash;
                        throw error_9;
                    case 7: return [2 /*return*/];
                }
            });
        });
    };
    BaseProvider.prototype._getTransactionRequest = function (transaction) {
        return __awaiter(this, void 0, void 0, function () {
            var values, tx, _a, _b;
            var _this = this;
            return __generator(this, function (_c) {
                switch (_c.label) {
                    case 0: return [4 /*yield*/, transaction];
                    case 1:
                        values = _c.sent();
                        tx = {};
                        ["from", "to"].forEach(function (key) {
                            if (values[key] == null) {
                                return;
                            }
                            tx[key] = Promise.resolve(values[key]).then(function (v) { return (v ? _this._getAddress(v) : null); });
                        });
                        ["gasLimit", "gasPrice", "maxFeePerGas", "maxPriorityFeePerGas", "value"].forEach(function (key) {
                            if (values[key] == null) {
                                return;
                            }
                            tx[key] = Promise.resolve(values[key]).then(function (v) { return (v ? bignumber_1.BigNumber.from(v) : null); });
                        });
                        ["type"].forEach(function (key) {
                            if (values[key] == null) {
                                return;
                            }
                            tx[key] = Promise.resolve(values[key]).then(function (v) { return ((v != null) ? v : null); });
                        });
                        if (values.accessList) {
                            tx.accessList = this.formatter.accessList(values.accessList);
                        }
                        ["data"].forEach(function (key) {
                            if (values[key] == null) {
                                return;
                            }
                            tx[key] = Promise.resolve(values[key]).then(function (v) { return (v ? (0, bytes_1.hexlify)(v) : null); });
                        });
                        _b = (_a = this.formatter).transactionRequest;
                        return [4 /*yield*/, (0, properties_1.resolveProperties)(tx)];
                    case 2: return [2 /*return*/, _b.apply(_a, [_c.sent()])];
=======
                        receipt = _c.sent();
                        return [2 /*return*/, this._wrapTransaction(ethersTx, txHash, receipt)];
                    case 7:
                        error_3 = _c.sent();
                        err = logger.makeError(error_3.message, (_a = error_3.status) === null || _a === void 0 ? void 0 : _a.toString());
                        err.transaction = ethersTx;
                        err.transactionHash = txHash;
                        throw err;
                    case 8: return [2 /*return*/];
>>>>>>> 8c3001aa
                }
            });
        });
    };
    BaseProvider.prototype._getFilter = function (filter) {
        return __awaiter(this, void 0, void 0, function () {
            var result, _a, _b;
            return __generator(this, function (_c) {
                switch (_c.label) {
                    case 0: return [4 /*yield*/, filter];
                    case 1:
                        filter = _c.sent();
                        result = {};
                        if (filter.address != null) {
                            result.address = this._getAddress(filter.address);
                        }
                        ["blockHash", "topics"].forEach(function (key) {
                            if (filter[key] == null) {
                                return;
                            }
                            result[key] = filter[key];
                        });
                        ["fromBlock", "toBlock"].forEach(function (key) {
                            if (filter[key] == null) {
                                return;
                            }
                        });
                        _b = (_a = this.formatter).filter;
                        return [4 /*yield*/, (0, properties_1.resolveProperties)(result)];
                    case 2: return [2 /*return*/, _b.apply(_a, [_c.sent()])];
                }
            });
        });
    };
    BaseProvider.prototype.estimateGas = function (transaction) {
        return __awaiter(this, void 0, void 0, function () {
            return __generator(this, function (_a) {
                return [2 /*return*/, logger.throwArgumentError("estimateGas not implemented", logger_1.Logger.errors.NOT_IMPLEMENTED, {
                        operation: "estimateGas"
                    })];
            });
        });
    };
    // TODO FIX ME
    BaseProvider.prototype._getAddress = function (addressOrName) {
        return __awaiter(this, void 0, void 0, function () {
            var address;
            return __generator(this, function (_a) {
                switch (_a.label) {
                    case 0: return [4 /*yield*/, addressOrName];
                    case 1:
                        addressOrName = _a.sent();
                        if (typeof (addressOrName) !== "string") {
                            logger.throwArgumentError("invalid address or ENS name", "name", addressOrName);
                        }
                        return [4 /*yield*/, this.resolveName(addressOrName)];
                    case 2:
                        address = _a.sent();
                        if (address == null) {
                            logger.throwError("ENS name not configured", logger_1.Logger.errors.UNSUPPORTED_OPERATION, {
                                operation: "resolveName(" + JSON.stringify(addressOrName) + ")"
                            });
                        }
                        return [2 /*return*/, address];
                }
            });
        });
    };
    /**
     * Transaction record query implementation using the mirror node REST API.
     *
     * @param transactionId - id of the transaction to search for
     */
    BaseProvider.prototype.getTransaction = function (transactionId) {
        return __awaiter(this, void 0, void 0, function () {
<<<<<<< HEAD
            var blockNumber, params, _a, error_10;
            var _this = this;
            return __generator(this, function (_b) {
                switch (_b.label) {
                    case 0: return [4 /*yield*/, this.getNetwork()];
=======
            var transactionsEndpoint, data, filtered, contractsEndpoint, dataWithLogs, record, error_4;
            return __generator(this, function (_a) {
                switch (_a.label) {
                    case 0:
                        if (!this._mirrorNodeUrl)
                            logger.throwError("missing provider", logger_1.Logger.errors.UNSUPPORTED_OPERATION);
                        return [4 /*yield*/, transactionId];
>>>>>>> 8c3001aa
                    case 1:
                        transactionId = _a.sent();
                        transactionsEndpoint = MIRROR_NODE_TRANSACTIONS_ENDPOINT + transactionId;
                        _a.label = 2;
                    case 2:
                        _a.trys.push([2, 6, , 7]);
                        return [4 /*yield*/, axios_1.default.get(this._mirrorNodeUrl + transactionsEndpoint)];
                    case 3:
                        data = (_a.sent()).data;
                        if (!data) return [3 /*break*/, 5];
                        filtered = data.transactions.filter(function (e) { return e.result != 'DUPLICATE_TRANSACTION'; });
                        if (!(filtered.length > 0)) return [3 /*break*/, 5];
                        contractsEndpoint = MIRROR_NODE_CONTRACTS_ENDPOINT + transactionId;
                        return [4 /*yield*/, axios_1.default.get(this._mirrorNodeUrl + contractsEndpoint)];
                    case 4:
<<<<<<< HEAD
                        _a.blockTag = _b.sent();
                        if ((0, bytes_1.isHexString)(params.blockTag)) {
                            blockNumber = parseInt(params.blockTag.substring(2), 16);
                        }
                        return [3 /*break*/, 6];
                    case 5:
                        error_10 = _b.sent();
                        logger.throwArgumentError("invalid block hash or block tag", "blockHashOrBlockTag", blockHashOrBlockTag);
                        return [3 /*break*/, 6];
                    case 6: return [2 /*return*/, (0, web_1.poll)(function () { return __awaiter(_this, void 0, void 0, function () {
                            var block, blockNumber_1, i, tx, confirmations, blockWithTxs;
                            var _this = this;
                            return __generator(this, function (_a) {
                                switch (_a.label) {
                                    case 0: return [4 /*yield*/, this.perform("getBlock", params)];
                                    case 1:
                                        block = _a.sent();
                                        // Block was not found
                                        if (block == null) {
                                            // For blockhashes, if we didn't say it existed, that blockhash may
                                            // not exist. If we did see it though, perhaps from a log, we know
                                            // it exists, and this node is just not caught up yet.
                                            if (params.blockHash != null) {
                                                if (this._emitted["b:" + params.blockHash] == null) {
                                                    return [2 /*return*/, null];
                                                }
                                            }
                                            // For block tags, if we are asking for a future block, we return null
                                            if (params.blockTag != null) {
                                                if (blockNumber > this._emitted.block) {
                                                    return [2 /*return*/, null];
                                                }
                                            }
                                            // Retry on the next block
                                            return [2 /*return*/, undefined];
                                        }
                                        if (!includeTransactions) return [3 /*break*/, 8];
                                        blockNumber_1 = null;
                                        i = 0;
                                        _a.label = 2;
                                    case 2:
                                        if (!(i < block.transactions.length)) return [3 /*break*/, 7];
                                        tx = block.transactions[i];
                                        if (!(tx.blockNumber == null)) return [3 /*break*/, 3];
                                        tx.confirmations = 0;
                                        return [3 /*break*/, 6];
                                    case 3:
                                        if (!(tx.confirmations == null)) return [3 /*break*/, 6];
                                        if (!(blockNumber_1 == null)) return [3 /*break*/, 5];
                                        return [4 /*yield*/, this._getInternalBlockNumber(100 + 2 * this.pollingInterval)];
                                    case 4:
                                        blockNumber_1 = _a.sent();
                                        _a.label = 5;
                                    case 5:
                                        confirmations = (blockNumber_1 - tx.blockNumber) + 1;
                                        if (confirmations <= 0) {
                                            confirmations = 1;
                                        }
                                        tx.confirmations = confirmations;
                                        _a.label = 6;
                                    case 6:
                                        i++;
                                        return [3 /*break*/, 2];
                                    case 7:
                                        blockWithTxs = this.formatter.blockWithTransactions(block);
                                        blockWithTxs.transactions = blockWithTxs.transactions.map(function (tx) { return _this._wrapTransaction(tx); });
                                        return [2 /*return*/, blockWithTxs];
                                    case 8: return [2 /*return*/, this.formatter.block(block)];
                                }
                            });
                        }); }, { oncePoll: this })];
                }
            });
        });
    };
    BaseProvider.prototype.getBlock = function (blockHashOrBlockTag) {
        return (this._getBlock(blockHashOrBlockTag, false));
    };
    BaseProvider.prototype.getBlockWithTransactions = function (blockHashOrBlockTag) {
        return (this._getBlock(blockHashOrBlockTag, true));
    };
    /**
     * Transaction record query implementation using the mirror node REST API.
     *
     * @param txId - id of the transaction to search for
     */
    BaseProvider.prototype.getTransaction = function (txId) {
        return __awaiter(this, void 0, void 0, function () {
            var ep, data, filtered;
            return __generator(this, function (_a) {
                switch (_a.label) {
                    case 0: return [4 /*yield*/, this.getNetwork()];
                    case 1:
                        _a.sent();
                        return [4 /*yield*/, txId];
                    case 2:
                        txId = _a.sent();
                        ep = '/api/v1/transactions/' + txId;
                        return [4 /*yield*/, axios_1.default.get(this.mirrorNodeUrl + ep)];
                    case 3:
                        data = (_a.sent()).data;
                        filtered = data.transactions
                            .filter(function (e) { return e.result === "SUCCESS"; });
                        return [2 /*return*/, filtered.length > 0 ? filtered[0] : null];
=======
                        dataWithLogs = _a.sent();
                        record = __assign({ chainId: this._network.chainId, transactionId: transactionId, result: filtered[0].result }, dataWithLogs.data);
                        return [2 /*return*/, this.formatter.responseFromRecord(record)];
                    case 5: return [3 /*break*/, 7];
                    case 6:
                        error_4 = _a.sent();
                        if (error_4 && error_4.response && error_4.response.status != 404) {
                            logger.throwError("bad result from backend", logger_1.Logger.errors.SERVER_ERROR, {
                                method: "TransactionResponseQuery",
                                error: error_4
                            });
                        }
                        return [3 /*break*/, 7];
                    case 7: return [2 /*return*/, null];
>>>>>>> 8c3001aa
                }
            });
        });
    };
    /**
     * Transaction record query implementation using the mirror node REST API.
     *
     * @param transactionId - id of the transaction to search for
     */
    BaseProvider.prototype.getTransactionReceipt = function (transactionId) {
        return __awaiter(this, void 0, void 0, function () {
            return __generator(this, function (_a) {
                return [2 /*return*/, logger.throwError("getTransactionReceipt not implemented", logger_1.Logger.errors.NOT_IMPLEMENTED, {
                        operation: 'getTransactionReceipt'
                    })
                    // await this.getNetwork();
                    // transactionId = await transactionId;
                    // try {
                    //     let receipt = await new TransactionReceiptQuery()
                    //         .setTransactionId(transactionId)
                    //         .execute(this.hederaClient);
                    //     console.log("getTransactionReceipt: ", receipt);
                    //     return null;
                    // } catch (error) {
                    //     return logger.throwError("bad result from backend", Logger.errors.SERVER_ERROR, {
                    //         method: "TransactionGetReceiptQuery",
                    //         error
                    //     });
                    // }
                ];
            });
        });
    };
    BaseProvider.prototype.getLogs = function (filter) {
        return __awaiter(this, void 0, void 0, function () {
            var params, logs;
            return __generator(this, function (_a) {
                switch (_a.label) {
                    case 0: return [4 /*yield*/, this.getNetwork()];
                    case 1:
                        _a.sent();
                        return [4 /*yield*/, (0, properties_1.resolveProperties)({ filter: this._getFilter(filter) })];
                    case 2:
                        params = _a.sent();
                        return [4 /*yield*/, this.perform("getLogs", params)];
                    case 3:
                        logs = _a.sent();
                        return [2 /*return*/, formatter_1.Formatter.arrayOf(this.formatter.filterLog.bind(this.formatter))(logs)];
                }
            });
        });
    };
    BaseProvider.prototype.getHbarPrice = function () {
        return __awaiter(this, void 0, void 0, function () {
            return __generator(this, function (_a) {
                return [2 /*return*/, logger.throwError("NOT_IMPLEMENTED", logger_1.Logger.errors.NOT_IMPLEMENTED)];
            });
        });
    };
    // TODO FIXME
    BaseProvider.prototype.getResolver = function (name) {
        return __awaiter(this, void 0, void 0, function () {
<<<<<<< HEAD
            var address, error_11;
=======
            var address, error_5;
>>>>>>> 8c3001aa
            return __generator(this, function (_a) {
                switch (_a.label) {
                    case 0:
                        _a.trys.push([0, 2, , 3]);
                        return [4 /*yield*/, this._getResolver(name)];
                    case 1:
                        address = _a.sent();
                        if (address == null) {
                            return [2 /*return*/, null];
                        }
                        return [2 /*return*/, new Resolver(this, address, name)];
                    case 2:
<<<<<<< HEAD
                        error_11 = _a.sent();
                        if (error_11.code === logger_1.Logger.errors.CALL_EXCEPTION) {
=======
                        error_5 = _a.sent();
                        if (error_5.code === logger_1.Logger.errors.CALL_EXCEPTION) {
>>>>>>> 8c3001aa
                            return [2 /*return*/, null];
                        }
                        return [2 /*return*/, null];
                    case 3: return [2 /*return*/];
                }
            });
        });
    };
    // TODO FIXME
    BaseProvider.prototype._getResolver = function (name) {
        return __awaiter(this, void 0, void 0, function () {
<<<<<<< HEAD
            var network, transaction, _a, _b, error_12;
            return __generator(this, function (_c) {
                switch (_c.label) {
=======
            var network;
            return __generator(this, function (_a) {
                switch (_a.label) {
>>>>>>> 8c3001aa
                    case 0: return [4 /*yield*/, this.getNetwork()];
                    case 1:
                        network = _a.sent();
                        // No ENS...
                        if (!network.ensAddress) {
                            logger.throwError("network does not support ENS", logger_1.Logger.errors.UNSUPPORTED_OPERATION, { operation: "ENS", network: network.name });
                        }
<<<<<<< HEAD
                        transaction = {
                            to: network.ensAddress,
                            data: ("0x0178b8bf" + (0, hash_1.namehash)(name).substring(2))
                        };
                        _c.label = 2;
                    case 2:
                        _c.trys.push([2, 4, , 5]);
                        _b = (_a = this.formatter).callAddress;
                        return [4 /*yield*/, this.call(transaction)];
                    case 3: return [2 /*return*/, _b.apply(_a, [_c.sent()])];
                    case 4:
                        error_12 = _c.sent();
                        if (error_12.code === logger_1.Logger.errors.CALL_EXCEPTION) {
=======
                        // keccak256("resolver(bytes32)")
                        // const transaction = {
                        //     to: network.ensAddress,
                        //     data: ("0x0178b8bf" + namehash(name).substring(2))
                        // };
                        try {
>>>>>>> 8c3001aa
                            return [2 /*return*/, null];
                            // return this.formatter.callAddress(await this.call(transaction));
                        }
<<<<<<< HEAD
                        throw error_12;
                    case 5: return [2 /*return*/];
=======
                        catch (error) {
                            if (error.code === logger_1.Logger.errors.CALL_EXCEPTION) {
                                return [2 /*return*/, null];
                            }
                            throw error;
                        }
                        return [2 /*return*/];
>>>>>>> 8c3001aa
                }
            });
        });
    };
    // TODO FIXME
    BaseProvider.prototype.resolveName = function (name) {
        return __awaiter(this, void 0, void 0, function () {
            var resolver;
            return __generator(this, function (_a) {
                switch (_a.label) {
                    case 0: return [4 /*yield*/, name];
                    case 1:
                        name = _a.sent();
                        // If it is already an address, nothing to resolve
                        try {
                            return [2 /*return*/, Promise.resolve(this.formatter.address(name))];
                        }
                        catch (error) {
                            // If is is a hexstring, the address is bad (See #694)
                            if ((0, bytes_1.isHexString)(name)) {
                                throw error;
                            }
                        }
                        if (typeof (name) !== "string") {
                            logger.throwArgumentError("invalid ENS name", "name", name);
                        }
                        return [4 /*yield*/, this.getResolver(name)];
                    case 2:
                        resolver = _a.sent();
                        if (!resolver) {
                            return [2 /*return*/, null];
                        }
                        return [4 /*yield*/, resolver.getAddress()];
                    case 3: return [2 /*return*/, _a.sent()];
                }
            });
        });
    };
    // TODO FIXME
    BaseProvider.prototype.lookupAddress = function (address) {
        return __awaiter(this, void 0, void 0, function () {
            return __generator(this, function (_a) {
                switch (_a.label) {
                    case 0: return [4 /*yield*/, address];
                    case 1:
                        address = _a.sent();
                        address = this.formatter.address(address);
                        return [2 /*return*/, null];
                }
            });
        });
    };
    BaseProvider.prototype.perform = function (method, params) {
        return logger.throwError(method + " not implemented", logger_1.Logger.errors.NOT_IMPLEMENTED, { operation: method });
    };
    BaseProvider.prototype._addEventListener = function (eventName, listener, once) {
        return this;
    };
    BaseProvider.prototype.on = function (eventName, listener) {
        return this._addEventListener(eventName, listener, false);
    };
    BaseProvider.prototype.once = function (eventName, listener) {
        return this._addEventListener(eventName, listener, true);
    };
    BaseProvider.prototype.emit = function (eventName) {
        var args = [];
        for (var _i = 1; _i < arguments.length; _i++) {
            args[_i - 1] = arguments[_i];
        }
        return false;
    };
    BaseProvider.prototype.listenerCount = function (eventName) {
        return 0;
    };
    BaseProvider.prototype.listeners = function (eventName) {
        return null;
    };
    BaseProvider.prototype.off = function (eventName, listener) {
        return this;
    };
    BaseProvider.prototype.removeAllListeners = function (eventName) {
        return this;
    };
    return BaseProvider;
}(abstract_provider_1.Provider));
exports.BaseProvider = BaseProvider;
// resolves network string to a hedera network name
function mapNetworkToHederaNetworkName(net) {
    switch (net) {
        case 'mainnet':
            return sdk_1.NetworkName.Mainnet;
        case 'previewnet':
            return sdk_1.NetworkName.Previewnet;
        case 'testnet':
            return sdk_1.NetworkName.Testnet;
        default:
            logger.throwArgumentError("Invalid network name", "network", net);
            return null;
    }
}
// resolves the mirror node url from the given provider network.
function resolveMirrorNetworkUrl(net) {
    switch (net.name) {
        case 'mainnet':
            return 'https://mainnet.mirrornode.hedera.com';
        case 'previewnet':
            return 'https://previewnet.mirrornode.hedera.com';
        case 'testnet':
            return 'https://testnet.mirrornode.hedera.com';
        default:
            logger.throwArgumentError("Invalid network name", "network", net);
            return null;
    }
}
<<<<<<< HEAD
=======
function isHederaNetworkConfigLike(cfg) {
    return cfg.network !== undefined;
}
>>>>>>> 8c3001aa
//# sourceMappingURL=base-provider.js.map<|MERGE_RESOLUTION|>--- conflicted
+++ resolved
@@ -437,11 +437,6 @@
         var _this = this;
         logger.checkNew(_newTarget, abstract_provider_1.Provider);
         _this = _super.call(this) || this;
-<<<<<<< HEAD
-        _this._events = [];
-        _this._emitted = { block: -2 };
-=======
->>>>>>> 8c3001aa
         _this.formatter = _newTarget.getFormatter();
         // If network is any, this Provider allows the underlying
         // network to change dynamically, and we auto-detect the
@@ -458,15 +453,6 @@
             _this._ready().catch(function (error) { });
         }
         else {
-<<<<<<< HEAD
-            // defineReadOnly(this, "_network", getNetwork(network));
-            _this._network = (0, networks_1.getNetwork)(network);
-            _this._networkPromise = Promise.resolve(_this._network);
-            var knownNetwork = (0, properties_1.getStatic)(_newTarget, "getNetwork")(network);
-            if (knownNetwork) {
-                (0, properties_1.defineReadOnly)(_this, "_network", knownNetwork);
-                _this.emit("network", knownNetwork, null);
-=======
             if (!isHederaNetworkConfigLike(network)) {
                 var asDefaultNetwork = network;
                 // defineReadOnly(this, "_network", getNetwork(network));
@@ -482,7 +468,6 @@
                 }
                 _this.hederaClient = sdk_1.Client.forName(mapNetworkToHederaNetworkName(asDefaultNetwork));
                 _this._mirrorNodeUrl = resolveMirrorNetworkUrl(_this._network);
->>>>>>> 8c3001aa
             }
             else {
                 var asHederaNetwork = network;
@@ -495,16 +480,9 @@
                 });
             }
         }
-<<<<<<< HEAD
-        _this._maxInternalBlockNumber = -1024;
-        _this._lastBlockNumber = -2;
-        _this._pollingInterval = 4000;
-        _this._fastQueryDate = 0;
-        _this.mirrorNodeUrl = resolveMirrorNetworkUrl(_this._network);
-        _this.hederaClient = sdk_1.Client.forName(mapNetworkToHederaNetworkName(network));
-=======
         _this._pollingInterval = 3000;
->>>>>>> 8c3001aa
+        _this._mirrorNodeUrl = resolveMirrorNetworkUrl(_this._network);
+        _this.hederaClient = sdk_1.Client.forName(mapNetworkToHederaNetworkName(_this._network));
         return _this;
     }
     BaseProvider.prototype._ready = function () {
@@ -565,212 +543,6 @@
     // @TODO: Remove this and just use getNetwork
     BaseProvider.getNetwork = function (network) {
         return (0, networks_1.getNetwork)((network == null) ? "mainnet" : network);
-<<<<<<< HEAD
-    };
-    // Fetches the blockNumber, but will reuse any result that is less
-    // than maxAge old or has been requested since the last request
-    BaseProvider.prototype._getInternalBlockNumber = function (maxAge) {
-        return __awaiter(this, void 0, void 0, function () {
-            var internalBlockNumber, result, error_5, reqTime, checkInternalBlockNumber;
-            var _this = this;
-            return __generator(this, function (_a) {
-                switch (_a.label) {
-                    case 0: return [4 /*yield*/, this._ready()];
-                    case 1:
-                        _a.sent();
-                        if (!(maxAge > 0)) return [3 /*break*/, 7];
-                        _a.label = 2;
-                    case 2:
-                        if (!this._internalBlockNumber) return [3 /*break*/, 7];
-                        internalBlockNumber = this._internalBlockNumber;
-                        _a.label = 3;
-                    case 3:
-                        _a.trys.push([3, 5, , 6]);
-                        return [4 /*yield*/, internalBlockNumber];
-                    case 4:
-                        result = _a.sent();
-                        if ((getTime() - result.respTime) <= maxAge) {
-                            return [2 /*return*/, result.blockNumber];
-                        }
-                        // Too old; fetch a new value
-                        return [3 /*break*/, 7];
-                    case 5:
-                        error_5 = _a.sent();
-                        // The fetch rejected; if we are the first to get the
-                        // rejection, drop through so we replace it with a new
-                        // fetch; all others blocked will then get that fetch
-                        // which won't match the one they "remembered" and loop
-                        if (this._internalBlockNumber === internalBlockNumber) {
-                            return [3 /*break*/, 7];
-                        }
-                        return [3 /*break*/, 6];
-                    case 6: return [3 /*break*/, 2];
-                    case 7:
-                        reqTime = getTime();
-                        checkInternalBlockNumber = (0, properties_1.resolveProperties)({
-                            blockNumber: this.perform("getBlockNumber", {}),
-                            networkError: this.getNetwork().then(function (network) { return (null); }, function (error) { return (error); })
-                        }).then(function (_a) {
-                            var blockNumber = _a.blockNumber, networkError = _a.networkError;
-                            if (networkError) {
-                                // Unremember this bad internal block number
-                                if (_this._internalBlockNumber === checkInternalBlockNumber) {
-                                    _this._internalBlockNumber = null;
-                                }
-                                throw networkError;
-                            }
-                            var respTime = getTime();
-                            blockNumber = bignumber_1.BigNumber.from(blockNumber).toNumber();
-                            if (blockNumber < _this._maxInternalBlockNumber) {
-                                blockNumber = _this._maxInternalBlockNumber;
-                            }
-                            _this._maxInternalBlockNumber = blockNumber;
-                            _this._setFastBlockNumber(blockNumber); // @TODO: Still need this?
-                            return { blockNumber: blockNumber, reqTime: reqTime, respTime: respTime };
-                        });
-                        this._internalBlockNumber = checkInternalBlockNumber;
-                        // Swallow unhandled exceptions; if needed they are handled else where
-                        checkInternalBlockNumber.catch(function (error) {
-                            // Don't null the dead (rejected) fetch, if it has already been updated
-                            if (_this._internalBlockNumber === checkInternalBlockNumber) {
-                                _this._internalBlockNumber = null;
-                            }
-                        });
-                        return [4 /*yield*/, checkInternalBlockNumber];
-                    case 8: return [2 /*return*/, (_a.sent()).blockNumber];
-                }
-            });
-        });
-    };
-    BaseProvider.prototype.poll = function () {
-        return __awaiter(this, void 0, void 0, function () {
-            var pollId, runners, blockNumber, error_6, i;
-            var _this = this;
-            return __generator(this, function (_a) {
-                switch (_a.label) {
-                    case 0:
-                        pollId = nextPollId++;
-                        runners = [];
-                        blockNumber = null;
-                        _a.label = 1;
-                    case 1:
-                        _a.trys.push([1, 3, , 4]);
-                        return [4 /*yield*/, this._getInternalBlockNumber(100 + this.pollingInterval / 2)];
-                    case 2:
-                        blockNumber = _a.sent();
-                        return [3 /*break*/, 4];
-                    case 3:
-                        error_6 = _a.sent();
-                        this.emit("error", error_6);
-                        return [2 /*return*/];
-                    case 4:
-                        this._setFastBlockNumber(blockNumber);
-                        // Emit a poll event after we have the latest (fast) block number
-                        this.emit("poll", pollId, blockNumber);
-                        // If the block has not changed, meh.
-                        if (blockNumber === this._lastBlockNumber) {
-                            this.emit("didPoll", pollId);
-                            return [2 /*return*/];
-                        }
-                        // First polling cycle, trigger a "block" events
-                        if (this._emitted.block === -2) {
-                            this._emitted.block = blockNumber - 1;
-                        }
-                        if (Math.abs((this._emitted.block) - blockNumber) > 1000) {
-                            logger.warn("network block skew detected; skipping block events (emitted=" + this._emitted.block + " blockNumber" + blockNumber + ")");
-                            this.emit("error", logger.makeError("network block skew detected", logger_1.Logger.errors.NETWORK_ERROR, {
-                                blockNumber: blockNumber,
-                                event: "blockSkew",
-                                previousBlockNumber: this._emitted.block
-                            }));
-                            this.emit("block", blockNumber);
-                        }
-                        else {
-                            // Notify all listener for each block that has passed
-                            for (i = this._emitted.block + 1; i <= blockNumber; i++) {
-                                this.emit("block", i);
-                            }
-                        }
-                        // The emitted block was updated, check for obsolete events
-                        if (this._emitted.block !== blockNumber) {
-                            this._emitted.block = blockNumber;
-                            Object.keys(this._emitted).forEach(function (key) {
-                                // The block event does not expire
-                                if (key === "block") {
-                                    return;
-                                }
-                                // The block we were at when we emitted this event
-                                var eventBlockNumber = _this._emitted[key];
-                                // We cannot garbage collect pending transactions or blocks here
-                                // They should be garbage collected by the Provider when setting
-                                // "pending" events
-                                if (eventBlockNumber === "pending") {
-                                    return;
-                                }
-                                // Evict any transaction hashes or block hashes over 12 blocks
-                                // old, since they should not return null anyways
-                                if (blockNumber - eventBlockNumber > 12) {
-                                    delete _this._emitted[key];
-                                }
-                            });
-                        }
-                        // First polling cycle
-                        if (this._lastBlockNumber === -2) {
-                            this._lastBlockNumber = blockNumber - 1;
-                        }
-                        // Find all transaction hashes we are waiting on
-                        this._events.forEach(function (event) {
-                            switch (event.type) {
-                                case "tx": {
-                                    var hash_2 = event.hash;
-                                    var runner = _this.getTransactionReceipt(hash_2).then(function (receipt) {
-                                        if (!receipt || receipt.blockNumber == null) {
-                                            return null;
-                                        }
-                                        _this._emitted["t:" + hash_2] = receipt.blockNumber;
-                                        _this.emit(hash_2, receipt);
-                                        return null;
-                                    }).catch(function (error) { _this.emit("error", error); });
-                                    runners.push(runner);
-                                    break;
-                                }
-                                case "filter": {
-                                    var filter_1 = event.filter;
-                                    filter_1.fromBlock = _this._lastBlockNumber + 1;
-                                    filter_1.toBlock = blockNumber;
-                                    var runner = _this.getLogs(filter_1).then(function (logs) {
-                                        if (logs.length === 0) {
-                                            return;
-                                        }
-                                        logs.forEach(function (log) {
-                                            _this._emitted["b:" + log.blockHash] = log.blockNumber;
-                                            _this._emitted["t:" + log.transactionHash] = log.blockNumber;
-                                            _this.emit(filter_1, log);
-                                        });
-                                    }).catch(function (error) { _this.emit("error", error); });
-                                    runners.push(runner);
-                                    break;
-                                }
-                            }
-                        });
-                        this._lastBlockNumber = blockNumber;
-                        // Once all events for this loop have been processed, emit "didPoll"
-                        Promise.all(runners).then(function () {
-                            _this.emit("didPoll", pollId);
-                        }).catch(function (error) { _this.emit("error", error); });
-                        return [2 /*return*/];
-                }
-            });
-        });
-    };
-    // Deprecated; do not use this
-    BaseProvider.prototype.resetEventsBlock = function (blockNumber) {
-        this._lastBlockNumber = blockNumber - 1;
-        if (this.polling) {
-            this.poll();
-        }
-=======
->>>>>>> 8c3001aa
     };
     Object.defineProperty(BaseProvider.prototype, "network", {
         get: function () {
@@ -918,131 +690,6 @@
             });
         });
     };
-<<<<<<< HEAD
-    /**
-     *  AccountBalance query implementation, using the hashgraph sdk.
-     *  It returns the tinybar balance of the given address.
-     *
-     * @param addressOrName The address to check balance of
-     */
-    BaseProvider.prototype.getBalance = function (addressOrName) {
-=======
-    BaseProvider.prototype.getCode = function (addressOrName, blockTag) {
->>>>>>> 8c3001aa
-        return __awaiter(this, void 0, void 0, function () {
-            var _a, shard, realm, num, shardNum, realmNum, accountNum, balance, error_7;
-            return __generator(this, function (_b) {
-                switch (_b.label) {
-                    case 0: return [4 /*yield*/, this.getNetwork()];
-                    case 1:
-<<<<<<< HEAD
-                        _b.sent();
-                        return [4 /*yield*/, addressOrName];
-                    case 2:
-                        addressOrName = _b.sent();
-                        _a = (0, address_1.getAccountFromAddress)(addressOrName), shard = _a.shard, realm = _a.realm, num = _a.num;
-                        shardNum = bignumber_1.BigNumber.from(shard).toNumber();
-                        realmNum = bignumber_1.BigNumber.from(realm).toNumber();
-                        accountNum = bignumber_1.BigNumber.from(num).toNumber();
-                        _b.label = 3;
-                    case 3:
-                        _b.trys.push([3, 5, , 6]);
-                        return [4 /*yield*/, new sdk_1.AccountBalanceQuery()
-                                .setAccountId(new sdk_1.AccountId({ shard: shardNum, realm: realmNum, num: accountNum }))
-                                .execute(this.hederaClient)];
-                    case 4:
-                        balance = _b.sent();
-                        return [2 /*return*/, bignumber_1.BigNumber.from(balance.hbars.toTinybars().toNumber())];
-                    case 5:
-                        error_7 = _b.sent();
-                        return [2 /*return*/, logger.throwError("bad result from backend", logger_1.Logger.errors.SERVER_ERROR, {
-                                method: "AccountBalanceQuery",
-                                params: { address: addressOrName },
-                                error: error_7
-                            })];
-                    case 6: return [2 /*return*/];
-=======
-                        _a.sent();
-                        return [4 /*yield*/, (0, properties_1.resolveProperties)({
-                                address: this._getAddress(addressOrName),
-                            })];
-                    case 2:
-                        params = _a.sent();
-                        return [4 /*yield*/, this.perform("getCode", params)];
-                    case 3:
-                        result = _a.sent();
-                        try {
-                            return [2 /*return*/, (0, bytes_1.hexlify)(result)];
-                        }
-                        catch (error) {
-                            return [2 /*return*/, logger.throwError("bad result from backend", logger_1.Logger.errors.SERVER_ERROR, {
-                                    method: "getCode",
-                                    params: params,
-                                    result: result,
-                                    error: error
-                                })];
-                        }
-                        return [2 /*return*/];
->>>>>>> 8c3001aa
-                }
-            });
-        });
-    };
-    // This should be called by any subclass wrapping a TransactionResponse
-    BaseProvider.prototype._wrapTransaction = function (tx, hash, receipt) {
-        var _this = this;
-        if (hash != null && (0, bytes_1.hexDataLength)(hash) !== 48) {
-            throw new Error("invalid response - sendTransaction");
-        }
-        var result = tx;
-        if (!result.customData)
-            result.customData = {};
-        if (receipt && receipt.fileId) {
-            result.customData.fileId = receipt.fileId.toString();
-        }
-        if (receipt && receipt.contractId) {
-            result.customData.contractId = receipt.contractId.toSolidityAddress();
-        }
-        if (receipt && receipt.accountId) {
-            result.customData.accountId = receipt.accountId;
-        }
-        // Check the hash we expect is the same as the hash the server reported
-        if (hash != null && tx.hash !== hash) {
-            logger.throwError("Transaction hash mismatch from Provider.sendTransaction.", logger_1.Logger.errors.UNKNOWN_ERROR, { expectedHash: tx.hash, returnedHash: hash });
-        }
-        result.wait = function (timeout) { return __awaiter(_this, void 0, void 0, function () {
-            var receipt;
-            return __generator(this, function (_a) {
-                switch (_a.label) {
-                    case 0: return [4 /*yield*/, this._waitForTransaction(tx.transactionId, timeout)];
-                    case 1:
-<<<<<<< HEAD
-                        _a.sent();
-                        return [4 /*yield*/, (0, properties_1.resolveProperties)({
-                                address: this._getAddress(addressOrName),
-                                blockTag: this._getBlockTag(blockTag)
-                            })];
-                    case 2:
-                        params = _a.sent();
-                        return [4 /*yield*/, this.perform("getTransactionCount", params)];
-                    case 3:
-                        result = _a.sent();
-                        try {
-                            return [2 /*return*/, bignumber_1.BigNumber.from(result).toNumber()];
-                        }
-                        catch (error) {
-                            return [2 /*return*/, logger.throwError("bad result from backend", logger_1.Logger.errors.SERVER_ERROR, {
-                                    method: "getTransactionCount",
-                                    params: params,
-                                    result: result,
-                                    error: error
-                                })];
-                        }
-                        return [2 /*return*/];
-                }
-            });
-        });
-    };
     /**
      *  Get contract bytecode implementation, using the REST Api.
      *  It returns the bytecode, or a default value as string.
@@ -1051,7 +698,7 @@
      */
     BaseProvider.prototype.getCode = function (addressOrName, throwOnNonExisting) {
         return __awaiter(this, void 0, void 0, function () {
-            var _a, shard, realm, num, shardNum, realmNum, accountNum, endpoint, data, error_8;
+            var _a, shard, realm, num, shardNum, realmNum, accountNum, endpoint, data, error_3;
             return __generator(this, function (_b) {
                 switch (_b.label) {
                     case 0: return [4 /*yield*/, this.getNetwork()];
@@ -1068,17 +715,17 @@
                         _b.label = 3;
                     case 3:
                         _b.trys.push([3, 5, , 6]);
-                        return [4 /*yield*/, axios_1.default.get(this.mirrorNodeUrl + endpoint)];
+                        return [4 /*yield*/, axios_1.default.get(this._mirrorNodeUrl + endpoint)];
                     case 4:
                         data = (_b.sent()).data;
                         return [2 /*return*/, data.bytecode ? (0, bytes_1.hexlify)(data.bytecode) : "0x"];
                     case 5:
-                        error_8 = _b.sent();
-                        if (error_8.response.status != 404 || (error_8.response.status == 404 && throwOnNonExisting)) {
+                        error_3 = _b.sent();
+                        if (error_3.response.status != 404 || (error_3.response.status == 404 && throwOnNonExisting)) {
                             logger.throwError("bad result from backend", logger_1.Logger.errors.SERVER_ERROR, {
                                 method: "ContractByteCodeQuery",
                                 params: { address: addressOrName },
-                                error: error_8
+                                error: error_3
                             });
                         }
                         return [2 /*return*/, "0x"];
@@ -1087,84 +734,35 @@
             });
         });
     };
-    BaseProvider.prototype.getStorageAt = function (addressOrName, position, blockTag) {
-        return __awaiter(this, void 0, void 0, function () {
-            var params, result;
-            return __generator(this, function (_a) {
-                switch (_a.label) {
-                    case 0: return [4 /*yield*/, this.getNetwork()];
-                    case 1:
-                        _a.sent();
-                        return [4 /*yield*/, (0, properties_1.resolveProperties)({
-                                address: this._getAddress(addressOrName),
-                                blockTag: this._getBlockTag(blockTag),
-                                position: Promise.resolve(position).then(function (p) { return (0, bytes_1.hexValue)(p); })
-                            })];
-                    case 2:
-                        params = _a.sent();
-                        return [4 /*yield*/, this.perform("getStorageAt", params)];
-                    case 3:
-                        result = _a.sent();
-                        try {
-                            return [2 /*return*/, (0, bytes_1.hexlify)(result)];
-                        }
-                        catch (error) {
-                            return [2 /*return*/, logger.throwError("bad result from backend", logger_1.Logger.errors.SERVER_ERROR, {
-                                    method: "getStorageAt",
-                                    params: params,
-                                    result: result,
-                                    error: error
-                                })];
-                        }
-                        return [2 /*return*/];
-                }
-            });
-        });
-    };
     // This should be called by any subclass wrapping a TransactionResponse
-    BaseProvider.prototype._wrapTransaction = function (tx, hash, startBlock) {
+    BaseProvider.prototype._wrapTransaction = function (tx, hash, receipt) {
         var _this = this;
-        if (hash != null && (0, bytes_1.hexDataLength)(hash) !== 32) {
+        if (hash != null && (0, bytes_1.hexDataLength)(hash) !== 48) {
             throw new Error("invalid response - sendTransaction");
         }
         var result = tx;
+        if (!result.customData)
+            result.customData = {};
+        if (receipt && receipt.fileId) {
+            result.customData.fileId = receipt.fileId.toString();
+        }
+        if (receipt && receipt.contractId) {
+            result.customData.contractId = receipt.contractId.toSolidityAddress();
+        }
+        if (receipt && receipt.accountId) {
+            result.customData.accountId = receipt.accountId;
+        }
         // Check the hash we expect is the same as the hash the server reported
         if (hash != null && tx.hash !== hash) {
             logger.throwError("Transaction hash mismatch from Provider.sendTransaction.", logger_1.Logger.errors.UNKNOWN_ERROR, { expectedHash: tx.hash, returnedHash: hash });
         }
-        result.wait = function (confirms, timeout) { return __awaiter(_this, void 0, void 0, function () {
-            var replacement, receipt;
-            return __generator(this, function (_a) {
-                switch (_a.label) {
-                    case 0:
-                        if (confirms == null) {
-                            confirms = 1;
-                        }
-                        if (timeout == null) {
-                            timeout = 0;
-                        }
-                        replacement = undefined;
-                        if (confirms !== 0 && startBlock != null) {
-                            replacement = {
-                                data: tx.data,
-                                from: tx.from,
-                                nonce: tx.nonce,
-                                to: tx.to,
-                                value: tx.value,
-                                startBlock: startBlock
-                            };
-                        }
-                        return [4 /*yield*/, this._waitForTransaction(tx.hash, confirms, timeout, replacement)];
+        result.wait = function (timeout) { return __awaiter(_this, void 0, void 0, function () {
+            var receipt;
+            return __generator(this, function (_a) {
+                switch (_a.label) {
+                    case 0: return [4 /*yield*/, this._waitForTransaction(tx.transactionId, timeout)];
                     case 1:
                         receipt = _a.sent();
-                        if (receipt == null && confirms === 0) {
-                            return [2 /*return*/, null];
-                        }
-                        // No longer pending, allow the polling loop to garbage collect this
-                        this._emitted["t:" + tx.hash] = receipt.blockNumber;
-=======
-                        receipt = _a.sent();
->>>>>>> 8c3001aa
                         if (receipt.status === 0) {
                             logger.throwError("transaction failed", logger_1.Logger.errors.CALL_EXCEPTION, {
                                 transactionHash: tx.hash,
@@ -1187,17 +785,10 @@
     BaseProvider.prototype.sendTransaction = function (signedTransaction) {
         var _a;
         return __awaiter(this, void 0, void 0, function () {
-<<<<<<< HEAD
-            var hexTx, tx, blockNumber, hash, error_9;
-            return __generator(this, function (_a) {
-                switch (_a.label) {
-                    case 0: return [4 /*yield*/, this.getNetwork()];
-=======
-            var txBytes, hederaTx, ethersTx, txHash, _b, resp, receipt, error_3, err;
+            var txBytes, hederaTx, ethersTx, txHash, _b, resp, receipt, error_4, err;
             return __generator(this, function (_c) {
                 switch (_c.label) {
                     case 0: return [4 /*yield*/, signedTransaction];
->>>>>>> 8c3001aa
                     case 1:
                         signedTransaction = _c.sent();
                         txBytes = (0, bytes_1.arrayify)(signedTransaction);
@@ -1217,67 +808,15 @@
                         resp = _c.sent();
                         return [4 /*yield*/, resp.getReceipt(this.hederaClient)];
                     case 6:
-<<<<<<< HEAD
-                        error_9 = _a.sent();
-                        error_9.transaction = tx;
-                        error_9.transactionHash = tx.hash;
-                        throw error_9;
-                    case 7: return [2 /*return*/];
-                }
-            });
-        });
-    };
-    BaseProvider.prototype._getTransactionRequest = function (transaction) {
-        return __awaiter(this, void 0, void 0, function () {
-            var values, tx, _a, _b;
-            var _this = this;
-            return __generator(this, function (_c) {
-                switch (_c.label) {
-                    case 0: return [4 /*yield*/, transaction];
-                    case 1:
-                        values = _c.sent();
-                        tx = {};
-                        ["from", "to"].forEach(function (key) {
-                            if (values[key] == null) {
-                                return;
-                            }
-                            tx[key] = Promise.resolve(values[key]).then(function (v) { return (v ? _this._getAddress(v) : null); });
-                        });
-                        ["gasLimit", "gasPrice", "maxFeePerGas", "maxPriorityFeePerGas", "value"].forEach(function (key) {
-                            if (values[key] == null) {
-                                return;
-                            }
-                            tx[key] = Promise.resolve(values[key]).then(function (v) { return (v ? bignumber_1.BigNumber.from(v) : null); });
-                        });
-                        ["type"].forEach(function (key) {
-                            if (values[key] == null) {
-                                return;
-                            }
-                            tx[key] = Promise.resolve(values[key]).then(function (v) { return ((v != null) ? v : null); });
-                        });
-                        if (values.accessList) {
-                            tx.accessList = this.formatter.accessList(values.accessList);
-                        }
-                        ["data"].forEach(function (key) {
-                            if (values[key] == null) {
-                                return;
-                            }
-                            tx[key] = Promise.resolve(values[key]).then(function (v) { return (v ? (0, bytes_1.hexlify)(v) : null); });
-                        });
-                        _b = (_a = this.formatter).transactionRequest;
-                        return [4 /*yield*/, (0, properties_1.resolveProperties)(tx)];
-                    case 2: return [2 /*return*/, _b.apply(_a, [_c.sent()])];
-=======
                         receipt = _c.sent();
                         return [2 /*return*/, this._wrapTransaction(ethersTx, txHash, receipt)];
                     case 7:
-                        error_3 = _c.sent();
-                        err = logger.makeError(error_3.message, (_a = error_3.status) === null || _a === void 0 ? void 0 : _a.toString());
+                        error_4 = _c.sent();
+                        err = logger.makeError(error_4.message, (_a = error_4.status) === null || _a === void 0 ? void 0 : _a.toString());
                         err.transaction = ethersTx;
                         err.transactionHash = txHash;
                         throw err;
                     case 8: return [2 /*return*/];
->>>>>>> 8c3001aa
                 }
             });
         });
@@ -1353,21 +892,13 @@
      */
     BaseProvider.prototype.getTransaction = function (transactionId) {
         return __awaiter(this, void 0, void 0, function () {
-<<<<<<< HEAD
-            var blockNumber, params, _a, error_10;
-            var _this = this;
-            return __generator(this, function (_b) {
-                switch (_b.label) {
-                    case 0: return [4 /*yield*/, this.getNetwork()];
-=======
-            var transactionsEndpoint, data, filtered, contractsEndpoint, dataWithLogs, record, error_4;
+            var transactionsEndpoint, data, filtered, contractsEndpoint, dataWithLogs, record, error_5;
             return __generator(this, function (_a) {
                 switch (_a.label) {
                     case 0:
                         if (!this._mirrorNodeUrl)
                             logger.throwError("missing provider", logger_1.Logger.errors.UNSUPPORTED_OPERATION);
                         return [4 /*yield*/, transactionId];
->>>>>>> 8c3001aa
                     case 1:
                         transactionId = _a.sent();
                         transactionsEndpoint = MIRROR_NODE_TRANSACTIONS_ENDPOINT + transactionId;
@@ -1383,127 +914,20 @@
                         contractsEndpoint = MIRROR_NODE_CONTRACTS_ENDPOINT + transactionId;
                         return [4 /*yield*/, axios_1.default.get(this._mirrorNodeUrl + contractsEndpoint)];
                     case 4:
-<<<<<<< HEAD
-                        _a.blockTag = _b.sent();
-                        if ((0, bytes_1.isHexString)(params.blockTag)) {
-                            blockNumber = parseInt(params.blockTag.substring(2), 16);
-                        }
-                        return [3 /*break*/, 6];
-                    case 5:
-                        error_10 = _b.sent();
-                        logger.throwArgumentError("invalid block hash or block tag", "blockHashOrBlockTag", blockHashOrBlockTag);
-                        return [3 /*break*/, 6];
-                    case 6: return [2 /*return*/, (0, web_1.poll)(function () { return __awaiter(_this, void 0, void 0, function () {
-                            var block, blockNumber_1, i, tx, confirmations, blockWithTxs;
-                            var _this = this;
-                            return __generator(this, function (_a) {
-                                switch (_a.label) {
-                                    case 0: return [4 /*yield*/, this.perform("getBlock", params)];
-                                    case 1:
-                                        block = _a.sent();
-                                        // Block was not found
-                                        if (block == null) {
-                                            // For blockhashes, if we didn't say it existed, that blockhash may
-                                            // not exist. If we did see it though, perhaps from a log, we know
-                                            // it exists, and this node is just not caught up yet.
-                                            if (params.blockHash != null) {
-                                                if (this._emitted["b:" + params.blockHash] == null) {
-                                                    return [2 /*return*/, null];
-                                                }
-                                            }
-                                            // For block tags, if we are asking for a future block, we return null
-                                            if (params.blockTag != null) {
-                                                if (blockNumber > this._emitted.block) {
-                                                    return [2 /*return*/, null];
-                                                }
-                                            }
-                                            // Retry on the next block
-                                            return [2 /*return*/, undefined];
-                                        }
-                                        if (!includeTransactions) return [3 /*break*/, 8];
-                                        blockNumber_1 = null;
-                                        i = 0;
-                                        _a.label = 2;
-                                    case 2:
-                                        if (!(i < block.transactions.length)) return [3 /*break*/, 7];
-                                        tx = block.transactions[i];
-                                        if (!(tx.blockNumber == null)) return [3 /*break*/, 3];
-                                        tx.confirmations = 0;
-                                        return [3 /*break*/, 6];
-                                    case 3:
-                                        if (!(tx.confirmations == null)) return [3 /*break*/, 6];
-                                        if (!(blockNumber_1 == null)) return [3 /*break*/, 5];
-                                        return [4 /*yield*/, this._getInternalBlockNumber(100 + 2 * this.pollingInterval)];
-                                    case 4:
-                                        blockNumber_1 = _a.sent();
-                                        _a.label = 5;
-                                    case 5:
-                                        confirmations = (blockNumber_1 - tx.blockNumber) + 1;
-                                        if (confirmations <= 0) {
-                                            confirmations = 1;
-                                        }
-                                        tx.confirmations = confirmations;
-                                        _a.label = 6;
-                                    case 6:
-                                        i++;
-                                        return [3 /*break*/, 2];
-                                    case 7:
-                                        blockWithTxs = this.formatter.blockWithTransactions(block);
-                                        blockWithTxs.transactions = blockWithTxs.transactions.map(function (tx) { return _this._wrapTransaction(tx); });
-                                        return [2 /*return*/, blockWithTxs];
-                                    case 8: return [2 /*return*/, this.formatter.block(block)];
-                                }
-                            });
-                        }); }, { oncePoll: this })];
-                }
-            });
-        });
-    };
-    BaseProvider.prototype.getBlock = function (blockHashOrBlockTag) {
-        return (this._getBlock(blockHashOrBlockTag, false));
-    };
-    BaseProvider.prototype.getBlockWithTransactions = function (blockHashOrBlockTag) {
-        return (this._getBlock(blockHashOrBlockTag, true));
-    };
-    /**
-     * Transaction record query implementation using the mirror node REST API.
-     *
-     * @param txId - id of the transaction to search for
-     */
-    BaseProvider.prototype.getTransaction = function (txId) {
-        return __awaiter(this, void 0, void 0, function () {
-            var ep, data, filtered;
-            return __generator(this, function (_a) {
-                switch (_a.label) {
-                    case 0: return [4 /*yield*/, this.getNetwork()];
-                    case 1:
-                        _a.sent();
-                        return [4 /*yield*/, txId];
-                    case 2:
-                        txId = _a.sent();
-                        ep = '/api/v1/transactions/' + txId;
-                        return [4 /*yield*/, axios_1.default.get(this.mirrorNodeUrl + ep)];
-                    case 3:
-                        data = (_a.sent()).data;
-                        filtered = data.transactions
-                            .filter(function (e) { return e.result === "SUCCESS"; });
-                        return [2 /*return*/, filtered.length > 0 ? filtered[0] : null];
-=======
                         dataWithLogs = _a.sent();
                         record = __assign({ chainId: this._network.chainId, transactionId: transactionId, result: filtered[0].result }, dataWithLogs.data);
                         return [2 /*return*/, this.formatter.responseFromRecord(record)];
                     case 5: return [3 /*break*/, 7];
                     case 6:
-                        error_4 = _a.sent();
-                        if (error_4 && error_4.response && error_4.response.status != 404) {
+                        error_5 = _a.sent();
+                        if (error_5 && error_5.response && error_5.response.status != 404) {
                             logger.throwError("bad result from backend", logger_1.Logger.errors.SERVER_ERROR, {
                                 method: "TransactionResponseQuery",
-                                error: error_4
+                                error: error_5
                             });
                         }
                         return [3 /*break*/, 7];
                     case 7: return [2 /*return*/, null];
->>>>>>> 8c3001aa
                 }
             });
         });
@@ -1566,11 +990,7 @@
     // TODO FIXME
     BaseProvider.prototype.getResolver = function (name) {
         return __awaiter(this, void 0, void 0, function () {
-<<<<<<< HEAD
-            var address, error_11;
-=======
-            var address, error_5;
->>>>>>> 8c3001aa
+            var address, error_6;
             return __generator(this, function (_a) {
                 switch (_a.label) {
                     case 0:
@@ -1583,13 +1003,8 @@
                         }
                         return [2 /*return*/, new Resolver(this, address, name)];
                     case 2:
-<<<<<<< HEAD
-                        error_11 = _a.sent();
-                        if (error_11.code === logger_1.Logger.errors.CALL_EXCEPTION) {
-=======
-                        error_5 = _a.sent();
-                        if (error_5.code === logger_1.Logger.errors.CALL_EXCEPTION) {
->>>>>>> 8c3001aa
+                        error_6 = _a.sent();
+                        if (error_6.code === logger_1.Logger.errors.CALL_EXCEPTION) {
                             return [2 /*return*/, null];
                         }
                         return [2 /*return*/, null];
@@ -1601,15 +1016,9 @@
     // TODO FIXME
     BaseProvider.prototype._getResolver = function (name) {
         return __awaiter(this, void 0, void 0, function () {
-<<<<<<< HEAD
-            var network, transaction, _a, _b, error_12;
-            return __generator(this, function (_c) {
-                switch (_c.label) {
-=======
             var network;
             return __generator(this, function (_a) {
                 switch (_a.label) {
->>>>>>> 8c3001aa
                     case 0: return [4 /*yield*/, this.getNetwork()];
                     case 1:
                         network = _a.sent();
@@ -1617,35 +1026,15 @@
                         if (!network.ensAddress) {
                             logger.throwError("network does not support ENS", logger_1.Logger.errors.UNSUPPORTED_OPERATION, { operation: "ENS", network: network.name });
                         }
-<<<<<<< HEAD
-                        transaction = {
-                            to: network.ensAddress,
-                            data: ("0x0178b8bf" + (0, hash_1.namehash)(name).substring(2))
-                        };
-                        _c.label = 2;
-                    case 2:
-                        _c.trys.push([2, 4, , 5]);
-                        _b = (_a = this.formatter).callAddress;
-                        return [4 /*yield*/, this.call(transaction)];
-                    case 3: return [2 /*return*/, _b.apply(_a, [_c.sent()])];
-                    case 4:
-                        error_12 = _c.sent();
-                        if (error_12.code === logger_1.Logger.errors.CALL_EXCEPTION) {
-=======
                         // keccak256("resolver(bytes32)")
                         // const transaction = {
                         //     to: network.ensAddress,
                         //     data: ("0x0178b8bf" + namehash(name).substring(2))
                         // };
                         try {
->>>>>>> 8c3001aa
                             return [2 /*return*/, null];
                             // return this.formatter.callAddress(await this.call(transaction));
                         }
-<<<<<<< HEAD
-                        throw error_12;
-                    case 5: return [2 /*return*/];
-=======
                         catch (error) {
                             if (error.code === logger_1.Logger.errors.CALL_EXCEPTION) {
                                 return [2 /*return*/, null];
@@ -1653,7 +1042,6 @@
                             throw error;
                         }
                         return [2 /*return*/];
->>>>>>> 8c3001aa
                 }
             });
         });
@@ -1768,10 +1156,7 @@
             return null;
     }
 }
-<<<<<<< HEAD
-=======
 function isHederaNetworkConfigLike(cfg) {
     return cfg.network !== undefined;
 }
->>>>>>> 8c3001aa
 //# sourceMappingURL=base-provider.js.map