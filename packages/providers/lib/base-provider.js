"use strict";
var __extends = (this && this.__extends) || (function () {
    var extendStatics = function (d, b) {
        extendStatics = Object.setPrototypeOf ||
            ({ __proto__: [] } instanceof Array && function (d, b) { d.__proto__ = b; }) ||
            function (d, b) { for (var p in b) if (Object.prototype.hasOwnProperty.call(b, p)) d[p] = b[p]; };
        return extendStatics(d, b);
    };
    return function (d, b) {
        if (typeof b !== "function" && b !== null)
            throw new TypeError("Class extends value " + String(b) + " is not a constructor or null");
        extendStatics(d, b);
        function __() { this.constructor = d; }
        d.prototype = b === null ? Object.create(b) : (__.prototype = b.prototype, new __());
    };
})();
var __awaiter = (this && this.__awaiter) || function (thisArg, _arguments, P, generator) {
    function adopt(value) { return value instanceof P ? value : new P(function (resolve) { resolve(value); }); }
    return new (P || (P = Promise))(function (resolve, reject) {
        function fulfilled(value) { try { step(generator.next(value)); } catch (e) { reject(e); } }
        function rejected(value) { try { step(generator["throw"](value)); } catch (e) { reject(e); } }
        function step(result) { result.done ? resolve(result.value) : adopt(result.value).then(fulfilled, rejected); }
        step((generator = generator.apply(thisArg, _arguments || [])).next());
    });
};
var __generator = (this && this.__generator) || function (thisArg, body) {
    var _ = { label: 0, sent: function() { if (t[0] & 1) throw t[1]; return t[1]; }, trys: [], ops: [] }, f, y, t, g;
    return g = { next: verb(0), "throw": verb(1), "return": verb(2) }, typeof Symbol === "function" && (g[Symbol.iterator] = function() { return this; }), g;
    function verb(n) { return function (v) { return step([n, v]); }; }
    function step(op) {
        if (f) throw new TypeError("Generator is already executing.");
        while (_) try {
            if (f = 1, y && (t = op[0] & 2 ? y["return"] : op[0] ? y["throw"] || ((t = y["return"]) && t.call(y), 0) : y.next) && !(t = t.call(y, op[1])).done) return t;
            if (y = 0, t) op = [op[0] & 2, t.value];
            switch (op[0]) {
                case 0: case 1: t = op; break;
                case 4: _.label++; return { value: op[1], done: false };
                case 5: _.label++; y = op[1]; op = [0]; continue;
                case 7: op = _.ops.pop(); _.trys.pop(); continue;
                default:
                    if (!(t = _.trys, t = t.length > 0 && t[t.length - 1]) && (op[0] === 6 || op[0] === 2)) { _ = 0; continue; }
                    if (op[0] === 3 && (!t || (op[1] > t[0] && op[1] < t[3]))) { _.label = op[1]; break; }
                    if (op[0] === 6 && _.label < t[1]) { _.label = t[1]; t = op; break; }
                    if (t && _.label < t[2]) { _.label = t[2]; _.ops.push(op); break; }
                    if (t[2]) _.ops.pop();
                    _.trys.pop(); continue;
            }
            op = body.call(thisArg, _);
        } catch (e) { op = [6, e]; y = 0; } finally { f = t = 0; }
        if (op[0] & 5) throw op[1]; return { value: op[0] ? op[1] : void 0, done: true };
    }
};
var __importDefault = (this && this.__importDefault) || function (mod) {
    return (mod && mod.__esModule) ? mod : { "default": mod };
};
Object.defineProperty(exports, "__esModule", { value: true });
exports.BaseProvider = exports.Resolver = exports.Event = void 0;
var abstract_provider_1 = require("@ethersproject/abstract-provider");
var basex_1 = require("@ethersproject/basex");
var bignumber_1 = require("@ethersproject/bignumber");
var bytes_1 = require("@ethersproject/bytes");
var networks_1 = require("@ethersproject/networks");
var properties_1 = require("@ethersproject/properties");
var sha2_1 = require("@ethersproject/sha2");
var strings_1 = require("@ethersproject/strings");
var web_1 = require("@ethersproject/web");
var bech32_1 = __importDefault(require("bech32"));
var logger_1 = require("@ethersproject/logger");
var _version_1 = require("./_version");
var formatter_1 = require("./formatter");
var address_1 = require("@ethersproject/address");
var axios_1 = __importDefault(require("axios"));
var sdk_1 = require("@hashgraph/sdk");
var logger = new logger_1.Logger(_version_1.version);
//////////////////////////////
// Event Serializeing
// @ts-ignore
function checkTopic(topic) {
    if (topic == null) {
        return "null";
    }
    if ((0, bytes_1.hexDataLength)(topic) !== 32) {
        logger.throwArgumentError("invalid topic", "topic", topic);
    }
    return topic.toLowerCase();
}
// @ts-ignore
function serializeTopics(topics) {
    // Remove trailing null AND-topics; they are redundant
    topics = topics.slice();
    while (topics.length > 0 && topics[topics.length - 1] == null) {
        topics.pop();
    }
    return topics.map(function (topic) {
        if (Array.isArray(topic)) {
            // Only track unique OR-topics
            var unique_1 = {};
            topic.forEach(function (topic) {
                unique_1[checkTopic(topic)] = true;
            });
            // The order of OR-topics does not matter
            var sorted = Object.keys(unique_1);
            sorted.sort();
            return sorted.join("|");
        }
        else {
            return checkTopic(topic);
        }
    }).join("&");
}
function deserializeTopics(data) {
    if (data === "") {
        return [];
    }
    return data.split(/&/g).map(function (topic) {
        if (topic === "") {
            return [];
        }
        var comps = topic.split("|").map(function (topic) {
            return ((topic === "null") ? null : topic);
        });
        return ((comps.length === 1) ? comps[0] : comps);
    });
}
//////////////////////////////
// Helper Object
function stall(duration) {
    return new Promise(function (resolve) {
        setTimeout(resolve, duration);
    });
}
//////////////////////////////
// Provider Object
/**
 *  EventType
 *   - "block"
 *   - "poll"
 *   - "didPoll"
 *   - "pending"
 *   - "error"
 *   - "network"
 *   - filter
 *   - topics array
 *   - transaction hash
 */
var PollableEvents = ["block", "network", "pending", "poll"];
var Event = /** @class */ (function () {
    function Event(tag, listener, once) {
        (0, properties_1.defineReadOnly)(this, "tag", tag);
        (0, properties_1.defineReadOnly)(this, "listener", listener);
        (0, properties_1.defineReadOnly)(this, "once", once);
    }
    Object.defineProperty(Event.prototype, "event", {
        get: function () {
            switch (this.type) {
                case "tx":
                    return this.hash;
                case "filter":
                    return this.filter;
            }
            return this.tag;
        },
        enumerable: false,
        configurable: true
    });
    Object.defineProperty(Event.prototype, "type", {
        get: function () {
            return this.tag.split(":")[0];
        },
        enumerable: false,
        configurable: true
    });
    Object.defineProperty(Event.prototype, "hash", {
        get: function () {
            var comps = this.tag.split(":");
            if (comps[0] !== "tx") {
                return null;
            }
            return comps[1];
        },
        enumerable: false,
        configurable: true
    });
    Object.defineProperty(Event.prototype, "filter", {
        get: function () {
            var comps = this.tag.split(":");
            if (comps[0] !== "filter") {
                return null;
            }
            var address = comps[1];
            var topics = deserializeTopics(comps[2]);
            var filter = {};
            if (topics.length > 0) {
                filter.topics = topics;
            }
            if (address && address !== "*") {
                filter.address = address;
            }
            return filter;
        },
        enumerable: false,
        configurable: true
    });
    Event.prototype.pollable = function () {
        return (this.tag.indexOf(":") >= 0 || PollableEvents.indexOf(this.tag) >= 0);
    };
    return Event;
}());
exports.Event = Event;
;
// https://github.com/satoshilabs/slips/blob/master/slip-0044.md
var coinInfos = {
    "0": { symbol: "btc", p2pkh: 0x00, p2sh: 0x05, prefix: "bc" },
    "2": { symbol: "ltc", p2pkh: 0x30, p2sh: 0x32, prefix: "ltc" },
    "3": { symbol: "doge", p2pkh: 0x1e, p2sh: 0x16 },
    "60": { symbol: "eth", ilk: "eth" },
    "61": { symbol: "etc", ilk: "eth" },
    "700": { symbol: "xdai", ilk: "eth" },
};
function bytes32ify(value) {
    return (0, bytes_1.hexZeroPad)(bignumber_1.BigNumber.from(value).toHexString(), 32);
}
// Compute the Base58Check encoded data (checksum is first 4 bytes of sha256d)
function base58Encode(data) {
    return basex_1.Base58.encode((0, bytes_1.concat)([data, (0, bytes_1.hexDataSlice)((0, sha2_1.sha256)((0, sha2_1.sha256)(data)), 0, 4)]));
}
var Resolver = /** @class */ (function () {
    // The resolvedAddress is only for creating a ReverseLookup resolver
    function Resolver(provider, address, name, resolvedAddress) {
        (0, properties_1.defineReadOnly)(this, "provider", provider);
        (0, properties_1.defineReadOnly)(this, "name", name);
        (0, properties_1.defineReadOnly)(this, "address", provider.formatter.address(address));
        (0, properties_1.defineReadOnly)(this, "_resolvedAddress", resolvedAddress);
    }
    Resolver.prototype._fetchBytes = function (selector, parameters) {
        return __awaiter(this, void 0, void 0, function () {
            return __generator(this, function (_a) {
                // e.g. keccak256("addr(bytes32,uint256)")
                // const tx = {
                //     to: this.address,
                //     data: hexConcat([ selector, namehash(this.name), (parameters || "0x") ])
                // };
                try {
                    // return _parseBytes(await this.provider.call(tx));
                    return [2 /*return*/, null];
                }
                catch (error) {
                    if (error.code === logger_1.Logger.errors.CALL_EXCEPTION) {
                        return [2 /*return*/, null];
                    }
                    return [2 /*return*/, null];
                }
                return [2 /*return*/];
            });
        });
    };
    Resolver.prototype._getAddress = function (coinType, hexBytes) {
        var coinInfo = coinInfos[String(coinType)];
        if (coinInfo == null) {
            logger.throwError("unsupported coin type: " + coinType, logger_1.Logger.errors.UNSUPPORTED_OPERATION, {
                operation: "getAddress(" + coinType + ")"
            });
        }
        if (coinInfo.ilk === "eth") {
            return this.provider.formatter.address(hexBytes);
        }
        var bytes = (0, bytes_1.arrayify)(hexBytes);
        // P2PKH: OP_DUP OP_HASH160 <pubKeyHash> OP_EQUALVERIFY OP_CHECKSIG
        if (coinInfo.p2pkh != null) {
            var p2pkh = hexBytes.match(/^0x76a9([0-9a-f][0-9a-f])([0-9a-f]*)88ac$/);
            if (p2pkh) {
                var length_1 = parseInt(p2pkh[1], 16);
                if (p2pkh[2].length === length_1 * 2 && length_1 >= 1 && length_1 <= 75) {
                    return base58Encode((0, bytes_1.concat)([[coinInfo.p2pkh], ("0x" + p2pkh[2])]));
                }
            }
        }
        // P2SH: OP_HASH160 <scriptHash> OP_EQUAL
        if (coinInfo.p2sh != null) {
            var p2sh = hexBytes.match(/^0xa9([0-9a-f][0-9a-f])([0-9a-f]*)87$/);
            if (p2sh) {
                var length_2 = parseInt(p2sh[1], 16);
                if (p2sh[2].length === length_2 * 2 && length_2 >= 1 && length_2 <= 75) {
                    return base58Encode((0, bytes_1.concat)([[coinInfo.p2sh], ("0x" + p2sh[2])]));
                }
            }
        }
        // Bech32
        if (coinInfo.prefix != null) {
            var length_3 = bytes[1];
            // https://github.com/bitcoin/bips/blob/master/bip-0141.mediawiki#witness-program
            var version_1 = bytes[0];
            if (version_1 === 0x00) {
                if (length_3 !== 20 && length_3 !== 32) {
                    version_1 = -1;
                }
            }
            else {
                version_1 = -1;
            }
            if (version_1 >= 0 && bytes.length === 2 + length_3 && length_3 >= 1 && length_3 <= 75) {
                var words = bech32_1.default.toWords(bytes.slice(2));
                words.unshift(version_1);
                return bech32_1.default.encode(coinInfo.prefix, words);
            }
        }
        return null;
    };
    Resolver.prototype.getAddress = function (coinType) {
        return __awaiter(this, void 0, void 0, function () {
            var hexBytes, address;
            return __generator(this, function (_a) {
                switch (_a.label) {
                    case 0:
                        if (coinType == null) {
                            coinType = 60;
                        }
                        // If Ethereum, use the standard `addr(bytes32)`
                        if (coinType === 60) {
                            try {
                                return [2 /*return*/, null];
                            }
                            catch (error) {
                                if (error.code === logger_1.Logger.errors.CALL_EXCEPTION) {
                                    return [2 /*return*/, null];
                                }
                                throw error;
                            }
                        }
                        return [4 /*yield*/, this._fetchBytes("0xf1cb7e06", bytes32ify(coinType))];
                    case 1:
                        hexBytes = _a.sent();
                        // No address
                        if (hexBytes == null || hexBytes === "0x") {
                            return [2 /*return*/, null];
                        }
                        address = this._getAddress(coinType, hexBytes);
                        if (address == null) {
                            logger.throwError("invalid or unsupported coin data", logger_1.Logger.errors.UNSUPPORTED_OPERATION, {
                                operation: "getAddress(" + coinType + ")",
                                coinType: coinType,
                                data: hexBytes
                            });
                        }
                        return [2 /*return*/, address];
                }
            });
        });
    };
    Resolver.prototype.getContentHash = function () {
        return __awaiter(this, void 0, void 0, function () {
            var hexBytes, ipfs, length_4, swarm;
            return __generator(this, function (_a) {
                switch (_a.label) {
                    case 0: return [4 /*yield*/, this._fetchBytes("0xbc1c58d1")];
                    case 1:
                        hexBytes = _a.sent();
                        // No contenthash
                        if (hexBytes == null || hexBytes === "0x") {
                            return [2 /*return*/, null];
                        }
                        ipfs = hexBytes.match(/^0xe3010170(([0-9a-f][0-9a-f])([0-9a-f][0-9a-f])([0-9a-f]*))$/);
                        if (ipfs) {
                            length_4 = parseInt(ipfs[3], 16);
                            if (ipfs[4].length === length_4 * 2) {
                                return [2 /*return*/, "ipfs:/\/" + basex_1.Base58.encode("0x" + ipfs[1])];
                            }
                        }
                        swarm = hexBytes.match(/^0xe40101fa011b20([0-9a-f]*)$/);
                        if (swarm) {
                            if (swarm[1].length === (32 * 2)) {
                                return [2 /*return*/, "bzz:/\/" + swarm[1]];
                            }
                        }
                        return [2 /*return*/, logger.throwError("invalid or unsupported content hash data", logger_1.Logger.errors.UNSUPPORTED_OPERATION, {
                                operation: "getContentHash()",
                                data: hexBytes
                            })];
                }
            });
        });
    };
    Resolver.prototype.getText = function (key) {
        return __awaiter(this, void 0, void 0, function () {
            var keyBytes, hexBytes;
            return __generator(this, function (_a) {
                switch (_a.label) {
                    case 0:
                        keyBytes = (0, strings_1.toUtf8Bytes)(key);
                        // The nodehash consumes the first slot, so the string pointer targets
                        // offset 64, with the length at offset 64 and data starting at offset 96
                        keyBytes = (0, bytes_1.concat)([bytes32ify(64), bytes32ify(keyBytes.length), keyBytes]);
                        // Pad to word-size (32 bytes)
                        if ((keyBytes.length % 32) !== 0) {
                            keyBytes = (0, bytes_1.concat)([keyBytes, (0, bytes_1.hexZeroPad)("0x", 32 - (key.length % 32))]);
                        }
                        return [4 /*yield*/, this._fetchBytes("0x59d1d43c", (0, bytes_1.hexlify)(keyBytes))];
                    case 1:
                        hexBytes = _a.sent();
                        if (hexBytes == null || hexBytes === "0x") {
                            return [2 /*return*/, null];
                        }
                        return [2 /*return*/, (0, strings_1.toUtf8String)(hexBytes)];
                }
            });
        });
    };
    return Resolver;
}());
exports.Resolver = Resolver;
var defaultFormatter = null;
var BaseProvider = /** @class */ (function (_super) {
    __extends(BaseProvider, _super);
    /**
     *  ready
     *
     *  A Promise<Network> that resolves only once the provider is ready.
     *
     *  Sub-classes that call the super with a network without a chainId
     *  MUST set this. Standard named networks have a known chainId.
     *
     */
    function BaseProvider(network) {
        var _newTarget = this.constructor;
        var _this = this;
        logger.checkNew(_newTarget, abstract_provider_1.Provider);
        _this = _super.call(this) || this;
        _this.formatter = _newTarget.getFormatter();
        // If network is any, this Provider allows the underlying
        // network to change dynamically, and we auto-detect the
        // current network
        (0, properties_1.defineReadOnly)(_this, "anyNetwork", (network === "any"));
        if (_this.anyNetwork) {
            network = _this.detectNetwork();
        }
        if (network instanceof Promise) {
            _this._networkPromise = network;
            // Squash any "unhandled promise" errors; that do not need to be handled
            network.catch(function (error) { });
            // Trigger initial network setting (async)
            _this._ready().catch(function (error) { });
        }
        else {
            if (!isHederaNetworkConfigLike(network)) {
                var asDefaultNetwork = network;
                // defineReadOnly(this, "_network", getNetwork(network));
                _this._network = (0, networks_1.getNetwork)(asDefaultNetwork);
                _this._networkPromise = Promise.resolve(_this._network);
                var knownNetwork = (0, properties_1.getStatic)(_newTarget, "getNetwork")(asDefaultNetwork);
                if (knownNetwork) {
                    (0, properties_1.defineReadOnly)(_this, "_network", knownNetwork);
                    _this.emit("network", knownNetwork, null);
                }
                else {
                    logger.throwArgumentError("invalid network", "network", network);
                }
                _this.hederaClient = sdk_1.Client.forName(mapNetworkToHederaNetworkName(asDefaultNetwork));
                _this._mirrorNodeUrl = resolveMirrorNetworkUrl(_this._network);
            }
            else {
                var asHederaNetwork = network;
                _this.hederaClient = sdk_1.Client.forNetwork(asHederaNetwork.network);
                _this._mirrorNodeUrl = asHederaNetwork.mirrorNodeUrl;
                (0, properties_1.defineReadOnly)(_this, "_network", {
                    // FIXME: chainId
                    chainId: 0,
                    name: _this.hederaClient.networkName
                });
            }
        }
        return _this;
    }
    BaseProvider.prototype.getHederaNetworkConfig = function () {
        return this.hederaClient._network.getNodeAccountIdsForExecute();
    };
    BaseProvider.prototype._ready = function () {
        return __awaiter(this, void 0, void 0, function () {
            var network, error_1;
            return __generator(this, function (_a) {
                switch (_a.label) {
                    case 0:
                        if (!(this._network == null)) return [3 /*break*/, 7];
                        network = null;
                        if (!this._networkPromise) return [3 /*break*/, 4];
                        _a.label = 1;
                    case 1:
                        _a.trys.push([1, 3, , 4]);
                        return [4 /*yield*/, this._networkPromise];
                    case 2:
                        network = _a.sent();
                        return [3 /*break*/, 4];
                    case 3:
                        error_1 = _a.sent();
                        return [3 /*break*/, 4];
                    case 4:
                        if (!(network == null)) return [3 /*break*/, 6];
                        return [4 /*yield*/, this.detectNetwork()];
                    case 5:
                        network = _a.sent();
                        _a.label = 6;
                    case 6:
                        // This should never happen; every Provider sub-class should have
                        // suggested a network by here (or have thrown).
                        // if (!network) {
                        //     logger.throwError("no network detected", Logger.errors.UNKNOWN_ERROR, { });
                        // }
                        // Possible this call stacked so do not call defineReadOnly again
                        if (this._network == null) {
                            if (this.anyNetwork) {
                                // this._network = network;
                                (0, properties_1.defineReadOnly)(this, "_network", network);
                            }
                            else {
                                this._network = network;
                            }
                            this.emit("network", network, null);
                        }
                        _a.label = 7;
                    case 7: return [2 /*return*/, this._network];
                }
            });
        });
    };
    // @TODO: Remove this and just create a singleton formatter
    BaseProvider.getFormatter = function () {
        if (defaultFormatter == null) {
            defaultFormatter = new formatter_1.Formatter();
        }
        return defaultFormatter;
    };
    // @TODO: Remove this and just use getNetwork
    BaseProvider.getNetwork = function (network) {
        return (0, networks_1.getNetwork)((network == null) ? "mainnet" : network);
    };
    Object.defineProperty(BaseProvider.prototype, "network", {
        get: function () {
            return this._network;
        },
        enumerable: false,
        configurable: true
    });
    // This method should query the network if the underlying network
    // can change, such as when connected to a JSON-RPC backend
    // With the current hedera implementation, we do not support a changeable networks,
    // thus we do not need to query at this level
    BaseProvider.prototype.detectNetwork = function () {
        return __awaiter(this, void 0, void 0, function () {
            return __generator(this, function (_a) {
                this._networkPromise = Promise.resolve(this._network);
                return [2 /*return*/, this._networkPromise];
            });
        });
    };
    BaseProvider.prototype.getNetwork = function () {
        return __awaiter(this, void 0, void 0, function () {
            var network, currentNetwork, error;
            return __generator(this, function (_a) {
                switch (_a.label) {
                    case 0: return [4 /*yield*/, this._ready()];
                    case 1:
                        network = _a.sent();
                        return [4 /*yield*/, this.detectNetwork()];
                    case 2:
                        currentNetwork = _a.sent();
                        if (!(network.chainId !== currentNetwork.chainId)) return [3 /*break*/, 5];
                        if (!this.anyNetwork) return [3 /*break*/, 4];
                        this._network = currentNetwork;
                        // The "network" event MUST happen before this method resolves
                        // so any events have a chance to unregister, so we stall an
                        // additional event loop before returning from /this/ call
                        this.emit("network", currentNetwork, network);
                        return [4 /*yield*/, stall(0)];
                    case 3:
                        _a.sent();
                        return [2 /*return*/, this._network];
                    case 4:
                        error = logger.makeError("underlying network changed", logger_1.Logger.errors.NETWORK_ERROR, {
                            event: "changed",
                            network: network,
                            detectedNetwork: currentNetwork
                        });
                        this.emit("error", error);
                        throw error;
                    case 5: return [2 /*return*/, network];
                }
            });
        });
    };
    BaseProvider.prototype.waitForTransaction = function (transactionHash, confirmations, timeout) {
        return __awaiter(this, void 0, void 0, function () {
            return __generator(this, function (_a) {
                return [2 /*return*/, this._waitForTransaction(transactionHash, (confirmations == null) ? 1 : confirmations, timeout || 0, null)];
            });
        });
    };
    BaseProvider.prototype._waitForTransaction = function (transactionHash, confirmations, timeout, replaceable) {
        return __awaiter(this, void 0, void 0, function () {
            return __generator(this, function (_a) {
                return [2 /*return*/, logger.throwError("NOT_SUPPORTED", logger_1.Logger.errors.UNSUPPORTED_OPERATION)];
            });
        });
    };
    /**
     *  AccountBalance query implementation, using the hashgraph sdk.
     *  It returns the tinybar balance of the given address.
     *
     * @param addressOrName The address to check balance of
     */
    BaseProvider.prototype.getBalance = function (addressOrName) {
        return __awaiter(this, void 0, void 0, function () {
            var _a, shard, realm, num, shardNum, realmNum, accountNum, balance, error_2;
            return __generator(this, function (_b) {
                switch (_b.label) {
                    case 0: return [4 /*yield*/, addressOrName];
                    case 1:
                        addressOrName = _b.sent();
                        _a = (0, address_1.getAccountFromAddress)(addressOrName), shard = _a.shard, realm = _a.realm, num = _a.num;
                        shardNum = bignumber_1.BigNumber.from(shard).toNumber();
                        realmNum = bignumber_1.BigNumber.from(realm).toNumber();
                        accountNum = bignumber_1.BigNumber.from(num).toNumber();
                        _b.label = 2;
                    case 2:
                        _b.trys.push([2, 4, , 5]);
                        return [4 /*yield*/, new sdk_1.AccountBalanceQuery()
                                .setAccountId(new sdk_1.AccountId({ shard: shardNum, realm: realmNum, num: accountNum }))
                                .execute(this.hederaClient)];
                    case 3:
                        balance = _b.sent();
                        return [2 /*return*/, bignumber_1.BigNumber.from(balance.hbars.toTinybars().toNumber())];
                    case 4:
                        error_2 = _b.sent();
                        return [2 /*return*/, logger.throwError("bad result from backend", logger_1.Logger.errors.SERVER_ERROR, {
                                method: "AccountBalanceQuery",
                                params: { address: addressOrName },
                                error: error_2
                            })];
                    case 5: return [2 /*return*/];
                }
            });
        });
    };
    BaseProvider.prototype.getCode = function (addressOrName, blockTag) {
        return __awaiter(this, void 0, void 0, function () {
            var params, result;
            return __generator(this, function (_a) {
                switch (_a.label) {
                    case 0: return [4 /*yield*/, this.getNetwork()];
                    case 1:
                        _a.sent();
                        return [4 /*yield*/, (0, properties_1.resolveProperties)({
                                address: this._getAddress(addressOrName),
                            })];
                    case 2:
                        params = _a.sent();
                        return [4 /*yield*/, this.perform("getCode", params)];
                    case 3:
                        result = _a.sent();
                        try {
                            return [2 /*return*/, (0, bytes_1.hexlify)(result)];
                        }
                        catch (error) {
                            return [2 /*return*/, logger.throwError("bad result from backend", logger_1.Logger.errors.SERVER_ERROR, {
                                    method: "getCode",
                                    params: params,
                                    result: result,
                                    error: error
                                })];
                        }
                        return [2 /*return*/];
                }
            });
        });
    };
    // This should be called by any subclass wrapping a TransactionResponse
    BaseProvider.prototype._wrapTransaction = function (tx, hash, receipt) {
        var _this = this;
        if (hash != null && (0, bytes_1.hexDataLength)(hash) !== 48) {
            throw new Error("invalid response - sendTransaction");
        }
        var result = tx;
        if (!result.customData)
            result.customData = {};
        if (receipt && receipt.fileId) {
            result.customData.fileId = receipt.fileId.toString();
        }
        if (receipt && receipt.contractId) {
            result.customData.contractId = receipt.contractId.toSolidityAddress();
        }
        // Check the hash we expect is the same as the hash the server reported
        if (hash != null && tx.hash !== hash) {
            logger.throwError("Transaction hash mismatch from Provider.sendTransaction.", logger_1.Logger.errors.UNKNOWN_ERROR, { expectedHash: tx.hash, returnedHash: hash });
        }
        result.wait = function (confirms, timeout) { return __awaiter(_this, void 0, void 0, function () {
            var replacement, receipt;
            return __generator(this, function (_a) {
                switch (_a.label) {
                    case 0:
                        if (confirms == null) {
                            confirms = 1;
                        }
                        if (timeout == null) {
                            timeout = 0;
                        }
                        replacement = undefined;
                        if (confirms !== 0) {
                            replacement = {
                                data: tx.data,
                                from: tx.from,
                                nonce: tx.nonce,
                                to: tx.to,
                                value: tx.value,
                                startBlock: 0
                            };
                        }
                        return [4 /*yield*/, this._waitForTransaction(tx.hash, confirms, timeout, replacement)];
                    case 1:
                        receipt = _a.sent();
                        if (receipt == null && confirms === 0) {
                            return [2 /*return*/, null];
                        }
                        if (receipt.status === 0) {
                            logger.throwError("transaction failed", logger_1.Logger.errors.CALL_EXCEPTION, {
                                transactionHash: tx.hash,
                                transaction: tx,
                                receipt: receipt
                            });
                        }
                        return [2 /*return*/, receipt];
                }
            });
        }); };
        return result;
    };
    BaseProvider.prototype.getHederaClient = function () {
        return this.hederaClient;
    };
    BaseProvider.prototype.getHederaNetworkConfig = function () {
        return this.hederaClient._network.getNodeAccountIdsForExecute();
    };
    BaseProvider.prototype.sendTransaction = function (signedTransaction) {
        var _a;
        return __awaiter(this, void 0, void 0, function () {
<<<<<<< HEAD
            var hederaTx, txBytes, ignore_1, resp, ethersTx, txHash, _b, resp, receipt, error_3, err;
=======
            var txBytes, hederaTx, ethersTx, txHash, _b, resp, receipt, error_3, err;
>>>>>>> e7285f9e
            return __generator(this, function (_c) {
                switch (_c.label) {
                    case 0: return [4 /*yield*/, signedTransaction];
                    case 1:
                        signedTransaction = _c.sent();
                        txBytes = (0, bytes_1.arrayify)(signedTransaction);
                        _c.label = 2;
                    case 2:
                        _c.trys.push([2, 3, , 5]);
                        hederaTx = sdk_1.Transaction.fromBytes(txBytes);
                        return [3 /*break*/, 5];
                    case 3:
                        ignore_1 = _c.sent();
                        // It's a query
                        // FIXME: ser/des is not working properly - it's losing the payment tx id + node ids
                        hederaTx = sdk_1.ContractCallQuery.fromBytes(txBytes);
                        console.log('HederaTX in provider:', hederaTx);
                        return [4 /*yield*/, hederaTx.execute(this.hederaClient)];
                    case 4:
                        resp = _c.sent();
                        console.log('QueryResponse', resp);
                        // TODO: map and return something
                        return [2 /*return*/, null];
                    case 5: return [4 /*yield*/, this.formatter.transaction(signedTransaction)];
                    case 6:
                        ethersTx = _c.sent();
                        _b = bytes_1.hexlify;
                        return [4 /*yield*/, hederaTx.getTransactionHash()];
                    case 7:
                        txHash = _b.apply(void 0, [_c.sent()]);
<<<<<<< HEAD
                        _c.label = 8;
                    case 8:
                        _c.trys.push([8, 11, , 12]);
                        return [4 /*yield*/, hederaTx.execute(this.hederaClient)];
                    case 9:
                        resp = _c.sent();
                        return [4 /*yield*/, resp.getReceipt(this.hederaClient)];
                    case 10:
                        receipt = _c.sent();
                        return [2 /*return*/, this._wrapTransaction(ethersTx, txHash, receipt)];
                    case 11:
=======
                        _c.label = 4;
                    case 4:
                        _c.trys.push([4, 7, , 8]);
                        return [4 /*yield*/, hederaTx.execute(this.hederaClient)];
                    case 5:
                        resp = _c.sent();
                        return [4 /*yield*/, resp.getReceipt(this.hederaClient)];
                    case 6:
                        receipt = _c.sent();
                        return [2 /*return*/, this._wrapTransaction(ethersTx, txHash, receipt)];
                    case 7:
>>>>>>> e7285f9e
                        error_3 = _c.sent();
                        err = logger.makeError(error_3.message, (_a = error_3.status) === null || _a === void 0 ? void 0 : _a.toString());
                        err.transaction = ethersTx;
                        err.transactionHash = txHash;
                        throw err;
<<<<<<< HEAD
                    case 12: return [2 /*return*/];
=======
                    case 8: return [2 /*return*/];
>>>>>>> e7285f9e
                }
            });
        });
    };
    BaseProvider.prototype._getFilter = function (filter) {
        return __awaiter(this, void 0, void 0, function () {
            var result, _a, _b;
            return __generator(this, function (_c) {
                switch (_c.label) {
                    case 0: return [4 /*yield*/, filter];
                    case 1:
                        filter = _c.sent();
                        result = {};
                        if (filter.address != null) {
                            result.address = this._getAddress(filter.address);
                        }
                        ["blockHash", "topics"].forEach(function (key) {
                            if (filter[key] == null) {
                                return;
                            }
                            result[key] = filter[key];
                        });
                        ["fromBlock", "toBlock"].forEach(function (key) {
                            if (filter[key] == null) {
                                return;
                            }
                        });
                        _b = (_a = this.formatter).filter;
                        return [4 /*yield*/, (0, properties_1.resolveProperties)(result)];
                    case 2: return [2 /*return*/, _b.apply(_a, [_c.sent()])];
                }
            });
        });
    };
    BaseProvider.prototype.call = function (transaction, blockTag) {
        return __awaiter(this, void 0, void 0, function () {
            return __generator(this, function (_a) {
                return [2 /*return*/, ""];
            });
        });
    };
    BaseProvider.prototype.estimateGas = function (transaction) {
        return __awaiter(this, void 0, void 0, function () {
            return __generator(this, function (_a) {
                return [2 /*return*/, logger.throwArgumentError("estimateGas not implemented", logger_1.Logger.errors.NOT_IMPLEMENTED, {
                        operation: "estimateGas"
                    })];
            });
        });
    };
    // TODO FIX ME
    BaseProvider.prototype._getAddress = function (addressOrName) {
        return __awaiter(this, void 0, void 0, function () {
            var address;
            return __generator(this, function (_a) {
                switch (_a.label) {
                    case 0: return [4 /*yield*/, addressOrName];
                    case 1:
                        addressOrName = _a.sent();
                        if (typeof (addressOrName) !== "string") {
                            logger.throwArgumentError("invalid address or ENS name", "name", addressOrName);
                        }
                        return [4 /*yield*/, this.resolveName(addressOrName)];
                    case 2:
                        address = _a.sent();
                        if (address == null) {
                            logger.throwError("ENS name not configured", logger_1.Logger.errors.UNSUPPORTED_OPERATION, {
                                operation: "resolveName(" + JSON.stringify(addressOrName) + ")"
                            });
                        }
                        return [2 /*return*/, address];
                }
            });
        });
    };
    /**
     * Transaction record query implementation using the mirror node REST API.
     *
     * @param txId - id of the transaction to search for
     */
    BaseProvider.prototype.getTransaction = function (txId) {
        return __awaiter(this, void 0, void 0, function () {
            var ep, data, filtered;
            return __generator(this, function (_a) {
                switch (_a.label) {
                    case 0: return [4 /*yield*/, this.getNetwork()];
                    case 1:
                        _a.sent();
                        return [4 /*yield*/, txId];
                    case 2:
                        txId = _a.sent();
                        ep = '/api/v1/transactions/' + txId;
                        return [4 /*yield*/, axios_1.default.get(this._mirrorNodeUrl + ep)];
                    case 3:
                        data = (_a.sent()).data;
                        filtered = data.transactions
                            .filter(function (e) { return e.result === "SUCCESS"; });
                        return [2 /*return*/, filtered.length > 0 ? filtered[0] : null];
                }
            });
        });
    };
    BaseProvider.prototype.getTransactionReceipt = function (transactionHash) {
        return __awaiter(this, void 0, void 0, function () {
            var params;
            var _this = this;
            return __generator(this, function (_a) {
                switch (_a.label) {
                    case 0: return [4 /*yield*/, this.getNetwork()];
                    case 1:
                        _a.sent();
                        return [4 /*yield*/, transactionHash];
                    case 2:
                        transactionHash = _a.sent();
                        params = { transactionHash: this.formatter.hash(transactionHash, true) };
                        return [2 /*return*/, (0, web_1.poll)(function () { return __awaiter(_this, void 0, void 0, function () {
                                var result;
                                return __generator(this, function (_a) {
                                    switch (_a.label) {
                                        case 0: return [4 /*yield*/, this.perform("getTransactionReceipt", params)];
                                        case 1:
                                            result = _a.sent();
                                            if (result == null) {
                                                return [2 /*return*/, undefined];
                                            }
                                            // "geth-etc" returns receipts before they are ready
                                            if (result.blockHash == null) {
                                                return [2 /*return*/, undefined];
                                            }
                                            return [2 /*return*/, this.formatter.receipt(result)];
                                    }
                                });
                            }); }, { oncePoll: this })];
                }
            });
        });
    };
    BaseProvider.prototype.getLogs = function (filter) {
        return __awaiter(this, void 0, void 0, function () {
            var params, logs;
            return __generator(this, function (_a) {
                switch (_a.label) {
                    case 0: return [4 /*yield*/, this.getNetwork()];
                    case 1:
                        _a.sent();
                        return [4 /*yield*/, (0, properties_1.resolveProperties)({ filter: this._getFilter(filter) })];
                    case 2:
                        params = _a.sent();
                        return [4 /*yield*/, this.perform("getLogs", params)];
                    case 3:
                        logs = _a.sent();
                        logs.forEach(function (log) {
                            if (log.removed == null) {
                                log.removed = false;
                            }
                        });
                        return [2 /*return*/, formatter_1.Formatter.arrayOf(this.formatter.filterLog.bind(this.formatter))(logs)];
                }
            });
        });
    };
    BaseProvider.prototype.getHbarPrice = function () {
        return __awaiter(this, void 0, void 0, function () {
            return __generator(this, function (_a) {
                return [2 /*return*/, logger.throwError("NOT_IMPLEMENTED", logger_1.Logger.errors.NOT_IMPLEMENTED)];
            });
        });
    };
    // TODO FIXME
    BaseProvider.prototype.getResolver = function (name) {
        return __awaiter(this, void 0, void 0, function () {
            var address, error_4;
            return __generator(this, function (_a) {
                switch (_a.label) {
                    case 0:
                        _a.trys.push([0, 2, , 3]);
                        return [4 /*yield*/, this._getResolver(name)];
                    case 1:
                        address = _a.sent();
                        if (address == null) {
                            return [2 /*return*/, null];
                        }
                        return [2 /*return*/, new Resolver(this, address, name)];
                    case 2:
                        error_4 = _a.sent();
                        if (error_4.code === logger_1.Logger.errors.CALL_EXCEPTION) {
                            return [2 /*return*/, null];
                        }
                        return [2 /*return*/, null];
                    case 3: return [2 /*return*/];
                }
            });
        });
    };
    // TODO FIXME
    BaseProvider.prototype._getResolver = function (name) {
        return __awaiter(this, void 0, void 0, function () {
            var network;
            return __generator(this, function (_a) {
                switch (_a.label) {
                    case 0: return [4 /*yield*/, this.getNetwork()];
                    case 1:
                        network = _a.sent();
                        // No ENS...
                        if (!network.ensAddress) {
                            logger.throwError("network does not support ENS", logger_1.Logger.errors.UNSUPPORTED_OPERATION, { operation: "ENS", network: network.name });
                        }
                        // keccak256("resolver(bytes32)")
                        // const transaction = {
                        //     to: network.ensAddress,
                        //     data: ("0x0178b8bf" + namehash(name).substring(2))
                        // };
                        try {
                            return [2 /*return*/, null];
                            // return this.formatter.callAddress(await this.call(transaction));
                        }
                        catch (error) {
                            if (error.code === logger_1.Logger.errors.CALL_EXCEPTION) {
                                return [2 /*return*/, null];
                            }
                            throw error;
                        }
                        return [2 /*return*/];
                }
            });
        });
    };
    // TODO FIXME
    BaseProvider.prototype.resolveName = function (name) {
        return __awaiter(this, void 0, void 0, function () {
            var resolver;
            return __generator(this, function (_a) {
                switch (_a.label) {
                    case 0: return [4 /*yield*/, name];
                    case 1:
                        name = _a.sent();
                        // If it is already an address, nothing to resolve
                        try {
                            return [2 /*return*/, Promise.resolve(this.formatter.address(name))];
                        }
                        catch (error) {
                            // If is is a hexstring, the address is bad (See #694)
                            if ((0, bytes_1.isHexString)(name)) {
                                throw error;
                            }
                        }
                        if (typeof (name) !== "string") {
                            logger.throwArgumentError("invalid ENS name", "name", name);
                        }
                        return [4 /*yield*/, this.getResolver(name)];
                    case 2:
                        resolver = _a.sent();
                        if (!resolver) {
                            return [2 /*return*/, null];
                        }
                        return [4 /*yield*/, resolver.getAddress()];
                    case 3: return [2 /*return*/, _a.sent()];
                }
            });
        });
    };
    // TODO FIXME
    BaseProvider.prototype.lookupAddress = function (address) {
        return __awaiter(this, void 0, void 0, function () {
            return __generator(this, function (_a) {
                switch (_a.label) {
                    case 0: return [4 /*yield*/, address];
                    case 1:
                        address = _a.sent();
                        address = this.formatter.address(address);
                        return [2 /*return*/, null];
                }
            });
        });
    };
    BaseProvider.prototype.perform = function (method, params) {
        return logger.throwError(method + " not implemented", logger_1.Logger.errors.NOT_IMPLEMENTED, { operation: method });
    };
    BaseProvider.prototype._addEventListener = function (eventName, listener, once) {
        return this;
    };
    BaseProvider.prototype.on = function (eventName, listener) {
        return this._addEventListener(eventName, listener, false);
    };
    BaseProvider.prototype.once = function (eventName, listener) {
        return this._addEventListener(eventName, listener, true);
    };
    BaseProvider.prototype.emit = function (eventName) {
        var args = [];
        for (var _i = 1; _i < arguments.length; _i++) {
            args[_i - 1] = arguments[_i];
        }
        return false;
    };
    BaseProvider.prototype.listenerCount = function (eventName) {
        return 0;
    };
    BaseProvider.prototype.listeners = function (eventName) {
        return null;
    };
    BaseProvider.prototype.off = function (eventName, listener) {
        return this;
    };
    BaseProvider.prototype.removeAllListeners = function (eventName) {
        return this;
    };
    return BaseProvider;
}(abstract_provider_1.Provider));
exports.BaseProvider = BaseProvider;
// resolves network string to a hedera network name
function mapNetworkToHederaNetworkName(net) {
    switch (net) {
        case 'mainnet':
            return sdk_1.NetworkName.Mainnet;
        case 'previewnet':
            return sdk_1.NetworkName.Previewnet;
        case 'testnet':
            return sdk_1.NetworkName.Testnet;
        default:
            logger.throwArgumentError("Invalid network name", "network", net);
            return null;
    }
}
// resolves the mirror node url from the given provider network.
function resolveMirrorNetworkUrl(net) {
    switch (net.name) {
        case 'mainnet':
            return 'https://mainnet.mirrornode.hedera.com';
        case 'previewnet':
            return 'https://previewnet.mirrornode.hedera.com';
        case 'testnet':
            return 'https://testnet.mirrornode.hedera.com';
        default:
            logger.throwArgumentError("Invalid network name", "network", net);
            return null;
    }
}
function isHederaNetworkConfigLike(cfg) {
    return cfg.network !== undefined;
}
//# sourceMappingURL=base-provider.js.map<|MERGE_RESOLUTION|>--- conflicted
+++ resolved
@@ -69,8 +69,8 @@
 var _version_1 = require("./_version");
 var formatter_1 = require("./formatter");
 var address_1 = require("@ethersproject/address");
+var sdk_1 = require("@hashgraph/sdk");
 var axios_1 = __importDefault(require("axios"));
-var sdk_1 = require("@hashgraph/sdk");
 var logger = new logger_1.Logger(_version_1.version);
 //////////////////////////////
 // Event Serializeing
@@ -470,9 +470,6 @@
         }
         return _this;
     }
-    BaseProvider.prototype.getHederaNetworkConfig = function () {
-        return this.hederaClient._network.getNodeAccountIdsForExecute();
-    };
     BaseProvider.prototype._ready = function () {
         return __awaiter(this, void 0, void 0, function () {
             var network, error_1;
@@ -740,11 +737,7 @@
     BaseProvider.prototype.sendTransaction = function (signedTransaction) {
         var _a;
         return __awaiter(this, void 0, void 0, function () {
-<<<<<<< HEAD
             var hederaTx, txBytes, ignore_1, resp, ethersTx, txHash, _b, resp, receipt, error_3, err;
-=======
-            var txBytes, hederaTx, ethersTx, txHash, _b, resp, receipt, error_3, err;
->>>>>>> e7285f9e
             return __generator(this, function (_c) {
                 switch (_c.label) {
                     case 0: return [4 /*yield*/, signedTransaction];
@@ -775,7 +768,6 @@
                         return [4 /*yield*/, hederaTx.getTransactionHash()];
                     case 7:
                         txHash = _b.apply(void 0, [_c.sent()]);
-<<<<<<< HEAD
                         _c.label = 8;
                     case 8:
                         _c.trys.push([8, 11, , 12]);
@@ -787,29 +779,12 @@
                         receipt = _c.sent();
                         return [2 /*return*/, this._wrapTransaction(ethersTx, txHash, receipt)];
                     case 11:
-=======
-                        _c.label = 4;
-                    case 4:
-                        _c.trys.push([4, 7, , 8]);
-                        return [4 /*yield*/, hederaTx.execute(this.hederaClient)];
-                    case 5:
-                        resp = _c.sent();
-                        return [4 /*yield*/, resp.getReceipt(this.hederaClient)];
-                    case 6:
-                        receipt = _c.sent();
-                        return [2 /*return*/, this._wrapTransaction(ethersTx, txHash, receipt)];
-                    case 7:
->>>>>>> e7285f9e
                         error_3 = _c.sent();
                         err = logger.makeError(error_3.message, (_a = error_3.status) === null || _a === void 0 ? void 0 : _a.toString());
                         err.transaction = ethersTx;
                         err.transactionHash = txHash;
                         throw err;
-<<<<<<< HEAD
                     case 12: return [2 /*return*/];
-=======
-                    case 8: return [2 /*return*/];
->>>>>>> e7285f9e
                 }
             });
         });
