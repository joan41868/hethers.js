"use strict";
var __extends = (this && this.__extends) || (function () {
    var extendStatics = function (d, b) {
        extendStatics = Object.setPrototypeOf ||
            ({ __proto__: [] } instanceof Array && function (d, b) { d.__proto__ = b; }) ||
            function (d, b) { for (var p in b) if (Object.prototype.hasOwnProperty.call(b, p)) d[p] = b[p]; };
        return extendStatics(d, b);
    };
    return function (d, b) {
        if (typeof b !== "function" && b !== null)
            throw new TypeError("Class extends value " + String(b) + " is not a constructor or null");
        extendStatics(d, b);
        function __() { this.constructor = d; }
        d.prototype = b === null ? Object.create(b) : (__.prototype = b.prototype, new __());
    };
})();
var __assign = (this && this.__assign) || function () {
    __assign = Object.assign || function(t) {
        for (var s, i = 1, n = arguments.length; i < n; i++) {
            s = arguments[i];
            for (var p in s) if (Object.prototype.hasOwnProperty.call(s, p))
                t[p] = s[p];
        }
        return t;
    };
    return __assign.apply(this, arguments);
};
var __awaiter = (this && this.__awaiter) || function (thisArg, _arguments, P, generator) {
    function adopt(value) { return value instanceof P ? value : new P(function (resolve) { resolve(value); }); }
    return new (P || (P = Promise))(function (resolve, reject) {
        function fulfilled(value) { try { step(generator.next(value)); } catch (e) { reject(e); } }
        function rejected(value) { try { step(generator["throw"](value)); } catch (e) { reject(e); } }
        function step(result) { result.done ? resolve(result.value) : adopt(result.value).then(fulfilled, rejected); }
        step((generator = generator.apply(thisArg, _arguments || [])).next());
    });
};
var __generator = (this && this.__generator) || function (thisArg, body) {
    var _ = { label: 0, sent: function() { if (t[0] & 1) throw t[1]; return t[1]; }, trys: [], ops: [] }, f, y, t, g;
    return g = { next: verb(0), "throw": verb(1), "return": verb(2) }, typeof Symbol === "function" && (g[Symbol.iterator] = function() { return this; }), g;
    function verb(n) { return function (v) { return step([n, v]); }; }
    function step(op) {
        if (f) throw new TypeError("Generator is already executing.");
        while (_) try {
            if (f = 1, y && (t = op[0] & 2 ? y["return"] : op[0] ? y["throw"] || ((t = y["return"]) && t.call(y), 0) : y.next) && !(t = t.call(y, op[1])).done) return t;
            if (y = 0, t) op = [op[0] & 2, t.value];
            switch (op[0]) {
                case 0: case 1: t = op; break;
                case 4: _.label++; return { value: op[1], done: false };
                case 5: _.label++; y = op[1]; op = [0]; continue;
                case 7: op = _.ops.pop(); _.trys.pop(); continue;
                default:
                    if (!(t = _.trys, t = t.length > 0 && t[t.length - 1]) && (op[0] === 6 || op[0] === 2)) { _ = 0; continue; }
                    if (op[0] === 3 && (!t || (op[1] > t[0] && op[1] < t[3]))) { _.label = op[1]; break; }
                    if (op[0] === 6 && _.label < t[1]) { _.label = t[1]; t = op; break; }
                    if (t && _.label < t[2]) { _.label = t[2]; _.ops.push(op); break; }
                    if (t[2]) _.ops.pop();
                    _.trys.pop(); continue;
            }
            op = body.call(thisArg, _);
        } catch (e) { op = [6, e]; y = 0; } finally { f = t = 0; }
        if (op[0] & 5) throw op[1]; return { value: op[0] ? op[1] : void 0, done: true };
    }
};
var __importDefault = (this && this.__importDefault) || function (mod) {
    return (mod && mod.__esModule) ? mod : { "default": mod };
};
Object.defineProperty(exports, "__esModule", { value: true });
exports.BaseProvider = exports.Resolver = exports.Event = void 0;
var abstract_provider_1 = require("@ethersproject/abstract-provider");
var basex_1 = require("@ethersproject/basex");
var bignumber_1 = require("@ethersproject/bignumber");
var bytes_1 = require("@ethersproject/bytes");
var networks_1 = require("@ethersproject/networks");
var properties_1 = require("@ethersproject/properties");
var sha2_1 = require("@ethersproject/sha2");
var strings_1 = require("@ethersproject/strings");
var bech32_1 = __importDefault(require("bech32"));
var logger_1 = require("@ethersproject/logger");
var _version_1 = require("./_version");
var logger = new logger_1.Logger(_version_1.version);
var formatter_1 = require("./formatter");
var address_1 = require("@ethersproject/address");
var sdk_1 = require("@hashgraph/sdk");
var axios_1 = __importDefault(require("axios"));
var utils_1 = require("ethers/lib/utils");
//////////////////////////////
// Event Serializeing
// @ts-ignore
function checkTopic(topic) {
    if (topic == null) {
        return "null";
    }
    if ((0, bytes_1.hexDataLength)(topic) !== 32) {
        logger.throwArgumentError("invalid topic", "topic", topic);
    }
    return topic.toLowerCase();
}
// @ts-ignore
function serializeTopics(topics) {
    // Remove trailing null AND-topics; they are redundant
    topics = topics.slice();
    while (topics.length > 0 && topics[topics.length - 1] == null) {
        topics.pop();
    }
    return topics.map(function (topic) {
        if (Array.isArray(topic)) {
            // Only track unique OR-topics
            var unique_1 = {};
            topic.forEach(function (topic) {
                unique_1[checkTopic(topic)] = true;
            });
            // The order of OR-topics does not matter
            var sorted = Object.keys(unique_1);
            sorted.sort();
            return sorted.join("|");
        }
        else {
            return checkTopic(topic);
        }
    }).join("&");
}
function deserializeTopics(data) {
    if (data === "") {
        return [];
    }
    return data.split(/&/g).map(function (topic) {
        if (topic === "") {
            return [];
        }
        var comps = topic.split("|").map(function (topic) {
            return ((topic === "null") ? null : topic);
        });
        return ((comps.length === 1) ? comps[0] : comps);
    });
}
//////////////////////////////
// Helper Object
function stall(duration) {
    return new Promise(function (resolve) {
        setTimeout(resolve, duration);
    });
}
function base64ToHex(hash) {
    return (0, bytes_1.hexlify)(utils_1.base64.decode(hash));
}
//////////////////////////////
// Provider Object
/**
 *  EventType
 *   - "block"
 *   - "poll"
 *   - "didPoll"
 *   - "pending"
 *   - "error"
 *   - "network"
 *   - filter
 *   - topics array
 *   - transaction hash
 */
var PollableEvents = ["block", "network", "pending", "poll"];
var Event = /** @class */ (function () {
    function Event(tag, listener, once) {
        (0, properties_1.defineReadOnly)(this, "tag", tag);
        (0, properties_1.defineReadOnly)(this, "listener", listener);
        (0, properties_1.defineReadOnly)(this, "once", once);
    }
    Object.defineProperty(Event.prototype, "event", {
        get: function () {
            switch (this.type) {
                case "tx":
                    return this.hash;
                case "filter":
                    return this.filter;
            }
            return this.tag;
        },
        enumerable: false,
        configurable: true
    });
    Object.defineProperty(Event.prototype, "type", {
        get: function () {
            return this.tag.split(":")[0];
        },
        enumerable: false,
        configurable: true
    });
    Object.defineProperty(Event.prototype, "hash", {
        get: function () {
            var comps = this.tag.split(":");
            if (comps[0] !== "tx") {
                return null;
            }
            return comps[1];
        },
        enumerable: false,
        configurable: true
    });
    Object.defineProperty(Event.prototype, "filter", {
        get: function () {
            var comps = this.tag.split(":");
            if (comps[0] !== "filter") {
                return null;
            }
            var address = comps[1];
            var topics = deserializeTopics(comps[2]);
            var filter = {};
            if (topics.length > 0) {
                filter.topics = topics;
            }
            if (address && address !== "*") {
                filter.address = address;
            }
            return filter;
        },
        enumerable: false,
        configurable: true
    });
    Event.prototype.pollable = function () {
        return (this.tag.indexOf(":") >= 0 || PollableEvents.indexOf(this.tag) >= 0);
    };
    return Event;
}());
exports.Event = Event;
;
// https://github.com/satoshilabs/slips/blob/master/slip-0044.md
var coinInfos = {
    "0": { symbol: "btc", p2pkh: 0x00, p2sh: 0x05, prefix: "bc" },
    "2": { symbol: "ltc", p2pkh: 0x30, p2sh: 0x32, prefix: "ltc" },
    "3": { symbol: "doge", p2pkh: 0x1e, p2sh: 0x16 },
    "60": { symbol: "eth", ilk: "eth" },
    "61": { symbol: "etc", ilk: "eth" },
    "700": { symbol: "xdai", ilk: "eth" },
};
function bytes32ify(value) {
    return (0, bytes_1.hexZeroPad)(bignumber_1.BigNumber.from(value).toHexString(), 32);
}
// Compute the Base58Check encoded data (checksum is first 4 bytes of sha256d)
function base58Encode(data) {
    return basex_1.Base58.encode((0, bytes_1.concat)([data, (0, bytes_1.hexDataSlice)((0, sha2_1.sha256)((0, sha2_1.sha256)(data)), 0, 4)]));
}
var Resolver = /** @class */ (function () {
    // The resolvedAddress is only for creating a ReverseLookup resolver
    function Resolver(provider, address, name, resolvedAddress) {
        (0, properties_1.defineReadOnly)(this, "provider", provider);
        (0, properties_1.defineReadOnly)(this, "name", name);
        (0, properties_1.defineReadOnly)(this, "address", provider.formatter.address(address));
        (0, properties_1.defineReadOnly)(this, "_resolvedAddress", resolvedAddress);
    }
    Resolver.prototype._fetchBytes = function (selector, parameters) {
        return __awaiter(this, void 0, void 0, function () {
            return __generator(this, function (_a) {
                // e.g. keccak256("addr(bytes32,uint256)")
                // const tx = {
                //     to: this.address,
                //     data: hexConcat([ selector, namehash(this.name), (parameters || "0x") ])
                // };
                try {
                    // return _parseBytes(await this.provider.call(tx));
                    return [2 /*return*/, null];
                }
                catch (error) {
                    if (error.code === logger_1.Logger.errors.CALL_EXCEPTION) {
                        return [2 /*return*/, null];
                    }
                    return [2 /*return*/, null];
                }
                return [2 /*return*/];
            });
        });
    };
    Resolver.prototype._getAddress = function (coinType, hexBytes) {
        var coinInfo = coinInfos[String(coinType)];
        if (coinInfo == null) {
            logger.throwError("unsupported coin type: " + coinType, logger_1.Logger.errors.UNSUPPORTED_OPERATION, {
                operation: "getAddress(" + coinType + ")"
            });
        }
        if (coinInfo.ilk === "eth") {
            return this.provider.formatter.address(hexBytes);
        }
        var bytes = (0, bytes_1.arrayify)(hexBytes);
        // P2PKH: OP_DUP OP_HASH160 <pubKeyHash> OP_EQUALVERIFY OP_CHECKSIG
        if (coinInfo.p2pkh != null) {
            var p2pkh = hexBytes.match(/^0x76a9([0-9a-f][0-9a-f])([0-9a-f]*)88ac$/);
            if (p2pkh) {
                var length_1 = parseInt(p2pkh[1], 16);
                if (p2pkh[2].length === length_1 * 2 && length_1 >= 1 && length_1 <= 75) {
                    return base58Encode((0, bytes_1.concat)([[coinInfo.p2pkh], ("0x" + p2pkh[2])]));
                }
            }
        }
        // P2SH: OP_HASH160 <scriptHash> OP_EQUAL
        if (coinInfo.p2sh != null) {
            var p2sh = hexBytes.match(/^0xa9([0-9a-f][0-9a-f])([0-9a-f]*)87$/);
            if (p2sh) {
                var length_2 = parseInt(p2sh[1], 16);
                if (p2sh[2].length === length_2 * 2 && length_2 >= 1 && length_2 <= 75) {
                    return base58Encode((0, bytes_1.concat)([[coinInfo.p2sh], ("0x" + p2sh[2])]));
                }
            }
        }
        // Bech32
        if (coinInfo.prefix != null) {
            var length_3 = bytes[1];
            // https://github.com/bitcoin/bips/blob/master/bip-0141.mediawiki#witness-program
            var version_1 = bytes[0];
            if (version_1 === 0x00) {
                if (length_3 !== 20 && length_3 !== 32) {
                    version_1 = -1;
                }
            }
            else {
                version_1 = -1;
            }
            if (version_1 >= 0 && bytes.length === 2 + length_3 && length_3 >= 1 && length_3 <= 75) {
                var words = bech32_1.default.toWords(bytes.slice(2));
                words.unshift(version_1);
                return bech32_1.default.encode(coinInfo.prefix, words);
            }
        }
        return null;
    };
    Resolver.prototype.getAddress = function (coinType) {
        return __awaiter(this, void 0, void 0, function () {
            var hexBytes, address;
            return __generator(this, function (_a) {
                switch (_a.label) {
                    case 0:
                        if (coinType == null) {
                            coinType = 60;
                        }
                        // If Ethereum, use the standard `addr(bytes32)`
                        if (coinType === 60) {
                            try {
                                return [2 /*return*/, null];
                            }
                            catch (error) {
                                if (error.code === logger_1.Logger.errors.CALL_EXCEPTION) {
                                    return [2 /*return*/, null];
                                }
                                throw error;
                            }
                        }
                        return [4 /*yield*/, this._fetchBytes("0xf1cb7e06", bytes32ify(coinType))];
                    case 1:
                        hexBytes = _a.sent();
                        // No address
                        if (hexBytes == null || hexBytes === "0x") {
                            return [2 /*return*/, null];
                        }
                        address = this._getAddress(coinType, hexBytes);
                        if (address == null) {
                            logger.throwError("invalid or unsupported coin data", logger_1.Logger.errors.UNSUPPORTED_OPERATION, {
                                operation: "getAddress(" + coinType + ")",
                                coinType: coinType,
                                data: hexBytes
                            });
                        }
                        return [2 /*return*/, address];
                }
            });
        });
    };
    Resolver.prototype.getContentHash = function () {
        return __awaiter(this, void 0, void 0, function () {
            var hexBytes, ipfs, length_4, swarm;
            return __generator(this, function (_a) {
                switch (_a.label) {
                    case 0: return [4 /*yield*/, this._fetchBytes("0xbc1c58d1")];
                    case 1:
                        hexBytes = _a.sent();
                        // No contenthash
                        if (hexBytes == null || hexBytes === "0x") {
                            return [2 /*return*/, null];
                        }
                        ipfs = hexBytes.match(/^0xe3010170(([0-9a-f][0-9a-f])([0-9a-f][0-9a-f])([0-9a-f]*))$/);
                        if (ipfs) {
                            length_4 = parseInt(ipfs[3], 16);
                            if (ipfs[4].length === length_4 * 2) {
                                return [2 /*return*/, "ipfs:/\/" + basex_1.Base58.encode("0x" + ipfs[1])];
                            }
                        }
                        swarm = hexBytes.match(/^0xe40101fa011b20([0-9a-f]*)$/);
                        if (swarm) {
                            if (swarm[1].length === (32 * 2)) {
                                return [2 /*return*/, "bzz:/\/" + swarm[1]];
                            }
                        }
                        return [2 /*return*/, logger.throwError("invalid or unsupported content hash data", logger_1.Logger.errors.UNSUPPORTED_OPERATION, {
                                operation: "getContentHash()",
                                data: hexBytes
                            })];
                }
            });
        });
    };
    Resolver.prototype.getText = function (key) {
        return __awaiter(this, void 0, void 0, function () {
            var keyBytes, hexBytes;
            return __generator(this, function (_a) {
                switch (_a.label) {
                    case 0:
                        keyBytes = (0, strings_1.toUtf8Bytes)(key);
                        // The nodehash consumes the first slot, so the string pointer targets
                        // offset 64, with the length at offset 64 and data starting at offset 96
                        keyBytes = (0, bytes_1.concat)([bytes32ify(64), bytes32ify(keyBytes.length), keyBytes]);
                        // Pad to word-size (32 bytes)
                        if ((keyBytes.length % 32) !== 0) {
                            keyBytes = (0, bytes_1.concat)([keyBytes, (0, bytes_1.hexZeroPad)("0x", 32 - (key.length % 32))]);
                        }
                        return [4 /*yield*/, this._fetchBytes("0x59d1d43c", (0, bytes_1.hexlify)(keyBytes))];
                    case 1:
                        hexBytes = _a.sent();
                        if (hexBytes == null || hexBytes === "0x") {
                            return [2 /*return*/, null];
                        }
                        return [2 /*return*/, (0, strings_1.toUtf8String)(hexBytes)];
                }
            });
        });
    };
    return Resolver;
}());
exports.Resolver = Resolver;
var defaultFormatter = null;
var MIRROR_NODE_TRANSACTIONS_ENDPOINT = '/api/v1/transactions/';
var MIRROR_NODE_CONTRACTS_RESULTS_ENDPOINT = '/api/v1/contracts/results/';
var MIRROR_NODE_CONTRACTS_ENDPOINT = '/api/v1/contracts/';
var BaseProvider = /** @class */ (function (_super) {
    __extends(BaseProvider, _super);
    /**
     *  ready
     *
     *  A Promise<Network> that resolves only once the provider is ready.
     *
     *  Sub-classes that call the super with a network without a chainId
     *  MUST set this. Standard named networks have a known chainId.
     *
     */
    function BaseProvider(network) {
        var _newTarget = this.constructor;
        var _this = this;
        logger.checkNew(_newTarget, abstract_provider_1.Provider);
        _this = _super.call(this) || this;
        _this.formatter = _newTarget.getFormatter();
        // If network is any, this Provider allows the underlying
        // network to change dynamically, and we auto-detect the
        // current network
        (0, properties_1.defineReadOnly)(_this, "anyNetwork", (network === "any"));
        if (_this.anyNetwork) {
            network = _this.detectNetwork();
        }
        if (network instanceof Promise) {
            _this._networkPromise = network;
            // Squash any "unhandled promise" errors; that do not need to be handled
            network.catch(function (error) { });
            // Trigger initial network setting (async)
            _this._ready().catch(function (error) { });
        }
        else {
            if (!isHederaNetworkConfigLike(network)) {
                var asDefaultNetwork = network;
                // defineReadOnly(this, "_network", getNetwork(network));
                _this._network = (0, networks_1.getNetwork)(asDefaultNetwork);
                _this._networkPromise = Promise.resolve(_this._network);
                var knownNetwork = (0, properties_1.getStatic)(_newTarget, "getNetwork")(asDefaultNetwork);
                if (knownNetwork) {
                    (0, properties_1.defineReadOnly)(_this, "_network", knownNetwork);
                    _this.emit("network", knownNetwork, null);
                }
                else {
                    logger.throwArgumentError("invalid network", "network", network);
                }
                _this.hederaClient = sdk_1.Client.forName(mapNetworkToHederaNetworkName(asDefaultNetwork));
                _this._mirrorNodeUrl = resolveMirrorNetworkUrl(_this._network);
            }
            else {
                var asHederaNetwork = network;
                _this.hederaClient = sdk_1.Client.forNetwork(asHederaNetwork.network);
                _this._mirrorNodeUrl = asHederaNetwork.mirrorNodeUrl;
                (0, properties_1.defineReadOnly)(_this, "_network", {
                    // FIXME: chainId
                    chainId: 0,
                    name: _this.hederaClient.networkName
                });
            }
        }
        _this._pollingInterval = 3000;
        return _this;
    }
    BaseProvider.prototype._ready = function () {
        return __awaiter(this, void 0, void 0, function () {
            var network, error_1;
            return __generator(this, function (_a) {
                switch (_a.label) {
                    case 0:
                        if (!(this._network == null)) return [3 /*break*/, 7];
                        network = null;
                        if (!this._networkPromise) return [3 /*break*/, 4];
                        _a.label = 1;
                    case 1:
                        _a.trys.push([1, 3, , 4]);
                        return [4 /*yield*/, this._networkPromise];
                    case 2:
                        network = _a.sent();
                        return [3 /*break*/, 4];
                    case 3:
                        error_1 = _a.sent();
                        return [3 /*break*/, 4];
                    case 4:
                        if (!(network == null)) return [3 /*break*/, 6];
                        return [4 /*yield*/, this.detectNetwork()];
                    case 5:
                        network = _a.sent();
                        _a.label = 6;
                    case 6:
                        // This should never happen; every Provider sub-class should have
                        // suggested a network by here (or have thrown).
                        // if (!network) {
                        //     logger.throwError("no network detected", Logger.errors.UNKNOWN_ERROR, { });
                        // }
                        // Possible this call stacked so do not call defineReadOnly again
                        if (this._network == null) {
                            if (this.anyNetwork) {
                                // this._network = network;
                                (0, properties_1.defineReadOnly)(this, "_network", network);
                            }
                            else {
                                this._network = network;
                            }
                            this.emit("network", network, null);
                        }
                        _a.label = 7;
                    case 7: return [2 /*return*/, this._network];
                }
            });
        });
    };
    // @TODO: Remove this and just create a singleton formatter
    BaseProvider.getFormatter = function () {
        if (defaultFormatter == null) {
            defaultFormatter = new formatter_1.Formatter();
        }
        return defaultFormatter;
    };
    // @TODO: Remove this and just use getNetwork
    BaseProvider.getNetwork = function (network) {
        return (0, networks_1.getNetwork)((network == null) ? "mainnet" : network);
    };
    Object.defineProperty(BaseProvider.prototype, "network", {
        get: function () {
            return this._network;
        },
        enumerable: false,
        configurable: true
    });
    BaseProvider.prototype._checkMirrorNode = function () {
        if (!this._mirrorNodeUrl)
            logger.throwError("missing provider", logger_1.Logger.errors.UNSUPPORTED_OPERATION);
    };
    // This method should query the network if the underlying network
    // can change, such as when connected to a JSON-RPC backend
    // With the current hedera implementation, we do not support a changeable networks,
    // thus we do not need to query at this level
    BaseProvider.prototype.detectNetwork = function () {
        return __awaiter(this, void 0, void 0, function () {
            return __generator(this, function (_a) {
                this._networkPromise = Promise.resolve(this._network);
                return [2 /*return*/, this._networkPromise];
            });
        });
    };
    BaseProvider.prototype.getNetwork = function () {
        return __awaiter(this, void 0, void 0, function () {
            var network, currentNetwork, error;
            return __generator(this, function (_a) {
                switch (_a.label) {
                    case 0: return [4 /*yield*/, this._ready()];
                    case 1:
                        network = _a.sent();
                        return [4 /*yield*/, this.detectNetwork()];
                    case 2:
                        currentNetwork = _a.sent();
                        if (!(network.chainId !== currentNetwork.chainId)) return [3 /*break*/, 5];
                        if (!this.anyNetwork) return [3 /*break*/, 4];
                        this._network = currentNetwork;
                        // The "network" event MUST happen before this method resolves
                        // so any events have a chance to unregister, so we stall an
                        // additional event loop before returning from /this/ call
                        this.emit("network", currentNetwork, network);
                        return [4 /*yield*/, stall(0)];
                    case 3:
                        _a.sent();
                        return [2 /*return*/, this._network];
                    case 4:
                        error = logger.makeError("underlying network changed", logger_1.Logger.errors.NETWORK_ERROR, {
                            event: "changed",
                            network: network,
                            detectedNetwork: currentNetwork
                        });
                        this.emit("error", error);
                        throw error;
                    case 5: return [2 /*return*/, network];
                }
            });
        });
    };
    Object.defineProperty(BaseProvider.prototype, "pollingInterval", {
        get: function () {
            return this._pollingInterval;
        },
        set: function (value) {
            if (typeof (value) !== "number" || value <= 0 || parseInt(String(value)) != value) {
                throw new Error("invalid polling interval");
            }
            this._pollingInterval = value;
        },
        enumerable: false,
        configurable: true
    });
    BaseProvider.prototype.waitForTransaction = function (transactionId, timeout) {
        return __awaiter(this, void 0, void 0, function () {
            return __generator(this, function (_a) {
                return [2 /*return*/, this._waitForTransaction(transactionId, timeout)];
            });
        });
    };
    BaseProvider.prototype._waitForTransaction = function (transactionId, timeout) {
        return __awaiter(this, void 0, void 0, function () {
            var remainingTimeout;
            var _this = this;
            return __generator(this, function (_a) {
                remainingTimeout = timeout;
                return [2 /*return*/, new Promise(function (resolve, reject) { return __awaiter(_this, void 0, void 0, function () {
                        var txResponse;
                        var _this = this;
                        return __generator(this, function (_a) {
                            switch (_a.label) {
                                case 0:
                                    if (!(remainingTimeout == null || remainingTimeout > 0)) return [3 /*break*/, 5];
                                    return [4 /*yield*/, this.getTransaction(transactionId)];
                                case 1:
                                    txResponse = _a.sent();
                                    if (!(txResponse == null)) return [3 /*break*/, 3];
                                    return [4 /*yield*/, new Promise(function (resolve) {
                                            setTimeout(resolve, _this._pollingInterval);
                                        })];
                                case 2:
                                    _a.sent();
                                    if (remainingTimeout != null)
                                        remainingTimeout -= this._pollingInterval;
                                    return [3 /*break*/, 4];
                                case 3: return [2 /*return*/, resolve(this.formatter.receiptFromResponse(txResponse))];
                                case 4: return [3 /*break*/, 0];
                                case 5:
                                    reject(logger.makeError("timeout exceeded", logger_1.Logger.errors.TIMEOUT, { timeout: timeout }));
                                    return [2 /*return*/];
                            }
                        });
                    }); })];
            });
        });
    };
    /**
     *  AccountBalance query implementation, using the hashgraph sdk.
     *  It returns the tinybar balance of the given address.
     *
     * @param accountLike The address to check balance of
     */
    BaseProvider.prototype.getBalance = function (accountLike) {
        return __awaiter(this, void 0, void 0, function () {
            var account, balance, error_2;
            return __generator(this, function (_a) {
                switch (_a.label) {
                    case 0: return [4 /*yield*/, accountLike];
                    case 1:
                        accountLike = _a.sent();
                        account = (0, address_1.asAccountString)(accountLike);
                        _a.label = 2;
                    case 2:
                        _a.trys.push([2, 4, , 5]);
                        return [4 /*yield*/, new sdk_1.AccountBalanceQuery()
                                .setAccountId(sdk_1.AccountId.fromString(account))
                                .execute(this.hederaClient)];
                    case 3:
                        balance = _a.sent();
                        return [2 /*return*/, bignumber_1.BigNumber.from(balance.hbars.toTinybars().toNumber())];
                    case 4:
                        error_2 = _a.sent();
                        return [2 /*return*/, logger.throwError("bad result from backend", logger_1.Logger.errors.SERVER_ERROR, {
                                method: "AccountBalanceQuery",
                                params: { address: accountLike },
                                error: error_2
                            })];
                    case 5: return [2 /*return*/];
                }
            });
        });
    };
    /**
     *  Get contract bytecode implementation, using the REST Api.
     *  It returns the bytecode, or a default value as string.
     *
     * @param accountLike The address to get code for
     * @param throwOnNonExisting Whether or not to throw exception if address is not a contract
     */
    BaseProvider.prototype.getCode = function (accountLike, throwOnNonExisting) {
        return __awaiter(this, void 0, void 0, function () {
            var account, data, error_3;
            return __generator(this, function (_a) {
                switch (_a.label) {
                    case 0:
                        this._checkMirrorNode();
                        return [4 /*yield*/, accountLike];
                    case 1:
                        accountLike = _a.sent();
                        account = (0, address_1.asAccountString)(accountLike);
                        _a.label = 2;
                    case 2:
                        _a.trys.push([2, 4, , 5]);
                        return [4 /*yield*/, axios_1.default.get(this._mirrorNodeUrl + MIRROR_NODE_CONTRACTS_ENDPOINT + account)];
                    case 3:
                        data = (_a.sent()).data;
                        return [2 /*return*/, data.bytecode ? (0, bytes_1.hexlify)(data.bytecode) : "0x"];
                    case 4:
                        error_3 = _a.sent();
                        if (error_3.response && error_3.response.status &&
                            (error_3.response.status != 404 || (error_3.response.status == 404 && throwOnNonExisting))) {
                            logger.throwError("bad result from backend", logger_1.Logger.errors.SERVER_ERROR, {
                                method: "ContractByteCodeQuery",
                                params: { address: accountLike },
                                error: error_3
                            });
                        }
                        return [2 /*return*/, "0x"];
                    case 5: return [2 /*return*/];
                }
            });
        });
    };
    // This should be called by any subclass wrapping a TransactionResponse
    BaseProvider.prototype._wrapTransaction = function (tx, hash, receipt) {
        var _this = this;
        if (hash != null && (0, bytes_1.hexDataLength)(hash) !== 48) {
            throw new Error("invalid response - sendTransaction");
        }
        var result = tx;
        if (!result.customData)
            result.customData = {};
        if (receipt && receipt.fileId) {
            result.customData.fileId = receipt.fileId.toString();
        }
        if (receipt && receipt.contractId) {
            result.customData.contractId = receipt.contractId.toSolidityAddress();
        }
        if (receipt && receipt.accountId) {
            result.customData.accountId = receipt.accountId;
        }
        // Check the hash we expect is the same as the hash the server reported
        if (hash != null && tx.hash !== hash) {
            logger.throwError("Transaction hash mismatch from Provider.sendTransaction.", logger_1.Logger.errors.UNKNOWN_ERROR, { expectedHash: tx.hash, returnedHash: hash });
        }
        result.wait = function (timeout) { return __awaiter(_this, void 0, void 0, function () {
            var receipt;
            return __generator(this, function (_a) {
                switch (_a.label) {
                    case 0: return [4 /*yield*/, this._waitForTransaction(tx.transactionId, timeout)];
                    case 1:
                        receipt = _a.sent();
                        if (receipt.status === 0) {
                            logger.throwError("transaction failed", logger_1.Logger.errors.CALL_EXCEPTION, {
                                transactionHash: tx.hash,
                                transaction: tx,
                                receipt: receipt
                            });
                        }
                        return [2 /*return*/, receipt];
                }
            });
        }); };
        return result;
    };
    BaseProvider.prototype.getHederaClient = function () {
        return this.hederaClient;
    };
    BaseProvider.prototype.getHederaNetworkConfig = function () {
        return this.hederaClient._network.getNodeAccountIdsForExecute();
    };
    BaseProvider.prototype.sendTransaction = function (signedTransaction) {
        var _a;
        return __awaiter(this, void 0, void 0, function () {
            var txBytes, hederaTx, ethersTx, txHash, _b, resp, receipt, error_4, err;
            return __generator(this, function (_c) {
                switch (_c.label) {
                    case 0: return [4 /*yield*/, signedTransaction];
                    case 1:
                        signedTransaction = _c.sent();
                        txBytes = (0, bytes_1.arrayify)(signedTransaction);
                        hederaTx = sdk_1.Transaction.fromBytes(txBytes);
                        return [4 /*yield*/, this.formatter.transaction(signedTransaction)];
                    case 2:
                        ethersTx = _c.sent();
                        _b = bytes_1.hexlify;
                        return [4 /*yield*/, hederaTx.getTransactionHash()];
                    case 3:
                        txHash = _b.apply(void 0, [_c.sent()]);
                        _c.label = 4;
                    case 4:
                        _c.trys.push([4, 7, , 8]);
                        return [4 /*yield*/, hederaTx.execute(this.hederaClient)];
                    case 5:
                        resp = _c.sent();
                        return [4 /*yield*/, resp.getReceipt(this.hederaClient)];
                    case 6:
                        receipt = _c.sent();
                        return [2 /*return*/, this._wrapTransaction(ethersTx, txHash, receipt)];
                    case 7:
                        error_4 = _c.sent();
                        err = logger.makeError(error_4.message, (_a = error_4.status) === null || _a === void 0 ? void 0 : _a.toString());
                        err.transaction = ethersTx;
                        err.transactionHash = txHash;
                        throw err;
                    case 8: return [2 /*return*/];
                }
            });
        });
    };
    BaseProvider.prototype._getFilter = function (filter) {
        return __awaiter(this, void 0, void 0, function () {
            var result, _a, _b;
            return __generator(this, function (_c) {
                switch (_c.label) {
                    case 0: return [4 /*yield*/, filter];
                    case 1:
                        filter = _c.sent();
                        result = {};
                        if (filter.address != null) {
<<<<<<< HEAD
                            result.address = filter.address;
=======
                            result.address = this._getAddress(filter.address.toString());
>>>>>>> f3907102
                        }
                        ["topics"].forEach(function (key) {
                            if (filter[key] == null) {
                                return;
                            }
                            result[key] = filter[key];
                        });
                        ["fromTimestamp", "toTimestamp"].forEach(function (key) {
                            if (filter[key] == null) {
                                return;
                            }
                            result[key] = filter[key];
                        });
                        _b = (_a = this.formatter).filter;
                        return [4 /*yield*/, (0, properties_1.resolveProperties)(result)];
                    case 2: return [2 /*return*/, _b.apply(_a, [_c.sent()])];
                }
            });
        });
    };
    BaseProvider.prototype.estimateGas = function (transaction) {
        return __awaiter(this, void 0, void 0, function () {
            return __generator(this, function (_a) {
                return [2 /*return*/, logger.throwArgumentError("estimateGas not implemented", logger_1.Logger.errors.NOT_IMPLEMENTED, {
                        operation: "estimateGas"
                    })];
            });
        });
    };
    // TODO FIX ME
    BaseProvider.prototype._getAddress = function (addressOrName) {
        return __awaiter(this, void 0, void 0, function () {
            var address;
            return __generator(this, function (_a) {
                switch (_a.label) {
                    case 0: return [4 /*yield*/, addressOrName];
                    case 1:
                        addressOrName = _a.sent();
                        if (typeof (addressOrName) !== "string") {
                            logger.throwArgumentError("invalid address or ENS name", "name", addressOrName);
                        }
                        return [4 /*yield*/, this.resolveName(addressOrName)];
                    case 2:
                        address = _a.sent();
                        if (address == null) {
                            logger.throwError("ENS name not configured", logger_1.Logger.errors.UNSUPPORTED_OPERATION, {
                                operation: "resolveName(" + JSON.stringify(addressOrName) + ")"
                            });
                        }
                        return [2 /*return*/, address];
                }
            });
        });
    };
    /**
     * Transaction record query implementation using the mirror node REST API.
     *
     * @param transactionId - id of the transaction to search for
     */
    BaseProvider.prototype.getTransaction = function (transactionId) {
        return __awaiter(this, void 0, void 0, function () {
            var transactionsEndpoint, data, filtered, record, transactionName, contractsEndpoint, dataWithLogs, error_5;
            return __generator(this, function (_a) {
                switch (_a.label) {
                    case 0:
                        this._checkMirrorNode();
                        return [4 /*yield*/, transactionId];
                    case 1:
                        transactionId = _a.sent();
                        transactionsEndpoint = MIRROR_NODE_TRANSACTIONS_ENDPOINT + transactionId;
                        _a.label = 2;
                    case 2:
                        _a.trys.push([2, 8, , 9]);
                        return [4 /*yield*/, axios_1.default.get(this._mirrorNodeUrl + transactionsEndpoint)];
                    case 3:
                        data = (_a.sent()).data;
                        if (!data) return [3 /*break*/, 7];
                        filtered = data.transactions.filter(function (e) { return e.result != 'DUPLICATE_TRANSACTION'; });
                        if (!(filtered.length > 0)) return [3 /*break*/, 7];
                        record = void 0;
                        record = {
                            chainId: this._network.chainId,
                            transactionId: transactionId,
                            result: filtered[0].result,
                        };
                        transactionName = filtered[0].name;
                        if (!(transactionName === 'CRYPTOCREATEACCOUNT')) return [3 /*break*/, 4];
                        record.from = (0, address_1.getAccountFromTransactionId)(transactionId);
                        record.timestamp = filtered[0].consensus_timestamp;
                        // Different endpoints of the mirror node API returns hashes in different formats.
                        // In order to ensure consistency with data from MIRROR_NODE_CONTRACTS_ENDPOINT
                        // the hash from MIRROR_NODE_TRANSACTIONS_ENDPOINT is base64 decoded and then converted to hex.
                        record.hash = base64ToHex(filtered[0].transaction_hash);
                        record.accountAddress = (0, address_1.getAddressFromAccount)(filtered[0].entity_id);
                        return [3 /*break*/, 6];
                    case 4:
                        contractsEndpoint = MIRROR_NODE_CONTRACTS_RESULTS_ENDPOINT + transactionId;
                        return [4 /*yield*/, axios_1.default.get(this._mirrorNodeUrl + contractsEndpoint)];
                    case 5:
                        dataWithLogs = _a.sent();
                        record = Object.assign({}, record, __assign({}, dataWithLogs.data));
                        _a.label = 6;
                    case 6: return [2 /*return*/, this.formatter.responseFromRecord(record)];
                    case 7: return [3 /*break*/, 9];
                    case 8:
                        error_5 = _a.sent();
                        if (error_5 && error_5.response && error_5.response.status != 404) {
                            logger.throwError("bad result from backend", logger_1.Logger.errors.SERVER_ERROR, {
                                method: "TransactionResponseQuery",
                                error: error_5
                            });
                        }
                        return [3 /*break*/, 9];
                    case 9: return [2 /*return*/, null];
                }
            });
        });
    };
    /**
     * Transaction record query implementation using the mirror node REST API.
     *
     * @param transactionId - id of the transaction to search for
     */
    BaseProvider.prototype.getTransactionReceipt = function (transactionId) {
        return __awaiter(this, void 0, void 0, function () {
            return __generator(this, function (_a) {
                return [2 /*return*/, logger.throwError("getTransactionReceipt not implemented", logger_1.Logger.errors.NOT_IMPLEMENTED, {
                        operation: 'getTransactionReceipt'
                    })
                    // await this.getNetwork();
                    // transactionId = await transactionId;
                    // try {
                    //     let receipt = await new TransactionReceiptQuery()
                    //         .setTransactionId(transactionId)
                    //         .execute(this.hederaClient);
                    //     console.log("getTransactionReceipt: ", receipt);
                    //     return null;
                    // } catch (error) {
                    //     return logger.throwError("bad result from backend", Logger.errors.SERVER_ERROR, {
                    //         method: "TransactionGetReceiptQuery",
                    //         error
                    //     });
                    // }
                ];
            });
        });
    };
    /**
     *  Get contract logs implementation, using the REST Api.
     *  It returns the logs array, or a default value [].
     *  Throws an exception, when the result size exceeds the given limit.
     *
     * @param filter The parameters to filter logs by.
     */
    BaseProvider.prototype.getLogs = function (filter) {
        return __awaiter(this, void 0, void 0, function () {
            var params, fromTimestampFilter, toTimestampFilter, limit, oversizeResponseLegth, epContractsLogs, requestUrl, data, mappedLogs, error_6, errorParams;
            return __generator(this, function (_a) {
                switch (_a.label) {
                    case 0:
                        this._checkMirrorNode();
                        return [4 /*yield*/, (0, properties_1.resolveProperties)({ filter: this._getFilter(filter) })];
                    case 1:
                        params = _a.sent();
                        fromTimestampFilter = params.filter.fromTimestamp ? '&timestamp=gte%3A' + params.filter.fromTimestamp : "";
                        toTimestampFilter = params.filter.toTimestamp ? '&timestamp=lte%3A' + params.filter.toTimestamp : "";
                        limit = 100;
                        oversizeResponseLegth = limit + 1;
                        epContractsLogs = '/api/v1/contracts/' + params.filter.address + '/results/logs?limit=' + oversizeResponseLegth;
                        requestUrl = this._mirrorNodeUrl + epContractsLogs + toTimestampFilter + fromTimestampFilter;
                        _a.label = 2;
                    case 2:
                        _a.trys.push([2, 4, , 5]);
                        return [4 /*yield*/, axios_1.default.get(requestUrl)];
                    case 3:
                        data = (_a.sent()).data;
                        if (data) {
                            mappedLogs = this.formatter.logsMapper(data.logs);
                            if (mappedLogs.length == oversizeResponseLegth) {
                                logger.throwError("query returned more than " + limit + " results", logger_1.Logger.errors.CALL_EXCEPTION);
                            }
                            return [2 /*return*/, formatter_1.Formatter.arrayOf(this.formatter.filterLog.bind(this.formatter))(mappedLogs)];
                        }
                        return [3 /*break*/, 5];
                    case 4:
                        error_6 = _a.sent();
                        errorParams = { method: "ContractLogsQuery", error: error_6 };
                        if (error_6.response && error_6.response.status != 404) {
                            logger.throwError("bad result from backend", logger_1.Logger.errors.SERVER_ERROR, errorParams);
                        }
                        logger.throwError(error_6.message, error_6.code, errorParams);
                        return [3 /*break*/, 5];
                    case 5: return [2 /*return*/, []];
                }
            });
        });
    };
    BaseProvider.prototype.getHbarPrice = function () {
        return __awaiter(this, void 0, void 0, function () {
            return __generator(this, function (_a) {
                return [2 /*return*/, logger.throwError("NOT_IMPLEMENTED", logger_1.Logger.errors.NOT_IMPLEMENTED)];
            });
        });
    };
    // TODO FIXME
    BaseProvider.prototype.getResolver = function (name) {
        return __awaiter(this, void 0, void 0, function () {
            var address, error_7;
            return __generator(this, function (_a) {
                switch (_a.label) {
                    case 0:
                        _a.trys.push([0, 2, , 3]);
                        return [4 /*yield*/, this._getResolver(name)];
                    case 1:
                        address = _a.sent();
                        if (address == null) {
                            return [2 /*return*/, null];
                        }
                        return [2 /*return*/, new Resolver(this, address, name)];
                    case 2:
                        error_7 = _a.sent();
                        if (error_7.code === logger_1.Logger.errors.CALL_EXCEPTION) {
                            return [2 /*return*/, null];
                        }
                        return [2 /*return*/, null];
                    case 3: return [2 /*return*/];
                }
            });
        });
    };
    // TODO FIXME
    BaseProvider.prototype._getResolver = function (name) {
        return __awaiter(this, void 0, void 0, function () {
            var network;
            return __generator(this, function (_a) {
                switch (_a.label) {
                    case 0: return [4 /*yield*/, this.getNetwork()];
                    case 1:
                        network = _a.sent();
                        // No ENS...
                        if (!network.ensAddress) {
                            logger.throwError("network does not support ENS", logger_1.Logger.errors.UNSUPPORTED_OPERATION, { operation: "ENS", network: network.name });
                        }
                        // keccak256("resolver(bytes32)")
                        // const transaction = {
                        //     to: network.ensAddress,
                        //     data: ("0x0178b8bf" + namehash(name).substring(2))
                        // };
                        try {
                            return [2 /*return*/, null];
                            // return this.formatter.callAddress(await this.call(transaction));
                        }
                        catch (error) {
                            if (error.code === logger_1.Logger.errors.CALL_EXCEPTION) {
                                return [2 /*return*/, null];
                            }
                            throw error;
                        }
                        return [2 /*return*/];
                }
            });
        });
    };
    // TODO FIXME
    BaseProvider.prototype.resolveName = function (name) {
        return __awaiter(this, void 0, void 0, function () {
            var resolver;
            return __generator(this, function (_a) {
                switch (_a.label) {
                    case 0: return [4 /*yield*/, name];
                    case 1:
                        name = _a.sent();
                        // If it is already an address, nothing to resolve
                        try {
                            return [2 /*return*/, Promise.resolve(this.formatter.address(name))];
                        }
                        catch (error) {
                            // If is is a hexstring, the address is bad (See #694)
                            if ((0, bytes_1.isHexString)(name)) {
                                throw error;
                            }
                        }
                        if (typeof (name) !== "string") {
                            logger.throwArgumentError("invalid ENS name", "name", name);
                        }
                        return [4 /*yield*/, this.getResolver(name)];
                    case 2:
                        resolver = _a.sent();
                        if (!resolver) {
                            return [2 /*return*/, null];
                        }
                        return [4 /*yield*/, resolver.getAddress()];
                    case 3: return [2 /*return*/, _a.sent()];
                }
            });
        });
    };
    // TODO FIXME
    BaseProvider.prototype.lookupAddress = function (address) {
        return __awaiter(this, void 0, void 0, function () {
            return __generator(this, function (_a) {
                switch (_a.label) {
                    case 0: return [4 /*yield*/, address];
                    case 1:
                        address = _a.sent();
                        address = this.formatter.address(address);
                        return [2 /*return*/, null];
                }
            });
        });
    };
    BaseProvider.prototype.perform = function (method, params) {
        return logger.throwError(method + " not implemented", logger_1.Logger.errors.NOT_IMPLEMENTED, { operation: method });
    };
    BaseProvider.prototype._addEventListener = function (eventName, listener, once) {
        return this;
    };
    BaseProvider.prototype.on = function (eventName, listener) {
        return this._addEventListener(eventName, listener, false);
    };
    BaseProvider.prototype.once = function (eventName, listener) {
        return this._addEventListener(eventName, listener, true);
    };
    BaseProvider.prototype.emit = function (eventName) {
        var args = [];
        for (var _i = 1; _i < arguments.length; _i++) {
            args[_i - 1] = arguments[_i];
        }
        return false;
    };
    BaseProvider.prototype.listenerCount = function (eventName) {
        return 0;
    };
    BaseProvider.prototype.listeners = function (eventName) {
        return null;
    };
    BaseProvider.prototype.off = function (eventName, listener) {
        return this;
    };
    BaseProvider.prototype.removeAllListeners = function (eventName) {
        return this;
    };
    return BaseProvider;
}(abstract_provider_1.Provider));
exports.BaseProvider = BaseProvider;
// resolves network string to a hedera network name
function mapNetworkToHederaNetworkName(net) {
    switch (net) {
        case 'mainnet':
            return sdk_1.NetworkName.Mainnet;
        case 'previewnet':
            return sdk_1.NetworkName.Previewnet;
        case 'testnet':
            return sdk_1.NetworkName.Testnet;
        default:
            logger.throwArgumentError("Invalid network name", "network", net);
            return null;
    }
}
// resolves the mirror node url from the given provider network.
function resolveMirrorNetworkUrl(net) {
    switch (net.name) {
        case 'mainnet':
            return 'https://mainnet.mirrornode.hedera.com';
        case 'previewnet':
            return 'https://previewnet.mirrornode.hedera.com';
        case 'testnet':
            return 'https://testnet.mirrornode.hedera.com';
        default:
            logger.throwArgumentError("Invalid network name", "network", net);
            return null;
    }
}
function isHederaNetworkConfigLike(cfg) {
    return cfg.network !== undefined;
}
//# sourceMappingURL=base-provider.js.map<|MERGE_RESOLUTION|>--- conflicted
+++ resolved
@@ -835,11 +835,7 @@
                         filter = _c.sent();
                         result = {};
                         if (filter.address != null) {
-<<<<<<< HEAD
-                            result.address = filter.address;
-=======
                             result.address = this._getAddress(filter.address.toString());
->>>>>>> f3907102
                         }
                         ["topics"].forEach(function (key) {
                             if (filter[key] == null) {
