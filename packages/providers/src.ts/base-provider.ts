"use strict";

import {
    BlockTag, EventType, Filter, FilterByBlockHash,
    Listener, Log, Provider, TransactionReceipt, TransactionRequest, TransactionResponse
} from "@ethersproject/abstract-provider";
import { Base58 } from "@ethersproject/basex";
import { BigNumber } from "@ethersproject/bignumber";
import { arrayify, concat, hexDataLength, hexDataSlice, hexlify, hexZeroPad, isHexString } from "@ethersproject/bytes";
import { getNetwork, Network, Networkish, HederaNetworkConfigLike } from "@ethersproject/networks";
import { Deferrable, defineReadOnly, getStatic, resolveProperties } from "@ethersproject/properties";
import { Transaction } from "@ethersproject/transactions";
import { sha256 } from "@ethersproject/sha2";
import { toUtf8Bytes, toUtf8String } from "@ethersproject/strings";
<<<<<<< HEAD

=======
import { poll } from "@ethersproject/web";
import { TransactionReceipt as HederaTransactionReceipt } from '@hashgraph/sdk';
>>>>>>> fb64eeb9
import bech32 from "bech32";

import { Logger } from "@ethersproject/logger";
import { version } from "./_version";
const logger = new Logger(version);

import { Formatter } from "./formatter";
import { AccountLike, asAccountString } from "@ethersproject/address";
import { AccountBalanceQuery, AccountId, Client, NetworkName, Transaction as HederaTransaction } from "@hashgraph/sdk";
import axios from "axios";

//////////////////////////////
// Event Serializeing
// @ts-ignore
function checkTopic(topic: string): string {
    if (topic == null) { return "null"; }
    if (hexDataLength(topic) !== 32) {
        logger.throwArgumentError("invalid topic", "topic", topic);
    }
    return topic.toLowerCase();
}

// @ts-ignore
function serializeTopics(topics: Array<string | Array<string>>): string {
    // Remove trailing null AND-topics; they are redundant
    topics = topics.slice();
    while (topics.length > 0 && topics[topics.length - 1] == null) { topics.pop(); }

    return topics.map((topic) => {
        if (Array.isArray(topic)) {

            // Only track unique OR-topics
            const unique: { [topic: string]: boolean } = {}
            topic.forEach((topic) => {
                unique[checkTopic(topic)] = true;
            });

            // The order of OR-topics does not matter
            const sorted = Object.keys(unique);
            sorted.sort();

            return sorted.join("|");

        } else {
            return checkTopic(topic);
        }
    }).join("&");
}

function deserializeTopics(data: string): Array<string | Array<string>> {
    if (data === "") { return []; }

    return data.split(/&/g).map((topic) => {
        if (topic === "") { return []; }

        const comps = topic.split("|").map((topic) => {
            return ((topic === "null") ? null : topic);
        });

        return ((comps.length === 1) ? comps[0] : comps);
    });
}


//////////////////////////////
// Helper Object


function stall(duration: number): Promise<void> {
    return new Promise((resolve) => {
        setTimeout(resolve, duration);
    });
}

//////////////////////////////
// Provider Object


/**
 *  EventType
 *   - "block"
 *   - "poll"
 *   - "didPoll"
 *   - "pending"
 *   - "error"
 *   - "network"
 *   - filter
 *   - topics array
 *   - transaction hash
 */

const PollableEvents = ["block", "network", "pending", "poll"];

export class Event {
    readonly listener: Listener;
    readonly once: boolean;
    readonly tag: string;

    constructor(tag: string, listener: Listener, once: boolean) {
        defineReadOnly(this, "tag", tag);
        defineReadOnly(this, "listener", listener);
        defineReadOnly(this, "once", once);
    }

    get event(): EventType {
        switch (this.type) {
            case "tx":
                return this.hash;
            case "filter":
                return this.filter;
        }
        return this.tag;
    }

    get type(): string {
        return this.tag.split(":")[0]
    }

    get hash(): string {
        const comps = this.tag.split(":");
        if (comps[0] !== "tx") { return null; }
        return comps[1];
    }

    get filter(): Filter {
        const comps = this.tag.split(":");
        if (comps[0] !== "filter") { return null; }
        const address = comps[1];

        const topics = deserializeTopics(comps[2]);
        const filter: Filter = {};

        if (topics.length > 0) { filter.topics = topics; }
        if (address && address !== "*") { filter.address = address; }

        return filter;
    }

    pollable(): boolean {
        return (this.tag.indexOf(":") >= 0 || PollableEvents.indexOf(this.tag) >= 0);
    }
}

export interface EnsResolver {

    // Name this Resolver is associated with
    readonly name: string;

    // The address of the resolver
    readonly address: string;

    // Multichain address resolution (also normal address resolution)
    // See: https://eips.ethereum.org/EIPS/eip-2304
    getAddress(coinType?: 60): Promise<null | string>

    // Contenthash field
    // See: https://eips.ethereum.org/EIPS/eip-1577
    getContentHash(): Promise<null | string>;

    // Storage of text records
    // See: https://eips.ethereum.org/EIPS/eip-634
    getText(key: string): Promise<null | string>;
};

export interface EnsProvider {
    resolveName(name: string): Promise<null | string>;
    lookupAddress(address: string): Promise<null | string>;
    getResolver(name: string): Promise<null | EnsResolver>;
}

type CoinInfo = {
    symbol: string,
    ilk?: string,     // General family
    prefix?: string,  // Bech32 prefix
    p2pkh?: number,   // Pay-to-Public-Key-Hash Version
    p2sh?: number,    // Pay-to-Script-Hash Version
};

// https://github.com/satoshilabs/slips/blob/master/slip-0044.md
const coinInfos: { [coinType: string]: CoinInfo } = {
    "0": { symbol: "btc", p2pkh: 0x00, p2sh: 0x05, prefix: "bc" },
    "2": { symbol: "ltc", p2pkh: 0x30, p2sh: 0x32, prefix: "ltc" },
    "3": { symbol: "doge", p2pkh: 0x1e, p2sh: 0x16 },
    "60": { symbol: "eth", ilk: "eth" },
    "61": { symbol: "etc", ilk: "eth" },
    "700": { symbol: "xdai", ilk: "eth" },
};

function bytes32ify(value: number): string {
    return hexZeroPad(BigNumber.from(value).toHexString(), 32);
}

// Compute the Base58Check encoded data (checksum is first 4 bytes of sha256d)
function base58Encode(data: Uint8Array): string {
    return Base58.encode(concat([data, hexDataSlice(sha256(sha256(data)), 0, 4)]));
}

export interface Avatar {
    url: string;
    linkage: Array<{ type: string, content: string }>;
}

export class Resolver implements EnsResolver {
    readonly provider: BaseProvider;

    readonly name: string;
    readonly address: string;

    readonly _resolvedAddress: null | string;

    // The resolvedAddress is only for creating a ReverseLookup resolver
    constructor(provider: BaseProvider, address: string, name: string, resolvedAddress?: string) {
        defineReadOnly(this, "provider", provider);
        defineReadOnly(this, "name", name);
        defineReadOnly(this, "address", provider.formatter.address(address));
        defineReadOnly(this, "_resolvedAddress", resolvedAddress);
    }

    async _fetchBytes(selector: string, parameters?: string): Promise<null | string> {
        // e.g. keccak256("addr(bytes32,uint256)")
        // const tx = {
        //     to: this.address,
        //     data: hexConcat([ selector, namehash(this.name), (parameters || "0x") ])
        // };

        try {
            // return _parseBytes(await this.provider.call(tx));
            return null;
        } catch (error) {
            if (error.code === Logger.errors.CALL_EXCEPTION) { return null; }
            return null;
        }
    }

    _getAddress(coinType: number, hexBytes: string): string {
        const coinInfo = coinInfos[String(coinType)];

        if (coinInfo == null) {
            logger.throwError(`unsupported coin type: ${coinType}`, Logger.errors.UNSUPPORTED_OPERATION, {
                operation: `getAddress(${coinType})`
            });
        }

        if (coinInfo.ilk === "eth") {
            return this.provider.formatter.address(hexBytes);
        }

        const bytes = arrayify(hexBytes);

        // P2PKH: OP_DUP OP_HASH160 <pubKeyHash> OP_EQUALVERIFY OP_CHECKSIG
        if (coinInfo.p2pkh != null) {
            const p2pkh = hexBytes.match(/^0x76a9([0-9a-f][0-9a-f])([0-9a-f]*)88ac$/);
            if (p2pkh) {
                const length = parseInt(p2pkh[1], 16);
                if (p2pkh[2].length === length * 2 && length >= 1 && length <= 75) {
                    return base58Encode(concat([[coinInfo.p2pkh], ("0x" + p2pkh[2])]));
                }
            }
        }

        // P2SH: OP_HASH160 <scriptHash> OP_EQUAL
        if (coinInfo.p2sh != null) {
            const p2sh = hexBytes.match(/^0xa9([0-9a-f][0-9a-f])([0-9a-f]*)87$/);
            if (p2sh) {
                const length = parseInt(p2sh[1], 16);
                if (p2sh[2].length === length * 2 && length >= 1 && length <= 75) {
                    return base58Encode(concat([[coinInfo.p2sh], ("0x" + p2sh[2])]));
                }
            }
        }

        // Bech32
        if (coinInfo.prefix != null) {
            const length = bytes[1];

            // https://github.com/bitcoin/bips/blob/master/bip-0141.mediawiki#witness-program
            let version = bytes[0];
            if (version === 0x00) {
                if (length !== 20 && length !== 32) {
                    version = -1;
                }
            } else {
                version = -1;
            }

            if (version >= 0 && bytes.length === 2 + length && length >= 1 && length <= 75) {
                const words = bech32.toWords(bytes.slice(2));
                words.unshift(version);
                return bech32.encode(coinInfo.prefix, words);
            }
        }

        return null;
    }


    async getAddress(coinType?: number): Promise<string> {
        if (coinType == null) { coinType = 60; }

        // If Ethereum, use the standard `addr(bytes32)`
        if (coinType === 60) {
            try {
                return null;
            } catch (error) {
                if (error.code === Logger.errors.CALL_EXCEPTION) { return null; }
                throw error;
            }
        }

        // keccak256("addr(bytes32,uint256")
        const hexBytes = await this._fetchBytes("0xf1cb7e06", bytes32ify(coinType));

        // No address
        if (hexBytes == null || hexBytes === "0x") { return null; }

        // Compute the address
        const address = this._getAddress(coinType, hexBytes);

        if (address == null) {
            logger.throwError(`invalid or unsupported coin data`, Logger.errors.UNSUPPORTED_OPERATION, {
                operation: `getAddress(${coinType})`,
                coinType: coinType,
                data: hexBytes
            });
        }

        return address;
    }

    async getContentHash(): Promise<string> {

        // keccak256("contenthash()")
        const hexBytes = await this._fetchBytes("0xbc1c58d1");

        // No contenthash
        if (hexBytes == null || hexBytes === "0x") { return null; }

        // IPFS (CID: 1, Type: DAG-PB)
        const ipfs = hexBytes.match(/^0xe3010170(([0-9a-f][0-9a-f])([0-9a-f][0-9a-f])([0-9a-f]*))$/);
        if (ipfs) {
            const length = parseInt(ipfs[3], 16);
            if (ipfs[4].length === length * 2) {
                return "ipfs:/\/" + Base58.encode("0x" + ipfs[1]);
            }
        }

        // Swarm (CID: 1, Type: swarm-manifest; hash/length hard-coded to keccak256/32)
        const swarm = hexBytes.match(/^0xe40101fa011b20([0-9a-f]*)$/)
        if (swarm) {
            if (swarm[1].length === (32 * 2)) {
                return "bzz:/\/" + swarm[1]
            }
        }

        return logger.throwError(`invalid or unsupported content hash data`, Logger.errors.UNSUPPORTED_OPERATION, {
            operation: "getContentHash()",
            data: hexBytes
        });
    }

    async getText(key: string): Promise<string> {

        // The key encoded as parameter to fetchBytes
        let keyBytes = toUtf8Bytes(key);

        // The nodehash consumes the first slot, so the string pointer targets
        // offset 64, with the length at offset 64 and data starting at offset 96
        keyBytes = concat([bytes32ify(64), bytes32ify(keyBytes.length), keyBytes]);

        // Pad to word-size (32 bytes)
        if ((keyBytes.length % 32) !== 0) {
            keyBytes = concat([keyBytes, hexZeroPad("0x", 32 - (key.length % 32))])
        }

        const hexBytes = await this._fetchBytes("0x59d1d43c", hexlify(keyBytes));
        if (hexBytes == null || hexBytes === "0x") { return null; }

        return toUtf8String(hexBytes);
    }
}

let defaultFormatter: Formatter = null;

export class BaseProvider extends Provider {
    _networkPromise: Promise<Network>;
    _network: Network;

    _events: Array<Event>;

    _pollingInterval: number;

    private readonly MIRROR_NODE_TRANSACTIONS_ENDPOINT: '/api/v1/transactions/';
    private readonly MIRROR_NODE_CONTRACTS_ENDPOINT: '/api/v1/contracts/results/';

    formatter: Formatter;

    readonly anyNetwork: boolean;
    private readonly hederaClient: Client;
    private readonly _mirrorNodeUrl: string; // initial mirror node URL, which is resolved from the provider's network

    /**
     *  ready
     *
     *  A Promise<Network> that resolves only once the provider is ready.
     *
     *  Sub-classes that call the super with a network without a chainId
     *  MUST set this. Standard named networks have a known chainId.
     *
     */

    constructor(network: Networkish | Promise<Network> | HederaNetworkConfigLike) {
        logger.checkNew(new.target, Provider);
        super();

        this.formatter = new.target.getFormatter();
        // If network is any, this Provider allows the underlying
        // network to change dynamically, and we auto-detect the
        // current network
        defineReadOnly(this, "anyNetwork", (network === "any"));
        if (this.anyNetwork) { network = this.detectNetwork(); }

        if (network instanceof Promise) {
            this._networkPromise = network;
            // Squash any "unhandled promise" errors; that do not need to be handled
            network.catch((error) => { });

            // Trigger initial network setting (async)
            this._ready().catch((error) => { });
        } else {
            if (!isHederaNetworkConfigLike(network)) {
                const asDefaultNetwork = network as Network;
                // defineReadOnly(this, "_network", getNetwork(network));
                this._network = getNetwork(asDefaultNetwork);
                this._networkPromise = Promise.resolve(this._network);
                const knownNetwork = getStatic<(network: Networkish) => Network>(new.target, "getNetwork")(asDefaultNetwork);
                if (knownNetwork) {
                    defineReadOnly(this, "_network", knownNetwork);
                    this.emit("network", knownNetwork, null);
                } else {
                    logger.throwArgumentError("invalid network", "network", network);
                }
                this.hederaClient = Client.forName(mapNetworkToHederaNetworkName(asDefaultNetwork));
                this._mirrorNodeUrl = resolveMirrorNetworkUrl(this._network);
            } else {
                const asHederaNetwork = network as HederaNetworkConfigLike;
                this.hederaClient = Client.forNetwork(asHederaNetwork.network);
                this._mirrorNodeUrl = asHederaNetwork.mirrorNodeUrl;
                defineReadOnly(this, "_network", {
                    // FIXME: chainId
                    chainId: 0,
                    name: this.hederaClient.networkName
                });
            }
        }

        this._pollingInterval = 3000;
    }

    async _ready(): Promise<Network> {
        if (this._network == null) {
            let network: Network = null;
            if (this._networkPromise) {
                try {
                    network = await this._networkPromise;
                } catch (error) { }
            }

            // Try the Provider's network detection (this MUST throw if it cannot)
            if (network == null) {
                network = await this.detectNetwork();
            }

            // This should never happen; every Provider sub-class should have
            // suggested a network by here (or have thrown).
            // if (!network) {
            //     logger.throwError("no network detected", Logger.errors.UNKNOWN_ERROR, { });
            // }

            // Possible this call stacked so do not call defineReadOnly again
            if (this._network == null) {
                if (this.anyNetwork) {
                    // this._network = network;
                    defineReadOnly(this, "_network", network);
                } else {
                    this._network = network;
                }
                this.emit("network", network, null);
            }
        }

        return this._network;
    }

    // @TODO: Remove this and just create a singleton formatter
    static getFormatter(): Formatter {
        if (defaultFormatter == null) {
            defaultFormatter = new Formatter();
        }
        return defaultFormatter;
    }

    // @TODO: Remove this and just use getNetwork
    static getNetwork(network: Networkish): Network {
        return getNetwork((network == null) ? "mainnet" : network);
    }

    get network(): Network {
        return this._network;
    }

    // This method should query the network if the underlying network
    // can change, such as when connected to a JSON-RPC backend
    // With the current hedera implementation, we do not support a changeable networks,
    // thus we do not need to query at this level
    async detectNetwork(): Promise<Network> {
        this._networkPromise = Promise.resolve(this._network);
        return this._networkPromise;
    }

    async getNetwork(): Promise<Network> {
        const network = await this._ready();

        // Make sure we are still connected to the same network; this is
        // only an external call for backends which can have the underlying
        // network change spontaneously
        const currentNetwork = await this.detectNetwork();
        if (network.chainId !== currentNetwork.chainId) {

            // We are allowing network changes, things can get complex fast;
            // make sure you know what you are doing if you use "any"
            if (this.anyNetwork) {
                this._network = currentNetwork;
                // The "network" event MUST happen before this method resolves
                // so any events have a chance to unregister, so we stall an
                // additional event loop before returning from /this/ call
                this.emit("network", currentNetwork, network);
                await stall(0);

                return this._network;
            }

            const error = logger.makeError("underlying network changed", Logger.errors.NETWORK_ERROR, {
                event: "changed",
                network: network,
                detectedNetwork: currentNetwork
            });

            this.emit("error", error);
            throw error;
        }

        return network;
    }

    get pollingInterval(): number {
        return this._pollingInterval;
    }

    set pollingInterval(value: number) {
        if (typeof(value) !== "number" || value <= 0 || parseInt(String(value)) != value) {
            throw new Error("invalid polling interval");
        }
        this._pollingInterval = value;
    }

    async waitForTransaction(transactionId: string, timeout?: number): Promise<TransactionReceipt> {
        return this._waitForTransaction(transactionId, timeout);
    }

    async _waitForTransaction(transactionId: string, timeout: number): Promise<TransactionReceipt> {
        let remainingTimeout = timeout;
        return new Promise(async (resolve, reject) => {
            while (remainingTimeout == null || remainingTimeout > 0) {
                const txResponse = await this.getTransaction(transactionId);
                if (txResponse == null) {
                    await new Promise((resolve) => {
                        setTimeout(resolve, this._pollingInterval);
                    });
                    if (remainingTimeout != null) remainingTimeout -= this._pollingInterval;
                } else {
                    return resolve(this.formatter.receiptFromResponse(txResponse));
                }
            }
            reject(logger.makeError("timeout exceeded", Logger.errors.TIMEOUT, { timeout: timeout }));
        });
    }
    
    /**
     *  AccountBalance query implementation, using the hashgraph sdk.
     *  It returns the tinybar balance of the given address.
     *
     * @param accountLike The address to check balance of
     */
    async getBalance(accountLike: AccountLike | Promise<AccountLike>): Promise<BigNumber> {
        accountLike = await accountLike;
        const account = asAccountString(accountLike);
        try {
            const balance = await new AccountBalanceQuery()
                .setAccountId(AccountId.fromString(account))
                .execute(this.hederaClient);
            return BigNumber.from(balance.hbars.toTinybars().toNumber());
        } catch (error) {
            return logger.throwError("bad result from backend", Logger.errors.SERVER_ERROR, {
                method: "AccountBalanceQuery",
<<<<<<< HEAD
                params: { address: addressOrName },
=======
                params: {address: accountLike},
>>>>>>> fb64eeb9
                error
            });
        }
    }

    async getCode(addressOrName: string | Promise<string>, blockTag?: BlockTag | Promise<BlockTag>): Promise<string> {
        await this.getNetwork();
        const params = await resolveProperties({
            address: this._getAddress(addressOrName),
        });

        const result = await this.perform("getCode", params);
        try {
            return hexlify(result);
        } catch (error) {
            return logger.throwError("bad result from backend", Logger.errors.SERVER_ERROR, {
                method: "getCode",
                params, result, error
            });
        }
    }

    // This should be called by any subclass wrapping a TransactionResponse
    _wrapTransaction(tx: Transaction, hash?: string, receipt?: HederaTransactionReceipt): TransactionResponse {
        if (hash != null && hexDataLength(hash) !== 48) { throw new Error("invalid response - sendTransaction"); }

        const result = <TransactionResponse>tx;
        if (!result.customData) result.customData = {};
        if (receipt && receipt.fileId) {
            result.customData.fileId = receipt.fileId.toString();
        }
        if (receipt && receipt.contractId) {
            result.customData.contractId = receipt.contractId.toSolidityAddress();
        }
        // Check the hash we expect is the same as the hash the server reported
        if (hash != null && tx.hash !== hash) {
            logger.throwError("Transaction hash mismatch from Provider.sendTransaction.", Logger.errors.UNKNOWN_ERROR, { expectedHash: tx.hash, returnedHash: hash });
        }

        result.wait = async (timeout?: number) => {
            const receipt = await this._waitForTransaction(tx.transactionId, timeout);
            if (receipt.status === 0) {
                logger.throwError("transaction failed", Logger.errors.CALL_EXCEPTION, {
                    transactionHash: tx.hash,
                    transaction: tx,
                    receipt: receipt
                });
            }
            return receipt;
        };
        return result;
    }

    public getHederaClient() : Client {
        return this.hederaClient;
    }

    public getHederaNetworkConfig(): AccountId[] {
        return this.hederaClient._network.getNodeAccountIdsForExecute();
    }

    async sendTransaction(signedTransaction: string | Promise<string>): Promise<TransactionResponse> {
        signedTransaction = await signedTransaction;
        const txBytes = arrayify(signedTransaction);
        const hederaTx = HederaTransaction.fromBytes(txBytes);
        const ethersTx = await this.formatter.transaction(signedTransaction);
        const txHash = hexlify(await hederaTx.getTransactionHash());
        try {
            // TODO once we have fallback provider use `provider.perform("sendTransaction")`
            // TODO Before submission verify that the nodeId is the one that the provider is connected to
            const resp = await hederaTx.execute(this.hederaClient);
            const receipt = await resp.getReceipt(this.hederaClient);
            return this._wrapTransaction(ethersTx, txHash, receipt);
        } catch (error) {
            const err = logger.makeError(error.message, error.status?.toString());
            (<any>err).transaction = ethersTx;
            (<any>err).transactionHash = txHash;
            throw err;
        }
    }

    async _getFilter(filter: Filter | FilterByBlockHash | Promise<Filter | FilterByBlockHash>): Promise<Filter | FilterByBlockHash> {
        filter = await filter;

        const result: any = {};

        if (filter.address != null) {
            result.address = this._getAddress(filter.address);
        }

        ["blockHash", "topics"].forEach((key) => {
            if ((<any>filter)[key] == null) { return; }
            result[key] = (<any>filter)[key];
        });

        ["fromBlock", "toBlock"].forEach((key) => {
            if ((<any>filter)[key] == null) { return; }
        });

        return this.formatter.filter(await resolveProperties(result));
    }

    async estimateGas(transaction: Deferrable<TransactionRequest>): Promise<BigNumber> {
        return logger.throwArgumentError("estimateGas not implemented", Logger.errors.NOT_IMPLEMENTED, {
            operation: "estimateGas"
        });
    }

    // TODO FIX ME
    async _getAddress(addressOrName: string | Promise<string>): Promise<string> {
        addressOrName = await addressOrName;
        if (typeof (addressOrName) !== "string") {
            logger.throwArgumentError("invalid address or ENS name", "name", addressOrName);
        }

        const address = await this.resolveName(addressOrName);
        if (address == null) {
            logger.throwError("ENS name not configured", Logger.errors.UNSUPPORTED_OPERATION, {
                operation: `resolveName(${JSON.stringify(addressOrName)})`
            });
        }
        return address;
    }

    /**
     * Transaction record query implementation using the mirror node REST API.
     *
     * @param transactionId - id of the transaction to search for
     */
    async getTransaction(transactionId: string | Promise<string>): Promise<TransactionResponse> {
        if (!this._mirrorNodeUrl) logger.throwError("missing provider", Logger.errors.UNSUPPORTED_OPERATION);

        transactionId = await transactionId;

        const transactionsEndpoint = this.MIRROR_NODE_TRANSACTIONS_ENDPOINT + transactionId;
        try {
            let { data } = await axios.get(this._mirrorNodeUrl + transactionsEndpoint);
            let response = null;
            if (data) {
                const filtered = data.transactions.filter((e: { result: string; }) => e.result != 'DUPLICATE_TRANSACTION');
                if (filtered.length > 0) {
                    const transaction = filtered[0];
                    const contractsEndpoint = this.MIRROR_NODE_CONTRACTS_ENDPOINT + transactionId;

                    const response = await axios.get(this._mirrorNodeUrl + contractsEndpoint);
                    const mergedData = {
                        chainId: this._network.chainId,
                        ...response.data,
                        transaction: { transaction_id: transaction.transaction_id, result: transaction.result }
                    };
                    return this.formatter.responseFromRecord(mergedData);
                }
            } 
            return response;
        } catch (error) {
            if (error.response.status != 404) {
                logger.throwError("bad result from backend", Logger.errors.SERVER_ERROR, {
                    method: "TransactionResponseQuery",
                    error
                });
            }
            return null;
        }
    }

    // TODO
    async getTransactionReceipt(transactionId: string | Promise<string>): Promise<TransactionReceipt> {
        return logger.throwError("getTransactionReceipt not implemented", Logger.errors.NOT_IMPLEMENTED, {
            operation: 'getTransactionReceipt'
        })

        // await this.getNetwork();
        // transactionId = await transactionId;
        // try {
        //     let receipt = await new TransactionReceiptQuery()
        //         .setTransactionId(transactionId)
        //         .execute(this.hederaClient);
        //     console.log("getTransactionReceipt: ", receipt);
        //     return null;
        // } catch (error) {
        //     return logger.throwError("bad result from backend", Logger.errors.SERVER_ERROR, {
        //         method: "TransactionGetReceiptQuery",
        //         error
        //     });
        // }
    }

    async getLogs(filter: Filter | FilterByBlockHash | Promise<Filter | FilterByBlockHash>): Promise<Array<Log>> {
        await this.getNetwork();
        const params = await resolveProperties({ filter: this._getFilter(filter) });
        const logs: Array<Log> = await this.perform("getLogs", params);
        return Formatter.arrayOf(this.formatter.filterLog.bind(this.formatter))(logs);
    }

    async getHbarPrice(): Promise<number> {
        return logger.throwError("NOT_IMPLEMENTED", Logger.errors.NOT_IMPLEMENTED);
    }

    // TODO FIXME
    async getResolver(name: string): Promise<null | Resolver> {
        try {
            const address = await this._getResolver(name);
            if (address == null) { return null; }
            return new Resolver(this, address, name);
        } catch (error) {
            if (error.code === Logger.errors.CALL_EXCEPTION) { return null; }
            return null;
        }
    }

    // TODO FIXME
    async _getResolver(name: string): Promise<string> {
        // Get the resolver from the blockchain
        const network = await this.getNetwork();

        // No ENS...
        if (!network.ensAddress) {
            logger.throwError(
                "network does not support ENS",
                Logger.errors.UNSUPPORTED_OPERATION,
                { operation: "ENS", network: network.name }
            );
        }

        // keccak256("resolver(bytes32)")
        // const transaction = {
        //     to: network.ensAddress,
        //     data: ("0x0178b8bf" + namehash(name).substring(2))
        // };

        try {
            return null;
            // return this.formatter.callAddress(await this.call(transaction));
        } catch (error) {
            if (error.code === Logger.errors.CALL_EXCEPTION) { return null; }
            throw error;
        }
    }

    // TODO FIXME
    async resolveName(name: string | Promise<string>): Promise<null | string> {
        name = await name;

        // If it is already an address, nothing to resolve
        try {
            return Promise.resolve(this.formatter.address(name));
        } catch (error) {
            // If is is a hexstring, the address is bad (See #694)
            if (isHexString(name)) { throw error; }
        }

        if (typeof (name) !== "string") {
            logger.throwArgumentError("invalid ENS name", "name", name);
        }

        // Get the addr from the resovler
        const resolver = await this.getResolver(name);
        if (!resolver) { return null; }

        return await resolver.getAddress();
    }

    // TODO FIXME
    async lookupAddress(address: string | Promise<string>): Promise<null | string> {
        address = await address;
        address = this.formatter.address(address);

        return null;
    }

    perform(method: string, params: any): Promise<any> {
        return logger.throwError(method + " not implemented", Logger.errors.NOT_IMPLEMENTED, { operation: method });
    }

    _addEventListener(eventName: EventType, listener: Listener, once: boolean): this {
        return this;
    }

    on(eventName: EventType, listener: Listener): this {
        return this._addEventListener(eventName, listener, false);
    }

    once(eventName: EventType, listener: Listener): this {
        return this._addEventListener(eventName, listener, true);
    }

    emit(eventName: EventType, ...args: Array<any>): boolean {
        return false;
    }

    listenerCount(eventName?: EventType): number {
        return 0;
    }

    listeners(eventName?: EventType): Array<Listener> {
        return null;
    }

    off(eventName: EventType, listener?: Listener): this {
        return this;
    }

    removeAllListeners(eventName?: EventType): this {
        return this;
    }
}


// resolves network string to a hedera network name
function mapNetworkToHederaNetworkName(net: Network | string | number | Promise<Network>) {
    switch (net) {
        case 'mainnet':
            return NetworkName.Mainnet;
        case 'previewnet':
            return NetworkName.Previewnet;
        case 'testnet':
            return NetworkName.Testnet;
        default:
            logger.throwArgumentError("Invalid network name", "network", net);
            return null;
    }
}

// resolves the mirror node url from the given provider network.
function resolveMirrorNetworkUrl(net: Network): string {
    switch (net.name) {
        case 'mainnet':
            return 'https://mainnet.mirrornode.hedera.com';
        case 'previewnet':
            return 'https://previewnet.mirrornode.hedera.com';
        case 'testnet':
            return 'https://testnet.mirrornode.hedera.com';
        default:
            logger.throwArgumentError("Invalid network name", "network", net);
            return null;
    }
}

function isHederaNetworkConfigLike(cfg : HederaNetworkConfigLike | Networkish): cfg is HederaNetworkConfigLike {
    return (cfg as HederaNetworkConfigLike).network !== undefined;
}<|MERGE_RESOLUTION|>--- conflicted
+++ resolved
@@ -12,12 +12,7 @@
 import { Transaction } from "@ethersproject/transactions";
 import { sha256 } from "@ethersproject/sha2";
 import { toUtf8Bytes, toUtf8String } from "@ethersproject/strings";
-<<<<<<< HEAD
-
-=======
-import { poll } from "@ethersproject/web";
 import { TransactionReceipt as HederaTransactionReceipt } from '@hashgraph/sdk';
->>>>>>> fb64eeb9
 import bech32 from "bech32";
 
 import { Logger } from "@ethersproject/logger";
@@ -50,7 +45,7 @@
         if (Array.isArray(topic)) {
 
             // Only track unique OR-topics
-            const unique: { [topic: string]: boolean } = {}
+            const unique: { [ topic: string ]: boolean } = { }
             topic.forEach((topic) => {
                 unique[checkTopic(topic)] = true;
             });
@@ -68,16 +63,16 @@
 }
 
 function deserializeTopics(data: string): Array<string | Array<string>> {
-    if (data === "") { return []; }
+    if (data === "") { return [ ]; }
 
     return data.split(/&/g).map((topic) => {
-        if (topic === "") { return []; }
+        if (topic === "") { return [ ]; }
 
         const comps = topic.split("|").map((topic) => {
-            return ((topic === "null") ? null : topic);
+            return ((topic === "null") ? null: topic);
         });
 
-        return ((comps.length === 1) ? comps[0] : comps);
+        return ((comps.length === 1) ? comps[0]: comps);
     });
 }
 
@@ -109,7 +104,7 @@
  *   - transaction hash
  */
 
-const PollableEvents = ["block", "network", "pending", "poll"];
+const PollableEvents = [ "block", "network", "pending", "poll" ];
 
 export class Event {
     readonly listener: Listener;
@@ -125,9 +120,9 @@
     get event(): EventType {
         switch (this.type) {
             case "tx":
-                return this.hash;
+               return this.hash;
             case "filter":
-                return this.filter;
+               return this.filter;
         }
         return this.tag;
     }
@@ -148,7 +143,7 @@
         const address = comps[1];
 
         const topics = deserializeTopics(comps[2]);
-        const filter: Filter = {};
+        const filter: Filter = { };
 
         if (topics.length > 0) { filter.topics = topics; }
         if (address && address !== "*") { filter.address = address; }
@@ -197,12 +192,12 @@
 };
 
 // https://github.com/satoshilabs/slips/blob/master/slip-0044.md
-const coinInfos: { [coinType: string]: CoinInfo } = {
-    "0": { symbol: "btc", p2pkh: 0x00, p2sh: 0x05, prefix: "bc" },
-    "2": { symbol: "ltc", p2pkh: 0x30, p2sh: 0x32, prefix: "ltc" },
-    "3": { symbol: "doge", p2pkh: 0x1e, p2sh: 0x16 },
-    "60": { symbol: "eth", ilk: "eth" },
-    "61": { symbol: "etc", ilk: "eth" },
+const coinInfos: { [ coinType: string ]: CoinInfo } = {
+    "0":   { symbol: "btc",  p2pkh: 0x00, p2sh: 0x05, prefix: "bc" },
+    "2":   { symbol: "ltc",  p2pkh: 0x30, p2sh: 0x32, prefix: "ltc" },
+    "3":   { symbol: "doge", p2pkh: 0x1e, p2sh: 0x16 },
+    "60":  { symbol: "eth",  ilk: "eth" },
+    "61":  { symbol: "etc",  ilk: "eth" },
     "700": { symbol: "xdai", ilk: "eth" },
 };
 
@@ -212,7 +207,7 @@
 
 // Compute the Base58Check encoded data (checksum is first 4 bytes of sha256d)
 function base58Encode(data: Uint8Array): string {
-    return Base58.encode(concat([data, hexDataSlice(sha256(sha256(data)), 0, 4)]));
+    return Base58.encode(concat([ data, hexDataSlice(sha256(sha256(data)), 0, 4) ]));
 }
 
 export interface Avatar {
@@ -256,8 +251,8 @@
         const coinInfo = coinInfos[String(coinType)];
 
         if (coinInfo == null) {
-            logger.throwError(`unsupported coin type: ${coinType}`, Logger.errors.UNSUPPORTED_OPERATION, {
-                operation: `getAddress(${coinType})`
+            logger.throwError(`unsupported coin type: ${ coinType }`, Logger.errors.UNSUPPORTED_OPERATION, {
+                operation: `getAddress(${ coinType })`
             });
         }
 
@@ -273,7 +268,7 @@
             if (p2pkh) {
                 const length = parseInt(p2pkh[1], 16);
                 if (p2pkh[2].length === length * 2 && length >= 1 && length <= 75) {
-                    return base58Encode(concat([[coinInfo.p2pkh], ("0x" + p2pkh[2])]));
+                    return base58Encode(concat([ [ coinInfo.p2pkh ], ("0x" + p2pkh[2]) ]));
                 }
             }
         }
@@ -284,7 +279,7 @@
             if (p2sh) {
                 const length = parseInt(p2sh[1], 16);
                 if (p2sh[2].length === length * 2 && length >= 1 && length <= 75) {
-                    return base58Encode(concat([[coinInfo.p2sh], ("0x" + p2sh[2])]));
+                    return base58Encode(concat([ [ coinInfo.p2sh ], ("0x" + p2sh[2]) ]));
                 }
             }
         }
@@ -338,7 +333,7 @@
 
         if (address == null) {
             logger.throwError(`invalid or unsupported coin data`, Logger.errors.UNSUPPORTED_OPERATION, {
-                operation: `getAddress(${coinType})`,
+                operation: `getAddress(${ coinType })`,
                 coinType: coinType,
                 data: hexBytes
             });
@@ -385,11 +380,11 @@
 
         // The nodehash consumes the first slot, so the string pointer targets
         // offset 64, with the length at offset 64 and data starting at offset 96
-        keyBytes = concat([bytes32ify(64), bytes32ify(keyBytes.length), keyBytes]);
+        keyBytes = concat([ bytes32ify(64), bytes32ify(keyBytes.length), keyBytes ]);
 
         // Pad to word-size (32 bytes)
         if ((keyBytes.length % 32) !== 0) {
-            keyBytes = concat([keyBytes, hexZeroPad("0x", 32 - (key.length % 32))])
+            keyBytes = concat([ keyBytes, hexZeroPad("0x", 32 - (key.length % 32)) ])
         }
 
         const hexBytes = await this._fetchBytes("0x59d1d43c", hexlify(keyBytes));
@@ -604,7 +599,7 @@
             reject(logger.makeError("timeout exceeded", Logger.errors.TIMEOUT, { timeout: timeout }));
         });
     }
-    
+
     /**
      *  AccountBalance query implementation, using the hashgraph sdk.
      *  It returns the tinybar balance of the given address.
@@ -622,11 +617,7 @@
         } catch (error) {
             return logger.throwError("bad result from backend", Logger.errors.SERVER_ERROR, {
                 method: "AccountBalanceQuery",
-<<<<<<< HEAD
-                params: { address: addressOrName },
-=======
                 params: {address: accountLike},
->>>>>>> fb64eeb9
                 error
             });
         }
@@ -711,7 +702,7 @@
     async _getFilter(filter: Filter | FilterByBlockHash | Promise<Filter | FilterByBlockHash>): Promise<Filter | FilterByBlockHash> {
         filter = await filter;
 
-        const result: any = {};
+        const result: any = { };
 
         if (filter.address != null) {
             result.address = this._getAddress(filter.address);
@@ -779,7 +770,7 @@
                     };
                     return this.formatter.responseFromRecord(mergedData);
                 }
-            } 
+            }
             return response;
         } catch (error) {
             if (error.response.status != 404) {
