--- conflicted
+++ resolved
@@ -993,13 +993,8 @@
     }
 
     // This should be called by any subclass wrapping a TransactionResponse
-<<<<<<< HEAD
     _wrapTransaction(tx: Transaction, hash?: string, receipt?: HederaTransactionReceipt): TransactionResponse {
         // if (hash != null && hexDataLength(hash) !== 32) { throw new Error("invalid response - sendTransaction"); }
-=======
-    _wrapTransaction(tx: Transaction, hash?: string, startBlock?: number): TransactionResponse {
-        if (hash != null && hexDataLength(hash) !== 48) { throw new Error("invalid response - sendTransaction"); }
->>>>>>> a84348cb
 
         const result = <TransactionResponse>tx;
         if (!result.customData) result.customData = {};
@@ -1061,14 +1056,8 @@
         try {
             // TODO once we have fallback provider use `provider.perform("sendTransaction")`
             // TODO Before submission verify that the nodeId is the one that the provider is connected to
-<<<<<<< HEAD
-            const resp = await hederaTx.execute(this.hederaClient);
-            const receipt = await resp.getReceipt(this.hederaClient);
-            return this._wrapTransaction(ethersTx, txHash, receipt);
-=======
             await hederaTx.execute(this.hederaClient);
             return this._wrapTransaction(ethersTx, txHash);
->>>>>>> a84348cb
         } catch (error) {
             const err = logger.makeError(error.message, error.status?.toString());
             (<any>err).transaction = ethersTx;
