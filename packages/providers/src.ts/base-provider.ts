"use strict";

import {
<<<<<<< HEAD
    BlockTag,
    EventType,
    Filter,
    // FilterByBlockHash,
    Listener,
    Log,
    Provider,
    TransactionReceipt,
    TransactionRequest,
    TransactionResponse
=======
    EventType, Filter, FilterByBlockHash,
    Listener, Log, Provider, TransactionReceipt, TransactionRequest, TransactionResponse
>>>>>>> 30e15c6d
} from "@ethersproject/abstract-provider";
import { Base58 } from "@ethersproject/basex";
import { BigNumber } from "@ethersproject/bignumber";
import { arrayify, concat, hexDataLength, hexDataSlice, hexlify, hexZeroPad, isHexString } from "@ethersproject/bytes";
import { getNetwork, Network, Networkish, HederaNetworkConfigLike } from "@ethersproject/networks";
import { Deferrable, defineReadOnly, getStatic, resolveProperties } from "@ethersproject/properties";
import { Transaction } from "@ethersproject/transactions";
import { sha256 } from "@ethersproject/sha2";
import { toUtf8Bytes, toUtf8String } from "@ethersproject/strings";
import { TransactionReceipt as HederaTransactionReceipt } from '@hashgraph/sdk';
import bech32 from "bech32";

import { Logger } from "@ethersproject/logger";
import {getAccountFromTransactionId, getAddressFromAccount} from "@ethersproject/address";
import { version } from "./_version";
const logger = new Logger(version);

import { Formatter } from "./formatter";
import { AccountLike, asAccountString } from "@ethersproject/address";
import { AccountBalanceQuery, AccountId, Client, NetworkName, Transaction as HederaTransaction } from "@hashgraph/sdk";
import axios from "axios";
import {base64} from "ethers/lib/utils";

//////////////////////////////
// Event Serializeing
// @ts-ignore
function checkTopic(topic: string): string {
    if (topic == null) { return "null"; }
    if (hexDataLength(topic) !== 32) {
        logger.throwArgumentError("invalid topic", "topic", topic);
    }
    return topic.toLowerCase();
}

// @ts-ignore
function serializeTopics(topics: Array<string | Array<string>>): string {
    // Remove trailing null AND-topics; they are redundant
    topics = topics.slice();
    while (topics.length > 0 && topics[topics.length - 1] == null) { topics.pop(); }

    return topics.map((topic) => {
        if (Array.isArray(topic)) {

            // Only track unique OR-topics
            const unique: { [ topic: string ]: boolean } = { }
            topic.forEach((topic) => {
                unique[checkTopic(topic)] = true;
            });

            // The order of OR-topics does not matter
            const sorted = Object.keys(unique);
            sorted.sort();

            return sorted.join("|");

        } else {
            return checkTopic(topic);
        }
    }).join("&");
}

function deserializeTopics(data: string): Array<string | Array<string>> {
    if (data === "") { return [ ]; }

    return data.split(/&/g).map((topic) => {
        if (topic === "") { return [ ]; }

        const comps = topic.split("|").map((topic) => {
            return ((topic === "null") ? null: topic);
        });

        return ((comps.length === 1) ? comps[0]: comps);
    });
}


//////////////////////////////
// Helper Object


function stall(duration: number): Promise<void> {
    return new Promise((resolve) => {
        setTimeout(resolve, duration);
    });
}

function base64ToHex(hash: string): string {
    return hexlify(base64.decode(hash));
}

//////////////////////////////
// Provider Object


/**
 *  EventType
 *   - "block"
 *   - "poll"
 *   - "didPoll"
 *   - "pending"
 *   - "error"
 *   - "network"
 *   - filter
 *   - topics array
 *   - transaction hash
 */

const PollableEvents = [ "block", "network", "pending", "poll" ];

export class Event {
    readonly listener: Listener;
    readonly once: boolean;
    readonly tag: string;

    constructor(tag: string, listener: Listener, once: boolean) {
        defineReadOnly(this, "tag", tag);
        defineReadOnly(this, "listener", listener);
        defineReadOnly(this, "once", once);
    }

    get event(): EventType {
        switch (this.type) {
            case "tx":
               return this.hash;
            case "filter":
               return this.filter;
        }
        return this.tag;
    }

    get type(): string {
        return this.tag.split(":")[0]
    }

    get hash(): string {
        const comps = this.tag.split(":");
        if (comps[0] !== "tx") { return null; }
        return comps[1];
    }

    get filter(): Filter {
        const comps = this.tag.split(":");
        if (comps[0] !== "filter") { return null; }
        const address = comps[1];

        const topics = deserializeTopics(comps[2]);
        const filter: Filter = { };

        if (topics.length > 0) { filter.topics = topics; }
        if (address && address !== "*") { filter.address = address; }

        return filter;
    }

    pollable(): boolean {
        return (this.tag.indexOf(":") >= 0 || PollableEvents.indexOf(this.tag) >= 0);
    }
}

export interface EnsResolver {

    // Name this Resolver is associated with
    readonly name: string;

    // The address of the resolver
    readonly address: string;

    // Multichain address resolution (also normal address resolution)
    // See: https://eips.ethereum.org/EIPS/eip-2304
    getAddress(coinType?: 60): Promise<null | string>

    // Contenthash field
    // See: https://eips.ethereum.org/EIPS/eip-1577
    getContentHash(): Promise<null | string>;

    // Storage of text records
    // See: https://eips.ethereum.org/EIPS/eip-634
    getText(key: string): Promise<null | string>;
};

export interface EnsProvider {
    resolveName(name: string): Promise<null | string>;
    lookupAddress(address: string): Promise<null | string>;
    getResolver(name: string): Promise<null | EnsResolver>;
}

type CoinInfo = {
    symbol: string,
    ilk?: string,     // General family
    prefix?: string,  // Bech32 prefix
    p2pkh?: number,   // Pay-to-Public-Key-Hash Version
    p2sh?: number,    // Pay-to-Script-Hash Version
};

// https://github.com/satoshilabs/slips/blob/master/slip-0044.md
const coinInfos: { [ coinType: string ]: CoinInfo } = {
    "0":   { symbol: "btc",  p2pkh: 0x00, p2sh: 0x05, prefix: "bc" },
    "2":   { symbol: "ltc",  p2pkh: 0x30, p2sh: 0x32, prefix: "ltc" },
    "3":   { symbol: "doge", p2pkh: 0x1e, p2sh: 0x16 },
    "60":  { symbol: "eth",  ilk: "eth" },
    "61":  { symbol: "etc",  ilk: "eth" },
    "700": { symbol: "xdai", ilk: "eth" },
};

function bytes32ify(value: number): string {
    return hexZeroPad(BigNumber.from(value).toHexString(), 32);
}

// Compute the Base58Check encoded data (checksum is first 4 bytes of sha256d)
function base58Encode(data: Uint8Array): string {
    return Base58.encode(concat([ data, hexDataSlice(sha256(sha256(data)), 0, 4) ]));
}

export interface Avatar {
    url: string;
    linkage: Array<{ type: string, content: string }>;
}

export class Resolver implements EnsResolver {
    readonly provider: BaseProvider;

    readonly name: string;
    readonly address: string;

    readonly _resolvedAddress: null | string;

    // The resolvedAddress is only for creating a ReverseLookup resolver
    constructor(provider: BaseProvider, address: string, name: string, resolvedAddress?: string) {
        defineReadOnly(this, "provider", provider);
        defineReadOnly(this, "name", name);
        defineReadOnly(this, "address", provider.formatter.address(address));
        defineReadOnly(this, "_resolvedAddress", resolvedAddress);
    }

    async _fetchBytes(selector: string, parameters?: string): Promise<null | string> {
        // e.g. keccak256("addr(bytes32,uint256)")
        // const tx = {
        //     to: this.address,
        //     data: hexConcat([ selector, namehash(this.name), (parameters || "0x") ])
        // };

        try {
            // return _parseBytes(await this.provider.call(tx));
            return null;
        } catch (error) {
            if (error.code === Logger.errors.CALL_EXCEPTION) { return null; }
            return null;
        }
    }

    _getAddress(coinType: number, hexBytes: string): string {
        const coinInfo = coinInfos[String(coinType)];

        if (coinInfo == null) {
            logger.throwError(`unsupported coin type: ${ coinType }`, Logger.errors.UNSUPPORTED_OPERATION, {
                operation: `getAddress(${ coinType })`
            });
        }

        if (coinInfo.ilk === "eth") {
            return this.provider.formatter.address(hexBytes);
        }

        const bytes = arrayify(hexBytes);

        // P2PKH: OP_DUP OP_HASH160 <pubKeyHash> OP_EQUALVERIFY OP_CHECKSIG
        if (coinInfo.p2pkh != null) {
            const p2pkh = hexBytes.match(/^0x76a9([0-9a-f][0-9a-f])([0-9a-f]*)88ac$/);
            if (p2pkh) {
                const length = parseInt(p2pkh[1], 16);
                if (p2pkh[2].length === length * 2 && length >= 1 && length <= 75) {
                    return base58Encode(concat([ [ coinInfo.p2pkh ], ("0x" + p2pkh[2]) ]));
                }
            }
        }

        // P2SH: OP_HASH160 <scriptHash> OP_EQUAL
        if (coinInfo.p2sh != null) {
            const p2sh = hexBytes.match(/^0xa9([0-9a-f][0-9a-f])([0-9a-f]*)87$/);
            if (p2sh) {
                const length = parseInt(p2sh[1], 16);
                if (p2sh[2].length === length * 2 && length >= 1 && length <= 75) {
                    return base58Encode(concat([ [ coinInfo.p2sh ], ("0x" + p2sh[2]) ]));
                }
            }
        }

        // Bech32
        if (coinInfo.prefix != null) {
            const length = bytes[1];

            // https://github.com/bitcoin/bips/blob/master/bip-0141.mediawiki#witness-program
            let version = bytes[0];
            if (version === 0x00) {
                if (length !== 20 && length !== 32) {
                    version = -1;
                }
            } else {
                version = -1;
            }

            if (version >= 0 && bytes.length === 2 + length && length >= 1 && length <= 75) {
                const words = bech32.toWords(bytes.slice(2));
                words.unshift(version);
                return bech32.encode(coinInfo.prefix, words);
            }
        }

        return null;
    }


    async getAddress(coinType?: number): Promise<string> {
        if (coinType == null) { coinType = 60; }

        // If Ethereum, use the standard `addr(bytes32)`
        if (coinType === 60) {
            try {
                return null;
            } catch (error) {
                if (error.code === Logger.errors.CALL_EXCEPTION) { return null; }
                throw error;
            }
        }

        // keccak256("addr(bytes32,uint256")
        const hexBytes = await this._fetchBytes("0xf1cb7e06", bytes32ify(coinType));

        // No address
        if (hexBytes == null || hexBytes === "0x") { return null; }

        // Compute the address
        const address = this._getAddress(coinType, hexBytes);

        if (address == null) {
            logger.throwError(`invalid or unsupported coin data`, Logger.errors.UNSUPPORTED_OPERATION, {
                operation: `getAddress(${ coinType })`,
                coinType: coinType,
                data: hexBytes
            });
        }

        return address;
    }

    async getContentHash(): Promise<string> {

        // keccak256("contenthash()")
        const hexBytes = await this._fetchBytes("0xbc1c58d1");

        // No contenthash
        if (hexBytes == null || hexBytes === "0x") { return null; }

        // IPFS (CID: 1, Type: DAG-PB)
        const ipfs = hexBytes.match(/^0xe3010170(([0-9a-f][0-9a-f])([0-9a-f][0-9a-f])([0-9a-f]*))$/);
        if (ipfs) {
            const length = parseInt(ipfs[3], 16);
            if (ipfs[4].length === length * 2) {
                return "ipfs:/\/" + Base58.encode("0x" + ipfs[1]);
            }
        }

        // Swarm (CID: 1, Type: swarm-manifest; hash/length hard-coded to keccak256/32)
        const swarm = hexBytes.match(/^0xe40101fa011b20([0-9a-f]*)$/)
        if (swarm) {
            if (swarm[1].length === (32 * 2)) {
                return "bzz:/\/" + swarm[1]
            }
        }

        return logger.throwError(`invalid or unsupported content hash data`, Logger.errors.UNSUPPORTED_OPERATION, {
            operation: "getContentHash()",
            data: hexBytes
        });
    }

    async getText(key: string): Promise<string> {

        // The key encoded as parameter to fetchBytes
        let keyBytes = toUtf8Bytes(key);

        // The nodehash consumes the first slot, so the string pointer targets
        // offset 64, with the length at offset 64 and data starting at offset 96
        keyBytes = concat([ bytes32ify(64), bytes32ify(keyBytes.length), keyBytes ]);

        // Pad to word-size (32 bytes)
        if ((keyBytes.length % 32) !== 0) {
            keyBytes = concat([ keyBytes, hexZeroPad("0x", 32 - (key.length % 32)) ])
        }

        const hexBytes = await this._fetchBytes("0x59d1d43c", hexlify(keyBytes));
        if (hexBytes == null || hexBytes === "0x") { return null; }

        return toUtf8String(hexBytes);
    }
}

let defaultFormatter: Formatter = null;
const MIRROR_NODE_TRANSACTIONS_ENDPOINT =  '/api/v1/transactions/';
const MIRROR_NODE_CONTRACTS_RESULTS_ENDPOINT = '/api/v1/contracts/results/';
const MIRROR_NODE_CONTRACTS_ENDPOINT = '/api/v1/contracts/';

export class BaseProvider extends Provider {
    _networkPromise: Promise<Network>;
    _network: Network;

    _events: Array<Event>;

    _pollingInterval: number;


    formatter: Formatter;

    readonly anyNetwork: boolean;
    private readonly hederaClient: Client;
    private readonly _mirrorNodeUrl: string; // initial mirror node URL, which is resolved from the provider's network

    /**
     *  ready
     *
     *  A Promise<Network> that resolves only once the provider is ready.
     *
     *  Sub-classes that call the super with a network without a chainId
     *  MUST set this. Standard named networks have a known chainId.
     *
     */

    constructor(network: Networkish | Promise<Network> | HederaNetworkConfigLike) {
        logger.checkNew(new.target, Provider);
        super();

        this.formatter = new.target.getFormatter();
        // If network is any, this Provider allows the underlying
        // network to change dynamically, and we auto-detect the
        // current network
        defineReadOnly(this, "anyNetwork", (network === "any"));
        if (this.anyNetwork) { network = this.detectNetwork(); }

        if (network instanceof Promise) {
            this._networkPromise = network;
            // Squash any "unhandled promise" errors; that do not need to be handled
            network.catch((error) => { });

            // Trigger initial network setting (async)
            this._ready().catch((error) => { });
        } else {
            if (!isHederaNetworkConfigLike(network)) {
                const asDefaultNetwork = network as Network;
                // defineReadOnly(this, "_network", getNetwork(network));
                this._network = getNetwork(asDefaultNetwork);
                this._networkPromise = Promise.resolve(this._network);
                const knownNetwork = getStatic<(network: Networkish) => Network>(new.target, "getNetwork")(asDefaultNetwork);
                if (knownNetwork) {
                    defineReadOnly(this, "_network", knownNetwork);
                    this.emit("network", knownNetwork, null);
                } else {
                    logger.throwArgumentError("invalid network", "network", network);
                }
                this.hederaClient = Client.forName(mapNetworkToHederaNetworkName(asDefaultNetwork));
                this._mirrorNodeUrl = resolveMirrorNetworkUrl(this._network);
            } else {
                const asHederaNetwork = network as HederaNetworkConfigLike;
                this.hederaClient = Client.forNetwork(asHederaNetwork.network);
                this._mirrorNodeUrl = asHederaNetwork.mirrorNodeUrl;
                defineReadOnly(this, "_network", {
                    // FIXME: chainId
                    chainId: 0,
                    name: this.hederaClient.networkName
                });
            }
        }

        this._pollingInterval = 3000;
    }

    async _ready(): Promise<Network> {
        if (this._network == null) {
            let network: Network = null;
            if (this._networkPromise) {
                try {
                    network = await this._networkPromise;
                } catch (error) { }
            }

            // Try the Provider's network detection (this MUST throw if it cannot)
            if (network == null) {
                network = await this.detectNetwork();
            }

            // This should never happen; every Provider sub-class should have
            // suggested a network by here (or have thrown).
            // if (!network) {
            //     logger.throwError("no network detected", Logger.errors.UNKNOWN_ERROR, { });
            // }

            // Possible this call stacked so do not call defineReadOnly again
            if (this._network == null) {
                if (this.anyNetwork) {
                    // this._network = network;
                    defineReadOnly(this, "_network", network);
                } else {
                    this._network = network;
                }
                this.emit("network", network, null);
            }
        }

        return this._network;
    }

    // @TODO: Remove this and just create a singleton formatter
    static getFormatter(): Formatter {
        if (defaultFormatter == null) {
            defaultFormatter = new Formatter();
        }
        return defaultFormatter;
    }

    // @TODO: Remove this and just use getNetwork
    static getNetwork(network: Networkish): Network {
        return getNetwork((network == null) ? "mainnet": network);
    }

    get network(): Network {
        return this._network;
    }

    public _checkMirrorNode(): void {
        if (!this._mirrorNodeUrl) logger.throwError("missing provider", Logger.errors.UNSUPPORTED_OPERATION);
    }

    // This method should query the network if the underlying network
    // can change, such as when connected to a JSON-RPC backend
    // With the current hedera implementation, we do not support a changeable networks,
    // thus we do not need to query at this level
    async detectNetwork(): Promise<Network> {
        this._networkPromise = Promise.resolve(this._network);
        return this._networkPromise;
    }

    async getNetwork(): Promise<Network> {
        const network = await this._ready();

        // Make sure we are still connected to the same network; this is
        // only an external call for backends which can have the underlying
        // network change spontaneously
        const currentNetwork = await this.detectNetwork();
        if (network.chainId !== currentNetwork.chainId) {

            // We are allowing network changes, things can get complex fast;
            // make sure you know what you are doing if you use "any"
            if (this.anyNetwork) {
                this._network = currentNetwork;
                // The "network" event MUST happen before this method resolves
                // so any events have a chance to unregister, so we stall an
                // additional event loop before returning from /this/ call
                this.emit("network", currentNetwork, network);
                await stall(0);

                return this._network;
            }

            const error = logger.makeError("underlying network changed", Logger.errors.NETWORK_ERROR, {
                event: "changed",
                network: network,
                detectedNetwork: currentNetwork
            });

            this.emit("error", error);
            throw error;
        }

        return network;
    }

    get pollingInterval(): number {
        return this._pollingInterval;
    }

    set pollingInterval(value: number) {
        if (typeof(value) !== "number" || value <= 0 || parseInt(String(value)) != value) {
            throw new Error("invalid polling interval");
        }
        this._pollingInterval = value;
    }

    async waitForTransaction(transactionId: string, timeout?: number): Promise<TransactionReceipt> {
        return this._waitForTransaction(transactionId, timeout);
    }

    async _waitForTransaction(transactionId: string, timeout: number): Promise<TransactionReceipt> {
        let remainingTimeout = timeout;
        return new Promise(async (resolve, reject) => {
            while (remainingTimeout == null || remainingTimeout > 0) {
                const txResponse = await this.getTransaction(transactionId);
                if (txResponse == null) {
                    await new Promise((resolve) => {
                        setTimeout(resolve, this._pollingInterval);
                    });
                    if (remainingTimeout != null) remainingTimeout -= this._pollingInterval;
                } else {
                    return resolve(this.formatter.receiptFromResponse(txResponse));
                }
            }
            reject(logger.makeError("timeout exceeded", Logger.errors.TIMEOUT, { timeout: timeout }));
        });
    }

    /**
     *  AccountBalance query implementation, using the hashgraph sdk.
     *  It returns the tinybar balance of the given address.
     *
     * @param accountLike The address to check balance of
     */
    async getBalance(accountLike: AccountLike | Promise<AccountLike>): Promise<BigNumber> {
        accountLike = await accountLike;
        const account = asAccountString(accountLike);
        try {
            const balance = await new AccountBalanceQuery()
                .setAccountId(AccountId.fromString(account))
                .execute(this.hederaClient);
            return BigNumber.from(balance.hbars.toTinybars().toNumber());
        } catch (error) {
            return logger.throwError("bad result from backend", Logger.errors.SERVER_ERROR, {
                method: "AccountBalanceQuery",
                params: {address: accountLike},
                error
            });
        }
    }

    /**
     *  Get contract bytecode implementation, using the REST Api.
     *  It returns the bytecode, or a default value as string.
     *
     * @param accountLike The address to get code for
     * @param throwOnNonExisting Whether or not to throw exception if address is not a contract
     */
    async getCode(accountLike: AccountLike | Promise<AccountLike>, throwOnNonExisting?: boolean): Promise<string> {
        this._checkMirrorNode();
        accountLike = await accountLike;
        const account = asAccountString(accountLike);
        try {
            let { data } = await axios.get(this._mirrorNodeUrl + MIRROR_NODE_CONTRACTS_ENDPOINT + account);
            return data.bytecode ? hexlify(data.bytecode) : `0x`;
        } catch (error) {
            if (error.response && error.response.status && 
                (error.response.status != 404 || (error.response.status == 404 && throwOnNonExisting))) {            
                logger.throwError("bad result from backend", Logger.errors.SERVER_ERROR, {
                    method: "ContractByteCodeQuery",
                    params: {address: accountLike},
                    error
                });
            } 
            return "0x";         
        }
    }

    // This should be called by any subclass wrapping a TransactionResponse
    _wrapTransaction(tx: Transaction, hash?: string, receipt?: HederaTransactionReceipt): TransactionResponse {
        if (hash != null && hexDataLength(hash) !== 48) { throw new Error("invalid response - sendTransaction"); }

        const result = <TransactionResponse>tx;
        if (!result.customData) result.customData = {};
        if (receipt && receipt.fileId) {
            result.customData.fileId = receipt.fileId.toString();
        }
        if (receipt && receipt.contractId) {
            result.customData.contractId = receipt.contractId.toSolidityAddress();
        }
        if (receipt && receipt.accountId) {
            result.customData.accountId = receipt.accountId;
        }

        // Check the hash we expect is the same as the hash the server reported
        if (hash != null && tx.hash !== hash) {
            logger.throwError("Transaction hash mismatch from Provider.sendTransaction.", Logger.errors.UNKNOWN_ERROR, { expectedHash: tx.hash, returnedHash: hash });
        }

        result.wait = async (timeout?: number) => {
            const receipt = await this._waitForTransaction(tx.transactionId, timeout);
            if (receipt.status === 0) {
                logger.throwError("transaction failed", Logger.errors.CALL_EXCEPTION, {
                    transactionHash: tx.hash,
                    transaction: tx,
                    receipt: receipt
                });
            }
            return receipt;
        };
        return result;
    }

    public getHederaClient() : Client {
        return this.hederaClient;
    }

    public getHederaNetworkConfig(): AccountId[] {
        return this.hederaClient._network.getNodeAccountIdsForExecute();
    }

    async sendTransaction(signedTransaction: string | Promise<string>): Promise<TransactionResponse> {
        signedTransaction = await signedTransaction;
        const txBytes = arrayify(signedTransaction);
        const hederaTx = HederaTransaction.fromBytes(txBytes);
        const ethersTx = await this.formatter.transaction(signedTransaction);
        const txHash = hexlify(await hederaTx.getTransactionHash());
        try {
            // TODO once we have fallback provider use `provider.perform("sendTransaction")`
            // TODO Before submission verify that the nodeId is the one that the provider is connected to
            const resp = await hederaTx.execute(this.hederaClient);
            const receipt = await resp.getReceipt(this.hederaClient);
            return this._wrapTransaction(ethersTx, txHash, receipt);
        } catch (error) {
            const err = logger.makeError(error.message, error.status?.toString());
            (<any>err).transaction = ethersTx;
            (<any>err).transactionHash = txHash;
            throw err;
        }
    }

    async _getFilter(filter: Filter | Promise<Filter>): Promise<Filter> {
        filter = await filter;

        const result: any = { };

        if (filter.address != null) {
            result.address = filter.address;
        }

        ["blockHash", "topics"].forEach((key) => {
            if ((<any>filter)[key] == null) { return; }
            result[key] = (<any>filter)[key];
        });

        ["fromTimestamp", "toTimestamp"].forEach((key) => {
            if ((<any>filter)[key] == null) { return; }
            result[key] = (<any>filter)[key];
        });

        return this.formatter.filter(await resolveProperties(result));
    }

    async estimateGas(transaction: Deferrable<TransactionRequest>): Promise<BigNumber> {
        return logger.throwArgumentError("estimateGas not implemented", Logger.errors.NOT_IMPLEMENTED, {
            operation: "estimateGas"
        });
    }

    // TODO FIX ME
    async _getAddress(addressOrName: string | Promise<string>): Promise<string> {
        addressOrName = await addressOrName;
        if (typeof (addressOrName) !== "string") {
            logger.throwArgumentError("invalid address or ENS name", "name", addressOrName);
        }

        const address = await this.resolveName(addressOrName);
        if (address == null) {
            logger.throwError("ENS name not configured", Logger.errors.UNSUPPORTED_OPERATION, {
                operation: `resolveName(${JSON.stringify(addressOrName)})`
            });
        }
        return address;
    }

    /**
     * Transaction record query implementation using the mirror node REST API.
     *
     * @param transactionId - id of the transaction to search for
     */
    async getTransaction(transactionId: string | Promise<string>): Promise<TransactionResponse> {
        this._checkMirrorNode();
        transactionId = await transactionId;
        const transactionsEndpoint = MIRROR_NODE_TRANSACTIONS_ENDPOINT + transactionId;
        try {
            let { data } = await axios.get(this._mirrorNodeUrl + transactionsEndpoint);
            if (data) {
                const filtered = data.transactions.filter((e: { result: string; }) => e.result != 'DUPLICATE_TRANSACTION');
                if (filtered.length > 0) {
<<<<<<< HEAD
                    let record: any;
                    record = {
=======
                    const contractsResultsEndpoint = MIRROR_NODE_CONTRACTS_RESULTS_ENDPOINT + transactionId;
                    const dataWithLogs = await axios.get(this._mirrorNodeUrl + contractsResultsEndpoint);
                    const record = {
>>>>>>> 30e15c6d
                        chainId: this._network.chainId,
                        transactionId: transactionId,
                        result: filtered[0].result,
                    };

                    const transactionName = filtered[0].name;
                    if (transactionName === 'CRYPTOCREATEACCOUNT') {
                        record.from = getAccountFromTransactionId(transactionId);
                        record.timestamp = filtered[0].consensus_timestamp;

                        // Different endpoints of the mirror node API returns hashes in different formats.
                        // In order to ensure consistency with data from MIRROR_NODE_CONTRACTS_ENDPOINT
                        // the hash from MIRROR_NODE_TRANSACTIONS_ENDPOINT is base64 decoded and then converted to hex.
                        record.hash = base64ToHex(filtered[0].transaction_hash);

                        record.accountAddress = getAddressFromAccount(filtered[0].entity_id);
                    }
                    else {
                        const contractsEndpoint = MIRROR_NODE_CONTRACTS_ENDPOINT + transactionId;
                        const dataWithLogs = await axios.get(this._mirrorNodeUrl + contractsEndpoint);
                        record = Object.assign({}, record, {...dataWithLogs.data});
                    }

                    return this.formatter.responseFromRecord(record);
                }
            }
        } catch (error) {
            if (error && error.response && error.response.status != 404) {
                logger.throwError("bad result from backend", Logger.errors.SERVER_ERROR, {
                    method: "TransactionResponseQuery",
                    error
                });
            }
        }
        return null;
    }

    /**
     * Transaction record query implementation using the mirror node REST API.
     *
     * @param transactionId - id of the transaction to search for
     */
    async getTransactionReceipt(transactionId: string | Promise<string>): Promise<TransactionReceipt> {
        return logger.throwError("getTransactionReceipt not implemented", Logger.errors.NOT_IMPLEMENTED, {
            operation: 'getTransactionReceipt'
        })

        // await this.getNetwork();
        // transactionId = await transactionId;
        // try {
        //     let receipt = await new TransactionReceiptQuery()
        //         .setTransactionId(transactionId)
        //         .execute(this.hederaClient);
        //     console.log("getTransactionReceipt: ", receipt);
        //     return null;
        // } catch (error) {
        //     return logger.throwError("bad result from backend", Logger.errors.SERVER_ERROR, {
        //         method: "TransactionGetReceiptQuery",
        //         error
        //     });
        // }
    }

    async getLogs(filter: Filter | Promise<Filter>): Promise<Array<Log>> {
        if (!this._mirrorNodeUrl) logger.throwError("missing provider", Logger.errors.UNSUPPORTED_OPERATION);
        const params = await resolveProperties({ filter: this._getFilter(filter) });
        let toTimestampFilter = "";
        let fromTimestampFilter = "";
        const epContractsLogs = '/api/v1/contracts/' + params.filter.address + '/results/logs?limit=100';
        // @ts-ignore
        if (params.filter.toTimestamp) {
            //@ts-ignore
            toTimestampFilter = '&timestamp=lte%3A' + params.filter.toTimestamp;
        }
        //@ts-ignore
        if (params.filter.fromTimestamp) {
            //@ts-ignore
            fromTimestampFilter = '&timestamp=gte%3A' + params.filter.fromTimestamp;
        }
        const requestUrl = this._mirrorNodeUrl + epContractsLogs + toTimestampFilter + fromTimestampFilter;
        try {
            let { data } = await axios.get(requestUrl);
            if (data) {
                const mappedLogs = this.formatter.logsMapper(data.logs);
                return Formatter.arrayOf(this.formatter.filterLog.bind(this.formatter))(mappedLogs);
            }
        } catch (error) {
            if (error && error.response && error.response.status != 404) {
                logger.throwError("bad result from backend", Logger.errors.SERVER_ERROR, {
                    method: "ContractLogsQuery",
                    error
                });
            }
        } 
        return null;
    }

    async getHbarPrice(): Promise<number> {
        return logger.throwError("NOT_IMPLEMENTED", Logger.errors.NOT_IMPLEMENTED);
    }

    // TODO FIXME
    async getResolver(name: string): Promise<null | Resolver> {
        try {
            const address = await this._getResolver(name);
            if (address == null) { return null; }
            return new Resolver(this, address, name);
        } catch (error) {
            if (error.code === Logger.errors.CALL_EXCEPTION) { return null; }
            return null;
        }
    }

    // TODO FIXME
    async _getResolver(name: string): Promise<string> {
        // Get the resolver from the blockchain
        const network = await this.getNetwork();

        // No ENS...
        if (!network.ensAddress) {
            logger.throwError(
                "network does not support ENS",
                Logger.errors.UNSUPPORTED_OPERATION,
                { operation: "ENS", network: network.name }
            );
        }

        // keccak256("resolver(bytes32)")
        // const transaction = {
        //     to: network.ensAddress,
        //     data: ("0x0178b8bf" + namehash(name).substring(2))
        // };

        try {
            return null;
            // return this.formatter.callAddress(await this.call(transaction));
        } catch (error) {
            if (error.code === Logger.errors.CALL_EXCEPTION) { return null; }
            throw error;
        }
    }

    // TODO FIXME
    async resolveName(name: string | Promise<string>): Promise<null | string> {
        name = await name;

        // If it is already an address, nothing to resolve
        try {
            return Promise.resolve(this.formatter.address(name));
        } catch (error) {
            // If is is a hexstring, the address is bad (See #694)
            if (isHexString(name)) { throw error; }
        }

        if (typeof (name) !== "string") {
            logger.throwArgumentError("invalid ENS name", "name", name);
        }

        // Get the addr from the resovler
        const resolver = await this.getResolver(name);
        if (!resolver) { return null; }

        return await resolver.getAddress();
    }

    // TODO FIXME
    async lookupAddress(address: string | Promise<string>): Promise<null | string> {
        address = await address;
        address = this.formatter.address(address);

        return null;
    }

    perform(method: string, params: any): Promise<any> {
        return logger.throwError(method + " not implemented", Logger.errors.NOT_IMPLEMENTED, { operation: method });
    }

    _addEventListener(eventName: EventType, listener: Listener, once: boolean): this {
        return this;
    }

    on(eventName: EventType, listener: Listener): this {
        return this._addEventListener(eventName, listener, false);
    }

    once(eventName: EventType, listener: Listener): this {
        return this._addEventListener(eventName, listener, true);
    }

    emit(eventName: EventType, ...args: Array<any>): boolean {
        return false;
    }

    listenerCount(eventName?: EventType): number {
        return 0;
    }

    listeners(eventName?: EventType): Array<Listener> {
        return null;
    }

    off(eventName: EventType, listener?: Listener): this {
        return this;
    }

    removeAllListeners(eventName?: EventType): this {
        return this;
    }
}


// resolves network string to a hedera network name
function mapNetworkToHederaNetworkName(net: Network | string | number | Promise<Network>) {
    switch (net) {
        case 'mainnet':
            return NetworkName.Mainnet;
        case 'previewnet':
            return NetworkName.Previewnet;
        case 'testnet':
            return NetworkName.Testnet;
        default:
            logger.throwArgumentError("Invalid network name", "network", net);
            return null;
    }
}

// resolves the mirror node url from the given provider network.
function resolveMirrorNetworkUrl(net: Network): string {
    switch (net.name) {
        case 'mainnet':
            return 'https://mainnet.mirrornode.hedera.com';
        case 'previewnet':
            return 'https://previewnet.mirrornode.hedera.com';
        case 'testnet':
            return 'https://testnet.mirrornode.hedera.com';
        default:
            logger.throwArgumentError("Invalid network name", "network", net);
            return null;
    }
}

function isHederaNetworkConfigLike(cfg : HederaNetworkConfigLike | Networkish): cfg is HederaNetworkConfigLike {
    return (cfg as HederaNetworkConfigLike).network !== undefined;
}<|MERGE_RESOLUTION|>--- conflicted
+++ resolved
@@ -1,21 +1,8 @@
 "use strict";
 
 import {
-<<<<<<< HEAD
-    BlockTag,
-    EventType,
-    Filter,
-    // FilterByBlockHash,
-    Listener,
-    Log,
-    Provider,
-    TransactionReceipt,
-    TransactionRequest,
-    TransactionResponse
-=======
-    EventType, Filter, FilterByBlockHash,
-    Listener, Log, Provider, TransactionReceipt, TransactionRequest, TransactionResponse
->>>>>>> 30e15c6d
+    EventType, Filter, Listener, Log, Provider,
+    TransactionReceipt, TransactionRequest, TransactionResponse
 } from "@ethersproject/abstract-provider";
 import { Base58 } from "@ethersproject/basex";
 import { BigNumber } from "@ethersproject/bignumber";
@@ -415,7 +402,6 @@
 
 let defaultFormatter: Formatter = null;
 const MIRROR_NODE_TRANSACTIONS_ENDPOINT =  '/api/v1/transactions/';
-const MIRROR_NODE_CONTRACTS_RESULTS_ENDPOINT = '/api/v1/contracts/results/';
 const MIRROR_NODE_CONTRACTS_ENDPOINT = '/api/v1/contracts/';
 
 export class BaseProvider extends Provider {
@@ -662,15 +648,15 @@
             let { data } = await axios.get(this._mirrorNodeUrl + MIRROR_NODE_CONTRACTS_ENDPOINT + account);
             return data.bytecode ? hexlify(data.bytecode) : `0x`;
         } catch (error) {
-            if (error.response && error.response.status && 
-                (error.response.status != 404 || (error.response.status == 404 && throwOnNonExisting))) {            
+            if (error.response && error.response.status &&
+                (error.response.status != 404 || (error.response.status == 404 && throwOnNonExisting))) {
                 logger.throwError("bad result from backend", Logger.errors.SERVER_ERROR, {
                     method: "ContractByteCodeQuery",
                     params: {address: accountLike},
                     error
                 });
-            } 
-            return "0x";         
+            }
+            return "0x";
         }
     }
 
@@ -795,14 +781,8 @@
             if (data) {
                 const filtered = data.transactions.filter((e: { result: string; }) => e.result != 'DUPLICATE_TRANSACTION');
                 if (filtered.length > 0) {
-<<<<<<< HEAD
                     let record: any;
                     record = {
-=======
-                    const contractsResultsEndpoint = MIRROR_NODE_CONTRACTS_RESULTS_ENDPOINT + transactionId;
-                    const dataWithLogs = await axios.get(this._mirrorNodeUrl + contractsResultsEndpoint);
-                    const record = {
->>>>>>> 30e15c6d
                         chainId: this._network.chainId,
                         transactionId: transactionId,
                         result: filtered[0].result,
@@ -896,7 +876,7 @@
                     error
                 });
             }
-        } 
+        }
         return null;
     }
 
