"use strict";

import {
    BlockTag, EventType, Filter, FilterByBlockHash,
    Listener, Log, Provider, TransactionReceipt, TransactionRequest, TransactionResponse
} from "@ethersproject/abstract-provider";
import { Base58 } from "@ethersproject/basex";
import { BigNumber } from "@ethersproject/bignumber";
import { arrayify, concat, hexDataLength, hexDataSlice, hexlify, hexZeroPad, isHexString } from "@ethersproject/bytes";
import { getNetwork, Network, Networkish, HederaNetworkConfigLike } from "@ethersproject/networks";
import { Deferrable, defineReadOnly, getStatic, resolveProperties } from "@ethersproject/properties";
import { Transaction } from "@ethersproject/transactions";
import { sha256 } from "@ethersproject/sha2";
import { toUtf8Bytes, toUtf8String } from "@ethersproject/strings";
<<<<<<< HEAD
import { fetchJson, poll } from "@ethersproject/web";
import { TransactionReceipt as HederaTransactionReceipt } from '@hashgraph/sdk';
=======
import { poll } from "@ethersproject/web";

>>>>>>> f48214a0
import bech32 from "bech32";

import { Logger } from "@ethersproject/logger";
import { version } from "./_version";
const logger = new Logger(version);

import { Formatter } from "./formatter";
import { getAccountFromAddress } from "@ethersproject/address";
import { AccountBalanceQuery, AccountId, Client, NetworkName, Transaction as HederaTransaction, ContractCallQuery } from "@hashgraph/sdk";
import axios from "axios";

//////////////////////////////
// Event Serializeing
// @ts-ignore
function checkTopic(topic: string): string {
    if (topic == null) { return "null"; }
    if (hexDataLength(topic) !== 32) {
        logger.throwArgumentError("invalid topic", "topic", topic);
    }
    return topic.toLowerCase();
}

// @ts-ignore
function serializeTopics(topics: Array<string | Array<string>>): string {
    // Remove trailing null AND-topics; they are redundant
    topics = topics.slice();
    while (topics.length > 0 && topics[topics.length - 1] == null) { topics.pop(); }

    return topics.map((topic) => {
        if (Array.isArray(topic)) {

            // Only track unique OR-topics
            const unique: { [ topic: string ]: boolean } = { }
            topic.forEach((topic) => {
                unique[checkTopic(topic)] = true;
            });

            // The order of OR-topics does not matter
            const sorted = Object.keys(unique);
            sorted.sort();

            return sorted.join("|");

        } else {
            return checkTopic(topic);
        }
    }).join("&");
}

function deserializeTopics(data: string): Array<string | Array<string>> {
    if (data === "") { return [ ]; }

    return data.split(/&/g).map((topic) => {
        if (topic === "") { return [ ]; }

        const comps = topic.split("|").map((topic) => {
            return ((topic === "null") ? null: topic);
        });

        return ((comps.length === 1) ? comps[0]: comps);
    });
}


//////////////////////////////
// Helper Object


function stall(duration: number): Promise<void> {
    return new Promise((resolve) => {
        setTimeout(resolve, duration);
    });
}

//////////////////////////////
// Provider Object


/**
 *  EventType
 *   - "block"
 *   - "poll"
 *   - "didPoll"
 *   - "pending"
 *   - "error"
 *   - "network"
 *   - filter
 *   - topics array
 *   - transaction hash
 */

const PollableEvents = [ "block", "network", "pending", "poll" ];

export class Event {
    readonly listener: Listener;
    readonly once: boolean;
    readonly tag: string;

    constructor(tag: string, listener: Listener, once: boolean) {
        defineReadOnly(this, "tag", tag);
        defineReadOnly(this, "listener", listener);
        defineReadOnly(this, "once", once);
    }

    get event(): EventType {
        switch (this.type) {
            case "tx":
               return this.hash;
            case "filter":
               return this.filter;
        }
        return this.tag;
    }

    get type(): string {
        return this.tag.split(":")[0]
    }

    get hash(): string {
        const comps = this.tag.split(":");
        if (comps[0] !== "tx") { return null; }
        return comps[1];
    }

    get filter(): Filter {
        const comps = this.tag.split(":");
        if (comps[0] !== "filter") { return null; }
        const address = comps[1];

        const topics = deserializeTopics(comps[2]);
        const filter: Filter = { };

        if (topics.length > 0) { filter.topics = topics; }
        if (address && address !== "*") { filter.address = address; }

        return filter;
    }

    pollable(): boolean {
        return (this.tag.indexOf(":") >= 0 || PollableEvents.indexOf(this.tag) >= 0);
    }
}

export interface EnsResolver {

    // Name this Resolver is associated with
    readonly name: string;

    // The address of the resolver
    readonly address: string;

    // Multichain address resolution (also normal address resolution)
    // See: https://eips.ethereum.org/EIPS/eip-2304
    getAddress(coinType?: 60): Promise<null | string>

    // Contenthash field
    // See: https://eips.ethereum.org/EIPS/eip-1577
    getContentHash(): Promise<null | string>;

    // Storage of text records
    // See: https://eips.ethereum.org/EIPS/eip-634
    getText(key: string): Promise<null | string>;
};

export interface EnsProvider {
    resolveName(name: string): Promise<null | string>;
    lookupAddress(address: string): Promise<null | string>;
    getResolver(name: string): Promise<null | EnsResolver>;
}

type CoinInfo = {
    symbol: string,
    ilk?: string,     // General family
    prefix?: string,  // Bech32 prefix
    p2pkh?: number,   // Pay-to-Public-Key-Hash Version
    p2sh?: number,    // Pay-to-Script-Hash Version
};

// https://github.com/satoshilabs/slips/blob/master/slip-0044.md
const coinInfos: { [ coinType: string ]: CoinInfo } = {
    "0":   { symbol: "btc",  p2pkh: 0x00, p2sh: 0x05, prefix: "bc" },
    "2":   { symbol: "ltc",  p2pkh: 0x30, p2sh: 0x32, prefix: "ltc" },
    "3":   { symbol: "doge", p2pkh: 0x1e, p2sh: 0x16 },
    "60":  { symbol: "eth",  ilk: "eth" },
    "61":  { symbol: "etc",  ilk: "eth" },
    "700": { symbol: "xdai", ilk: "eth" },
};

function bytes32ify(value: number): string {
    return hexZeroPad(BigNumber.from(value).toHexString(), 32);
}

// Compute the Base58Check encoded data (checksum is first 4 bytes of sha256d)
function base58Encode(data: Uint8Array): string {
    return Base58.encode(concat([ data, hexDataSlice(sha256(sha256(data)), 0, 4) ]));
}

export interface Avatar {
    url: string;
    linkage: Array<{ type: string, content: string }>;
}

export class Resolver implements EnsResolver {
    readonly provider: BaseProvider;

    readonly name: string;
    readonly address: string;

    readonly _resolvedAddress: null | string;

    // The resolvedAddress is only for creating a ReverseLookup resolver
    constructor(provider: BaseProvider, address: string, name: string, resolvedAddress?: string) {
        defineReadOnly(this, "provider", provider);
        defineReadOnly(this, "name", name);
        defineReadOnly(this, "address", provider.formatter.address(address));
        defineReadOnly(this, "_resolvedAddress", resolvedAddress);
    }

    async _fetchBytes(selector: string, parameters?: string): Promise<null | string> {
        // e.g. keccak256("addr(bytes32,uint256)")
        // const tx = {
        //     to: this.address,
        //     data: hexConcat([ selector, namehash(this.name), (parameters || "0x") ])
        // };

        try {
            // return _parseBytes(await this.provider.call(tx));
            return null;
        } catch (error) {
            if (error.code === Logger.errors.CALL_EXCEPTION) { return null; }
            return null;
        }
    }

    _getAddress(coinType: number, hexBytes: string): string {
        const coinInfo = coinInfos[String(coinType)];

        if (coinInfo == null) {
            logger.throwError(`unsupported coin type: ${ coinType }`, Logger.errors.UNSUPPORTED_OPERATION, {
                operation: `getAddress(${ coinType })`
            });
        }

        if (coinInfo.ilk === "eth") {
            return this.provider.formatter.address(hexBytes);
        }

        const bytes = arrayify(hexBytes);

        // P2PKH: OP_DUP OP_HASH160 <pubKeyHash> OP_EQUALVERIFY OP_CHECKSIG
        if (coinInfo.p2pkh != null) {
            const p2pkh = hexBytes.match(/^0x76a9([0-9a-f][0-9a-f])([0-9a-f]*)88ac$/);
            if (p2pkh) {
                const length = parseInt(p2pkh[1], 16);
                if (p2pkh[2].length === length * 2 && length >= 1 && length <= 75) {
                    return base58Encode(concat([ [ coinInfo.p2pkh ], ("0x" + p2pkh[2]) ]));
                }
            }
        }

        // P2SH: OP_HASH160 <scriptHash> OP_EQUAL
        if (coinInfo.p2sh != null) {
            const p2sh = hexBytes.match(/^0xa9([0-9a-f][0-9a-f])([0-9a-f]*)87$/);
            if (p2sh) {
                const length = parseInt(p2sh[1], 16);
                if (p2sh[2].length === length * 2 && length >= 1 && length <= 75) {
                    return base58Encode(concat([ [ coinInfo.p2sh ], ("0x" + p2sh[2]) ]));
                }
            }
        }

        // Bech32
        if (coinInfo.prefix != null) {
            const length = bytes[1];

            // https://github.com/bitcoin/bips/blob/master/bip-0141.mediawiki#witness-program
            let version = bytes[0];
            if (version === 0x00) {
                if (length !== 20 && length !== 32) {
                    version = -1;
                }
            } else {
                version = -1;
            }

            if (version >= 0 && bytes.length === 2 + length && length >= 1 && length <= 75) {
                const words = bech32.toWords(bytes.slice(2));
                words.unshift(version);
                return bech32.encode(coinInfo.prefix, words);
            }
        }

        return null;
    }


    async getAddress(coinType?: number): Promise<string> {
        if (coinType == null) { coinType = 60; }

        // If Ethereum, use the standard `addr(bytes32)`
        if (coinType === 60) {
            try {
                return null;
            } catch (error) {
                if (error.code === Logger.errors.CALL_EXCEPTION) { return null; }
                throw error;
            }
        }

        // keccak256("addr(bytes32,uint256")
        const hexBytes = await this._fetchBytes("0xf1cb7e06", bytes32ify(coinType));

        // No address
        if (hexBytes == null || hexBytes === "0x") { return null; }

        // Compute the address
        const address = this._getAddress(coinType, hexBytes);

        if (address == null) {
            logger.throwError(`invalid or unsupported coin data`, Logger.errors.UNSUPPORTED_OPERATION, {
                operation: `getAddress(${ coinType })`,
                coinType: coinType,
                data: hexBytes
            });
        }

        return address;
    }

    async getContentHash(): Promise<string> {

        // keccak256("contenthash()")
        const hexBytes = await this._fetchBytes("0xbc1c58d1");

        // No contenthash
        if (hexBytes == null || hexBytes === "0x") { return null; }

        // IPFS (CID: 1, Type: DAG-PB)
        const ipfs = hexBytes.match(/^0xe3010170(([0-9a-f][0-9a-f])([0-9a-f][0-9a-f])([0-9a-f]*))$/);
        if (ipfs) {
            const length = parseInt(ipfs[3], 16);
            if (ipfs[4].length === length * 2) {
                return "ipfs:/\/" + Base58.encode("0x" + ipfs[1]);
            }
        }

        // Swarm (CID: 1, Type: swarm-manifest; hash/length hard-coded to keccak256/32)
        const swarm = hexBytes.match(/^0xe40101fa011b20([0-9a-f]*)$/)
        if (swarm) {
            if (swarm[1].length === (32 * 2)) {
                return "bzz:/\/" + swarm[1]
            }
        }

        return logger.throwError(`invalid or unsupported content hash data`, Logger.errors.UNSUPPORTED_OPERATION, {
            operation: "getContentHash()",
            data: hexBytes
        });
    }

    async getText(key: string): Promise<string> {

        // The key encoded as parameter to fetchBytes
        let keyBytes = toUtf8Bytes(key);

        // The nodehash consumes the first slot, so the string pointer targets
        // offset 64, with the length at offset 64 and data starting at offset 96
        keyBytes = concat([ bytes32ify(64), bytes32ify(keyBytes.length), keyBytes ]);

        // Pad to word-size (32 bytes)
        if ((keyBytes.length % 32) !== 0) {
            keyBytes = concat([ keyBytes, hexZeroPad("0x", 32 - (key.length % 32)) ])
        }

        const hexBytes = await this._fetchBytes("0x59d1d43c", hexlify(keyBytes));
        if (hexBytes == null || hexBytes === "0x") { return null; }

        return toUtf8String(hexBytes);
    }
}

let defaultFormatter: Formatter = null;

export class BaseProvider extends Provider {
    _networkPromise: Promise<Network>;
    _network: Network;

    _events: Array<Event>;

    formatter: Formatter;

    readonly anyNetwork: boolean;
    private readonly hederaClient: Client;
    private readonly _mirrorNodeUrl: string; // initial mirror node URL, which is resolved from the provider's network

    /**
     *  ready
     *
     *  A Promise<Network> that resolves only once the provider is ready.
     *
     *  Sub-classes that call the super with a network without a chainId
     *  MUST set this. Standard named networks have a known chainId.
     *
     */

    constructor(network: Networkish | Promise<Network> | HederaNetworkConfigLike) {
        logger.checkNew(new.target, Provider);
        super();

        this.formatter = new.target.getFormatter();
        // If network is any, this Provider allows the underlying
        // network to change dynamically, and we auto-detect the
        // current network
        defineReadOnly(this, "anyNetwork", (network === "any"));
        if (this.anyNetwork) { network = this.detectNetwork(); }

        if (network instanceof Promise) {
            this._networkPromise = network;
            // Squash any "unhandled promise" errors; that do not need to be handled
            network.catch((error) => { });

            // Trigger initial network setting (async)
            this._ready().catch((error) => { });

        } else {
            if (!isHederaNetworkConfigLike(network)) {
                const asDefaultNetwork = network as Network;
                // defineReadOnly(this, "_network", getNetwork(network));
                this._network = getNetwork(asDefaultNetwork);
                this._networkPromise = Promise.resolve(this._network);
                const knownNetwork = getStatic<(network: Networkish) => Network>(new.target, "getNetwork")(asDefaultNetwork);
                if (knownNetwork) {
                    defineReadOnly(this, "_network", knownNetwork);
                    this.emit("network", knownNetwork, null);
                } else {
                    logger.throwArgumentError("invalid network", "network", network);
                }
                this.hederaClient = Client.forName(mapNetworkToHederaNetworkName(asDefaultNetwork));
                this._mirrorNodeUrl = resolveMirrorNetworkUrl(this._network);
            } else {
                const asHederaNetwork = network as HederaNetworkConfigLike;
                this.hederaClient = Client.forNetwork(asHederaNetwork.network);
                this._mirrorNodeUrl = asHederaNetwork.mirrorNodeUrl;
                defineReadOnly(this, "_network", {
                    // FIXME: chainId
                    chainId: 0,
                    name: this.hederaClient.networkName
                });
            }
        }
    }

    async _ready(): Promise<Network> {
        if (this._network == null) {
            let network: Network = null;
            if (this._networkPromise) {
                try {
                    network = await this._networkPromise;
                } catch (error) { }
            }

            // Try the Provider's network detection (this MUST throw if it cannot)
            if (network == null) {
                network = await this.detectNetwork();
            }

            // This should never happen; every Provider sub-class should have
            // suggested a network by here (or have thrown).
            // if (!network) {
            //     logger.throwError("no network detected", Logger.errors.UNKNOWN_ERROR, { });
            // }

            // Possible this call stacked so do not call defineReadOnly again
            if (this._network == null) {
                if (this.anyNetwork) {
                    // this._network = network;
                    defineReadOnly(this, "_network", network);
                } else {
                    this._network = network;
                }
                this.emit("network", network, null);
            }
        }

        return this._network;
    }

    // @TODO: Remove this and just create a singleton formatter
    static getFormatter(): Formatter {
        if (defaultFormatter == null) {
            defaultFormatter = new Formatter();
        }
        return defaultFormatter;
    }

    // @TODO: Remove this and just use getNetwork
    static getNetwork(network: Networkish): Network {
        return getNetwork((network == null) ? "mainnet": network);
    }

    get network(): Network {
        return this._network;
    }

    // This method should query the network if the underlying network
    // can change, such as when connected to a JSON-RPC backend
    // With the current hedera implementation, we do not support a changeable networks,
    // thus we do not need to query at this level
    async detectNetwork(): Promise<Network> {
        this._networkPromise = Promise.resolve(this._network);
        return this._networkPromise;
    }

    async getNetwork(): Promise<Network> {
        const network = await this._ready();

        // Make sure we are still connected to the same network; this is
        // only an external call for backends which can have the underlying
        // network change spontaneously
        const currentNetwork = await this.detectNetwork();
        if (network.chainId !== currentNetwork.chainId) {

            // We are allowing network changes, things can get complex fast;
            // make sure you know what you are doing if you use "any"
            if (this.anyNetwork) {
                this._network = currentNetwork;
                // The "network" event MUST happen before this method resolves
                // so any events have a chance to unregister, so we stall an
                // additional event loop before returning from /this/ call
                this.emit("network", currentNetwork, network);
                await stall(0);

                return this._network;
            }

            const error = logger.makeError("underlying network changed", Logger.errors.NETWORK_ERROR, {
                event: "changed",
                network: network,
                detectedNetwork: currentNetwork
            });

            this.emit("error", error);
            throw error;
        }

        return network;
    }

    async waitForTransaction(transactionHash: string, confirmations?: number, timeout?: number): Promise<TransactionReceipt> {
        return this._waitForTransaction(transactionHash, (confirmations == null) ? 1: confirmations, timeout || 0, null);
    }

    async _waitForTransaction(transactionHash: string, confirmations: number, timeout: number, replaceable: { data: string, from: string, nonce: number, to: string, value: BigNumber, startBlock: number }): Promise<TransactionReceipt> {
        return logger.throwError("NOT_SUPPORTED", Logger.errors.UNSUPPORTED_OPERATION);
    }

    /**
     *  AccountBalance query implementation, using the hashgraph sdk.
     *  It returns the tinybar balance of the given address.
     *
     * @param addressOrName The address to check balance of
     */
    async getBalance(addressOrName: string | Promise<string>): Promise<BigNumber> {
        addressOrName = await addressOrName;
        const { shard, realm, num } = getAccountFromAddress(addressOrName);
        const shardNum = BigNumber.from(shard).toNumber();
        const realmNum = BigNumber.from(realm).toNumber();
        const accountNum = BigNumber.from(num).toNumber();
        try {
            const balance = await new AccountBalanceQuery()
                .setAccountId(new AccountId({ shard: shardNum, realm: realmNum, num: accountNum }))
                .execute(this.hederaClient);
            return BigNumber.from(balance.hbars.toTinybars().toNumber());
        } catch (error) {
            return logger.throwError("bad result from backend", Logger.errors.SERVER_ERROR, {
                method: "AccountBalanceQuery",
                params: {address: addressOrName},
                error
            });
        }
    }

    async getCode(addressOrName: string | Promise<string>, blockTag?: BlockTag | Promise<BlockTag>): Promise<string> {
        await this.getNetwork();
        const params = await resolveProperties({
            address: this._getAddress(addressOrName),
        });

        const result = await this.perform("getCode", params);
        try {
            return hexlify(result);
        } catch (error) {
            return logger.throwError("bad result from backend", Logger.errors.SERVER_ERROR, {
                method: "getCode",
                params, result, error
            });
        }
    }

    // This should be called by any subclass wrapping a TransactionResponse
    _wrapTransaction(tx: Transaction, hash?: string, receipt?: HederaTransactionReceipt): TransactionResponse {
        if (hash != null && hexDataLength(hash) !== 48) { throw new Error("invalid response - sendTransaction"); }

        const result = <TransactionResponse>tx;
        if (!result.customData) result.customData = {};
        if (receipt && receipt.fileId) {
            result.customData.fileId = receipt.fileId.toString();
        }
        if (receipt && receipt.contractId) {
            result.customData.contractId = receipt.contractId.toSolidityAddress();
        }
        // Check the hash we expect is the same as the hash the server reported
        if (hash != null && tx.hash !== hash) {
            logger.throwError("Transaction hash mismatch from Provider.sendTransaction.", Logger.errors.UNKNOWN_ERROR, { expectedHash: tx.hash, returnedHash: hash });
        }

        result.wait = async (confirms?: number, timeout?: number) => {
            if (confirms == null) { confirms = 1; }
            if (timeout == null) { timeout = 0; }

            // Get the details to detect replacement
            let replacement = undefined;
            if (confirms !== 0) {
                replacement = {
                    data: tx.data,
                    from: tx.from,
                    nonce: tx.nonce,
                    to: tx.to,
                    value: tx.value,
                    startBlock: 0
                };
            }

            const receipt = await this._waitForTransaction(tx.hash, confirms, timeout, replacement);
            if (receipt == null && confirms === 0) { return null; }

            if (receipt.status === 0) {
                logger.throwError("transaction failed", Logger.errors.CALL_EXCEPTION, {
                    transactionHash: tx.hash,
                    transaction: tx,
                    receipt: receipt
                });
            }
            return receipt;
        };

        return result;
    }

    public getHederaClient() : Client {
        return this.hederaClient;
    }

    async sendTransaction(signedTransaction: string | Promise<string>): Promise<TransactionResponse> {
        signedTransaction = await signedTransaction;
        let hederaTx: HederaTransaction | any;
        const txBytes = arrayify(signedTransaction);
        try {
            hederaTx = HederaTransaction.fromBytes(txBytes);
        } catch (ignore) {
            // It's a query
            // FIXME: ser/des is not working properly - it's losing the payment tx id + node ids
            hederaTx = ContractCallQuery.fromBytes(txBytes);
            console.log('HederaTX in provider:', hederaTx);
            const resp = await hederaTx.execute(this.hederaClient);
            console.log('QueryResponse', resp);
            // TODO: map and return something
            return null;
        }
        const ethersTx = await this.formatter.transaction(signedTransaction);
        const txHash = hexlify(await hederaTx.getTransactionHash());
        try {
            // TODO once we have fallback provider use `provider.perform("sendTransaction")`
            // TODO Before submission verify that the nodeId is the one that the provider is connected to
            const resp = await hederaTx.execute(this.hederaClient);
            const receipt = await resp.getReceipt(this.hederaClient);
            return this._wrapTransaction(ethersTx, txHash, receipt);
        } catch (error) {
            const err = logger.makeError(error.message, error.status?.toString());
            (<any>err).transaction = ethersTx;
            (<any>err).transactionHash = txHash;
            throw  err;
        }
    }

    async _getFilter(filter: Filter | FilterByBlockHash | Promise<Filter | FilterByBlockHash>): Promise<Filter | FilterByBlockHash> {
        filter = await filter;

        const result: any = { };

        if (filter.address != null) {
            result.address = this._getAddress(filter.address);
        }

        ["blockHash", "topics"].forEach((key) => {
            if ((<any>filter)[key] == null) { return; }
            result[key] = (<any>filter)[key];
        });

        ["fromBlock", "toBlock"].forEach((key) => {
            if ((<any>filter)[key] == null) { return; }
        });

        return this.formatter.filter(await resolveProperties(result));
    }

<<<<<<< HEAD
    async call(transaction: Deferrable<TransactionRequest>, blockTag?: BlockTag | Promise<BlockTag>): Promise<string> {

        return "";
    }

=======
>>>>>>> f48214a0
    async estimateGas(transaction: Deferrable<TransactionRequest>): Promise<BigNumber> {
        return logger.throwArgumentError("estimateGas not implemented", Logger.errors.NOT_IMPLEMENTED, {
            operation: "estimateGas"
        });
    }

    // TODO FIX ME
    async _getAddress(addressOrName: string | Promise<string>): Promise<string> {
        addressOrName = await addressOrName;
        if (typeof(addressOrName) !== "string") {
            logger.throwArgumentError("invalid address or ENS name", "name", addressOrName);
        }

        const address = await this.resolveName(addressOrName);
        if (address == null) {
            logger.throwError("ENS name not configured", Logger.errors.UNSUPPORTED_OPERATION, {
                operation: `resolveName(${ JSON.stringify(addressOrName) })`
            });
        }
        return address;
    }

    /**
     * Transaction record query implementation using the mirror node REST API.
     *
     * @param txId - id of the transaction to search for
     */
    async getTransaction(txId: string | Promise<string>): Promise<TransactionResponse> {
        await this.getNetwork();
        txId = await txId;
        const ep = '/api/v1/transactions/'+txId;
        let { data } = await axios.get(this._mirrorNodeUrl + ep);
        const filtered = data.transactions
            .filter((e: { result: string; }) => e.result === "SUCCESS");
        return filtered.length > 0 ? filtered[0] : null;
    }

    async getTransactionReceipt(transactionHash: string | Promise<string>): Promise<TransactionReceipt> {
        await this.getNetwork();

        transactionHash = await transactionHash;

        const params = { transactionHash: this.formatter.hash(transactionHash, true) };

        return poll(async () => {
            const result = await this.perform("getTransactionReceipt", params);

            if (result == null) {
                return undefined;
            }

            // "geth-etc" returns receipts before they are ready
            if (result.blockHash == null) { return undefined; }

            return this.formatter.receipt(result);
        }, { oncePoll: this });
    }

    async getLogs(filter: Filter | FilterByBlockHash | Promise<Filter | FilterByBlockHash>): Promise<Array<Log>> {
        await this.getNetwork();
        const params = await resolveProperties({ filter: this._getFilter(filter) });
        const logs: Array<Log> = await this.perform("getLogs", params);
        logs.forEach((log) => {
            if (log.removed == null) { log.removed = false; }
        });
        return Formatter.arrayOf(this.formatter.filterLog.bind(this.formatter))(logs);
    }

    async getHbarPrice(): Promise<number> {
        return logger.throwError("NOT_IMPLEMENTED", Logger.errors.NOT_IMPLEMENTED);
    }

    // TODO FIXME
    async getResolver(name: string): Promise<null | Resolver> {
        try {
            const address = await this._getResolver(name);
            if (address == null) { return null; }
            return new Resolver(this, address, name);
        } catch (error) {
            if (error.code === Logger.errors.CALL_EXCEPTION) { return null; }
            return null;
        }
    }

    // TODO FIXME
    async _getResolver(name: string): Promise<string> {
        // Get the resolver from the blockchain
        const network = await this.getNetwork();

        // No ENS...
        if (!network.ensAddress) {
            logger.throwError(
                "network does not support ENS",
                Logger.errors.UNSUPPORTED_OPERATION,
                { operation: "ENS", network: network.name }
            );
        }

        // keccak256("resolver(bytes32)")
        // const transaction = {
        //     to: network.ensAddress,
        //     data: ("0x0178b8bf" + namehash(name).substring(2))
        // };

        try {
            return null;
            // return this.formatter.callAddress(await this.call(transaction));
        } catch (error) {
            if (error.code === Logger.errors.CALL_EXCEPTION) { return null; }
            throw error;
        }
    }

    // TODO FIXME
    async resolveName(name: string | Promise<string>): Promise<null | string> {
        name = await name;

        // If it is already an address, nothing to resolve
        try {
            return Promise.resolve(this.formatter.address(name));
        } catch (error) {
            // If is is a hexstring, the address is bad (See #694)
            if (isHexString(name)) { throw error; }
        }

        if (typeof(name) !== "string") {
            logger.throwArgumentError("invalid ENS name", "name", name);
        }

        // Get the addr from the resovler
        const resolver = await this.getResolver(name);
        if (!resolver) { return null; }

        return await resolver.getAddress();
    }

    // TODO FIXME
    async lookupAddress(address: string | Promise<string>): Promise<null | string> {
        address = await address;
        address = this.formatter.address(address);

        return null;
    }

    perform(method: string, params: any): Promise<any> {
        return logger.throwError(method + " not implemented", Logger.errors.NOT_IMPLEMENTED, { operation: method });
    }

    _addEventListener(eventName: EventType, listener: Listener, once: boolean): this {
        return this;
    }

    on(eventName: EventType, listener: Listener): this {
        return this._addEventListener(eventName, listener, false);
    }

    once(eventName: EventType, listener: Listener): this {
        return this._addEventListener(eventName, listener, true);
    }

    emit(eventName: EventType, ...args: Array<any>): boolean {
        return false;
    }

    listenerCount(eventName?: EventType): number {
        return 0;
    }

    listeners(eventName?: EventType): Array<Listener> {
       return null;
    }

    off(eventName: EventType, listener?: Listener): this {
        return this;
    }

    removeAllListeners(eventName?: EventType): this {
        return this;
    }
}


// resolves network string to a hedera network name
function mapNetworkToHederaNetworkName(net: Network | string | number | Promise<Network>) {
    switch (net) {
        case 'mainnet':
            return NetworkName.Mainnet;
        case 'previewnet':
            return NetworkName.Previewnet;
        case 'testnet':
            return NetworkName.Testnet;
        default:
            logger.throwArgumentError("Invalid network name", "network", net);
            return null;
    }
}

// resolves the mirror node url from the given provider network.
function resolveMirrorNetworkUrl(net: Network): string {
    switch (net.name) {
        case 'mainnet':
            return 'https://mainnet.mirrornode.hedera.com';
        case 'previewnet':
            return 'https://previewnet.mirrornode.hedera.com';
        case 'testnet':
            return 'https://testnet.mirrornode.hedera.com';
        default:
            logger.throwArgumentError("Invalid network name", "network", net);
            return null;
    }
}

function isHederaNetworkConfigLike(cfg : HederaNetworkConfigLike | Networkish): cfg is HederaNetworkConfigLike {
    return (cfg as HederaNetworkConfigLike).network !== undefined;
}<|MERGE_RESOLUTION|>--- conflicted
+++ resolved
@@ -12,13 +12,8 @@
 import { Transaction } from "@ethersproject/transactions";
 import { sha256 } from "@ethersproject/sha2";
 import { toUtf8Bytes, toUtf8String } from "@ethersproject/strings";
-<<<<<<< HEAD
 import { fetchJson, poll } from "@ethersproject/web";
 import { TransactionReceipt as HederaTransactionReceipt } from '@hashgraph/sdk';
-=======
-import { poll } from "@ethersproject/web";
-
->>>>>>> f48214a0
 import bech32 from "bech32";
 
 import { Logger } from "@ethersproject/logger";
@@ -725,14 +720,11 @@
         return this.formatter.filter(await resolveProperties(result));
     }
 
-<<<<<<< HEAD
     async call(transaction: Deferrable<TransactionRequest>, blockTag?: BlockTag | Promise<BlockTag>): Promise<string> {
 
         return "";
     }
 
-=======
->>>>>>> f48214a0
     async estimateGas(transaction: Deferrable<TransactionRequest>): Promise<BigNumber> {
         return logger.throwArgumentError("estimateGas not implemented", Logger.errors.NOT_IMPLEMENTED, {
             operation: "estimateGas"
