"use strict";

import {
    BlockTag,
    EventType,
    Filter,
    FilterByBlockHash,
    Listener,
    Log,
    Provider,
    TransactionReceipt,
    TransactionRequest,
    TransactionResponse
} from "@ethersproject/abstract-provider";
import { Base58 } from "@ethersproject/basex";
import { BigNumber } from "@ethersproject/bignumber";
import { arrayify, concat, hexDataLength, hexDataSlice, hexlify, hexZeroPad, isHexString } from "@ethersproject/bytes";
import { getNetwork, Network, Networkish, HederaNetworkConfigLike } from "@ethersproject/networks";
import { Deferrable, defineReadOnly, getStatic, resolveProperties } from "@ethersproject/properties";
import { Transaction, parseTransactionId } from "@ethersproject/transactions";
import { sha256 } from "@ethersproject/sha2";
import { toUtf8Bytes, toUtf8String } from "@ethersproject/strings";
<<<<<<< HEAD
import { fetchJson, poll } from "@ethersproject/web";
// import { TransactionReceipt as HederaTransactionReceipt} from '@hashgraph/sdk';
=======
import { poll } from "@ethersproject/web";
>>>>>>> 0ef36c26

import bech32 from "bech32";

import { Logger } from "@ethersproject/logger";
import { version } from "./_version";
import { Formatter } from "./formatter";
import { getAccountFromAddress } from "@ethersproject/address";
<<<<<<< HEAD
import {
    AccountBalanceQuery, TransactionReceiptQuery, AccountId, Client, NetworkName,
    Transaction as HederaTransaction, TransactionReceipt as HederaTransactionReceipt
} from "@hashgraph/sdk";
=======
>>>>>>> 0ef36c26
import axios from "axios";
import {
    AccountId,
    Client,
    TransactionReceipt as HederaTransactionReceipt,
    AccountBalanceQuery,
    NetworkName,
    Transaction as HederaTransaction
} from "@hashgraph/sdk";

const logger = new Logger(version);

//////////////////////////////
// Event Serializeing
// @ts-ignore
function checkTopic(topic: string): string {
    if (topic == null) { return "null"; }
    if (hexDataLength(topic) !== 32) {
        logger.throwArgumentError("invalid topic", "topic", topic);
    }
    return topic.toLowerCase();
}

// @ts-ignore
function serializeTopics(topics: Array<string | Array<string>>): string {
    // Remove trailing null AND-topics; they are redundant
    topics = topics.slice();
    while (topics.length > 0 && topics[topics.length - 1] == null) { topics.pop(); }

    return topics.map((topic) => {
        if (Array.isArray(topic)) {

            // Only track unique OR-topics
            const unique: { [topic: string]: boolean } = {}
            topic.forEach((topic) => {
                unique[checkTopic(topic)] = true;
            });

            // The order of OR-topics does not matter
            const sorted = Object.keys(unique);
            sorted.sort();

            return sorted.join("|");

        } else {
            return checkTopic(topic);
        }
    }).join("&");
}

function deserializeTopics(data: string): Array<string | Array<string>> {
    if (data === "") { return []; }

    return data.split(/&/g).map((topic) => {
        if (topic === "") { return []; }

        const comps = topic.split("|").map((topic) => {
            return ((topic === "null") ? null : topic);
        });

        return ((comps.length === 1) ? comps[0] : comps);
    });
}

<<<<<<< HEAD
function getEventTag(eventName: EventType): string {
    if (typeof (eventName) === "string") {
        eventName = eventName.toLowerCase();

        if (hexDataLength(eventName) === 32) {
            return "tx:" + eventName;
        }

        if (eventName.indexOf(":") === -1) {
            return eventName;
        }

    } else if (Array.isArray(eventName)) {
        return "filter:*:" + serializeTopics(eventName);

    } else if (ForkEvent.isForkEvent(eventName)) {
        logger.warn("not implemented");
        throw new Error("not implemented");

    } else if (eventName && typeof (eventName) === "object") {
        return "filter:" + (eventName.address || "*") + ":" + serializeTopics(eventName.topics || []);
    }

    throw new Error("invalid event - " + eventName);
}
=======
>>>>>>> 0ef36c26

//////////////////////////////
// Helper Object


function stall(duration: number): Promise<void> {
    return new Promise((resolve) => {
        setTimeout(resolve, duration);
    });
}

//////////////////////////////
// Provider Object


/**
 *  EventType
 *   - "block"
 *   - "poll"
 *   - "didPoll"
 *   - "pending"
 *   - "error"
 *   - "network"
 *   - filter
 *   - topics array
 *   - transaction hash
 */

const PollableEvents = ["block", "network", "pending", "poll"];

export class Event {
    readonly listener: Listener;
    readonly once: boolean;
    readonly tag: string;

    constructor(tag: string, listener: Listener, once: boolean) {
        defineReadOnly(this, "tag", tag);
        defineReadOnly(this, "listener", listener);
        defineReadOnly(this, "once", once);
    }

    get event(): EventType {
        switch (this.type) {
            case "tx":
                return this.hash;
            case "filter":
                return this.filter;
        }
        return this.tag;
    }

    get type(): string {
        return this.tag.split(":")[0]
    }

    get hash(): string {
        const comps = this.tag.split(":");
        if (comps[0] !== "tx") { return null; }
        return comps[1];
    }

    get filter(): Filter {
        const comps = this.tag.split(":");
        if (comps[0] !== "filter") { return null; }
        const address = comps[1];

        const topics = deserializeTopics(comps[2]);
        const filter: Filter = {};

        if (topics.length > 0) { filter.topics = topics; }
        if (address && address !== "*") { filter.address = address; }

        return filter;
    }

    pollable(): boolean {
        return (this.tag.indexOf(":") >= 0 || PollableEvents.indexOf(this.tag) >= 0);
    }
}

export interface EnsResolver {

    // Name this Resolver is associated with
    readonly name: string;

    // The address of the resolver
    readonly address: string;

    // Multichain address resolution (also normal address resolution)
    // See: https://eips.ethereum.org/EIPS/eip-2304
    getAddress(coinType?: 60): Promise<null | string>

    // Contenthash field
    // See: https://eips.ethereum.org/EIPS/eip-1577
    getContentHash(): Promise<null | string>;

    // Storage of text records
    // See: https://eips.ethereum.org/EIPS/eip-634
    getText(key: string): Promise<null | string>;
};

export interface EnsProvider {
    resolveName(name: string): Promise<null | string>;
    lookupAddress(address: string): Promise<null | string>;
    getResolver(name: string): Promise<null | EnsResolver>;
}

type CoinInfo = {
    symbol: string,
    ilk?: string,     // General family
    prefix?: string,  // Bech32 prefix
    p2pkh?: number,   // Pay-to-Public-Key-Hash Version
    p2sh?: number,    // Pay-to-Script-Hash Version
};

// https://github.com/satoshilabs/slips/blob/master/slip-0044.md
const coinInfos: { [coinType: string]: CoinInfo } = {
    "0": { symbol: "btc", p2pkh: 0x00, p2sh: 0x05, prefix: "bc" },
    "2": { symbol: "ltc", p2pkh: 0x30, p2sh: 0x32, prefix: "ltc" },
    "3": { symbol: "doge", p2pkh: 0x1e, p2sh: 0x16 },
    "60": { symbol: "eth", ilk: "eth" },
    "61": { symbol: "etc", ilk: "eth" },
    "700": { symbol: "xdai", ilk: "eth" },
};

function bytes32ify(value: number): string {
    return hexZeroPad(BigNumber.from(value).toHexString(), 32);
}

// Compute the Base58Check encoded data (checksum is first 4 bytes of sha256d)
function base58Encode(data: Uint8Array): string {
    return Base58.encode(concat([data, hexDataSlice(sha256(sha256(data)), 0, 4)]));
}

export interface Avatar {
    url: string;
    linkage: Array<{ type: string, content: string }>;
}

<<<<<<< HEAD
const matchers = [
    new RegExp("^(https):/\/(.*)$", "i"),
    new RegExp("^(data):(.*)$", "i"),
    new RegExp("^(ipfs):/\/(.*)$", "i"),
    new RegExp("^eip155:[0-9]+/(erc[0-9]+):(.*)$", "i"),
];

function _parseString(result: string): null | string {
    try {
        return toUtf8String(_parseBytes(result));
    } catch (error) { }
    return null;
}

function _parseBytes(result: string): null | string {
    if (result === "0x") { return null; }

    const offset = BigNumber.from(hexDataSlice(result, 0, 32)).toNumber();
    const length = BigNumber.from(hexDataSlice(result, offset, offset + 32)).toNumber();
    return hexDataSlice(result, offset + 32, offset + 32 + length);
}


=======
>>>>>>> 0ef36c26
export class Resolver implements EnsResolver {
    readonly provider: BaseProvider;

    readonly name: string;
    readonly address: string;

    readonly _resolvedAddress: null | string;

    // The resolvedAddress is only for creating a ReverseLookup resolver
    constructor(provider: BaseProvider, address: string, name: string, resolvedAddress?: string) {
        defineReadOnly(this, "provider", provider);
        defineReadOnly(this, "name", name);
        defineReadOnly(this, "address", provider.formatter.address(address));
        defineReadOnly(this, "_resolvedAddress", resolvedAddress);
    }

    async _fetchBytes(selector: string, parameters?: string): Promise<null | string> {
        // e.g. keccak256("addr(bytes32,uint256)")
<<<<<<< HEAD
        const tx = {
            to: this.address,
            data: hexConcat([selector, namehash(this.name), (parameters || "0x")])
        };
=======
        // const tx = {
        //     to: this.address,
        //     data: hexConcat([ selector, namehash(this.name), (parameters || "0x") ])
        // };
>>>>>>> 0ef36c26

        try {
            // return _parseBytes(await this.provider.call(tx));
            return null;
        } catch (error) {
            if (error.code === Logger.errors.CALL_EXCEPTION) { return null; }
            return null;
        }
    }

    _getAddress(coinType: number, hexBytes: string): string {
        const coinInfo = coinInfos[String(coinType)];

        if (coinInfo == null) {
            logger.throwError(`unsupported coin type: ${coinType}`, Logger.errors.UNSUPPORTED_OPERATION, {
                operation: `getAddress(${coinType})`
            });
        }

        if (coinInfo.ilk === "eth") {
            return this.provider.formatter.address(hexBytes);
        }

        const bytes = arrayify(hexBytes);

        // P2PKH: OP_DUP OP_HASH160 <pubKeyHash> OP_EQUALVERIFY OP_CHECKSIG
        if (coinInfo.p2pkh != null) {
            const p2pkh = hexBytes.match(/^0x76a9([0-9a-f][0-9a-f])([0-9a-f]*)88ac$/);
            if (p2pkh) {
                const length = parseInt(p2pkh[1], 16);
                if (p2pkh[2].length === length * 2 && length >= 1 && length <= 75) {
                    return base58Encode(concat([[coinInfo.p2pkh], ("0x" + p2pkh[2])]));
                }
            }
        }

        // P2SH: OP_HASH160 <scriptHash> OP_EQUAL
        if (coinInfo.p2sh != null) {
            const p2sh = hexBytes.match(/^0xa9([0-9a-f][0-9a-f])([0-9a-f]*)87$/);
            if (p2sh) {
                const length = parseInt(p2sh[1], 16);
                if (p2sh[2].length === length * 2 && length >= 1 && length <= 75) {
                    return base58Encode(concat([[coinInfo.p2sh], ("0x" + p2sh[2])]));
                }
            }
        }

        // Bech32
        if (coinInfo.prefix != null) {
            const length = bytes[1];

            // https://github.com/bitcoin/bips/blob/master/bip-0141.mediawiki#witness-program
            let version = bytes[0];
            if (version === 0x00) {
                if (length !== 20 && length !== 32) {
                    version = -1;
                }
            } else {
                version = -1;
            }

            if (version >= 0 && bytes.length === 2 + length && length >= 1 && length <= 75) {
                const words = bech32.toWords(bytes.slice(2));
                words.unshift(version);
                return bech32.encode(coinInfo.prefix, words);
            }
        }

        return null;
    }


    async getAddress(coinType?: number): Promise<string> {
        if (coinType == null) { coinType = 60; }

        // If Ethereum, use the standard `addr(bytes32)`
        if (coinType === 60) {
            try {
                return null;
            } catch (error) {
                if (error.code === Logger.errors.CALL_EXCEPTION) { return null; }
                throw error;
            }
        }

        // keccak256("addr(bytes32,uint256")
        const hexBytes = await this._fetchBytes("0xf1cb7e06", bytes32ify(coinType));

        // No address
        if (hexBytes == null || hexBytes === "0x") { return null; }

        // Compute the address
        const address = this._getAddress(coinType, hexBytes);

        if (address == null) {
            logger.throwError(`invalid or unsupported coin data`, Logger.errors.UNSUPPORTED_OPERATION, {
                operation: `getAddress(${coinType})`,
                coinType: coinType,
                data: hexBytes
            });
        }

        return address;
    }

<<<<<<< HEAD
    async getAvatar(): Promise<null | Avatar> {
        const linkage: Array<{ type: string, content: string }> = [];
        try {
            const avatar = await this.getText("avatar");
            if (avatar == null) { return null; }

            for (let i = 0; i < matchers.length; i++) {
                const match = avatar.match(matchers[i]);

                if (match == null) { continue; }
                switch (match[1]) {
                    case "https":
                        linkage.push({ type: "url", content: avatar });
                        return { linkage, url: avatar };

                    case "data":
                        linkage.push({ type: "data", content: avatar });
                        return { linkage, url: avatar };

                    case "ipfs":
                        linkage.push({ type: "ipfs", content: avatar });
                        return { linkage, url: `https:/\/gateway.ipfs.io/ipfs/${avatar.substring(7)}` }

                    case "erc721":
                    case "erc1155": {
                        // Depending on the ERC type, use tokenURI(uint256) or url(uint256)
                        const selector = (match[1] === "erc721") ? "0xc87b56dd" : "0x0e89341c";
                        linkage.push({ type: match[1], content: avatar });

                        // The owner of this name
                        const owner = (this._resolvedAddress || await this.getAddress());

                        const comps = (match[2] || "").split("/");
                        if (comps.length !== 2) { return null; }

                        const addr = await this.provider.formatter.address(comps[0]);
                        const tokenId = hexZeroPad(BigNumber.from(comps[1]).toHexString(), 32);

                        // Check that this account owns the token
                        if (match[1] === "erc721") {
                            // ownerOf(uint256 tokenId)
                            const tokenOwner = this.provider.formatter.callAddress(await this.provider.call({
                                to: addr, data: hexConcat(["0x6352211e", tokenId])
                            }));
                            if (owner !== tokenOwner) { return null; }
                            linkage.push({ type: "owner", content: tokenOwner });

                        } else if (match[1] === "erc1155") {
                            // balanceOf(address owner, uint256 tokenId)
                            const balance = BigNumber.from(await this.provider.call({
                                to: addr, data: hexConcat(["0x00fdd58e", hexZeroPad(owner, 32), tokenId])
                            }));
                            if (balance.isZero()) { return null; }
                            linkage.push({ type: "balance", content: balance.toString() });
                        }

                        // Call the token contract for the metadata URL
                        const tx = {
                            to: this.provider.formatter.address(comps[0]),
                            data: hexConcat([selector, tokenId])
                        };
                        let metadataUrl = _parseString(await this.provider.call(tx))
                        if (metadataUrl == null) { return null; }
                        linkage.push({ type: "metadata-url", content: metadataUrl });

                        // ERC-1155 allows a generic {id} in the URL
                        if (match[1] === "erc1155") {
                            metadataUrl = metadataUrl.replace("{id}", tokenId.substring(2));
                        }

                        // Get the token metadata
                        const metadata = await fetchJson(metadataUrl);

                        // Pull the image URL out
                        if (!metadata || typeof (metadata.image) !== "string" || !metadata.image.match(/^https:\/\//i)) {
                            return null;
                        }
                        linkage.push({ type: "metadata", content: JSON.stringify(metadata) });
                        linkage.push({ type: "url", content: metadata.image });

                        return { linkage, url: metadata.image };
                    }
                }
            }
        } catch (error) { }

        return null;
    }

=======
>>>>>>> 0ef36c26
    async getContentHash(): Promise<string> {

        // keccak256("contenthash()")
        const hexBytes = await this._fetchBytes("0xbc1c58d1");

        // No contenthash
        if (hexBytes == null || hexBytes === "0x") { return null; }

        // IPFS (CID: 1, Type: DAG-PB)
        const ipfs = hexBytes.match(/^0xe3010170(([0-9a-f][0-9a-f])([0-9a-f][0-9a-f])([0-9a-f]*))$/);
        if (ipfs) {
            const length = parseInt(ipfs[3], 16);
            if (ipfs[4].length === length * 2) {
                return "ipfs:/\/" + Base58.encode("0x" + ipfs[1]);
            }
        }

        // Swarm (CID: 1, Type: swarm-manifest; hash/length hard-coded to keccak256/32)
        const swarm = hexBytes.match(/^0xe40101fa011b20([0-9a-f]*)$/)
        if (swarm) {
            if (swarm[1].length === (32 * 2)) {
                return "bzz:/\/" + swarm[1]
            }
        }

        return logger.throwError(`invalid or unsupported content hash data`, Logger.errors.UNSUPPORTED_OPERATION, {
            operation: "getContentHash()",
            data: hexBytes
        });
    }

    async getText(key: string): Promise<string> {

        // The key encoded as parameter to fetchBytes
        let keyBytes = toUtf8Bytes(key);

        // The nodehash consumes the first slot, so the string pointer targets
        // offset 64, with the length at offset 64 and data starting at offset 96
        keyBytes = concat([bytes32ify(64), bytes32ify(keyBytes.length), keyBytes]);

        // Pad to word-size (32 bytes)
        if ((keyBytes.length % 32) !== 0) {
            keyBytes = concat([keyBytes, hexZeroPad("0x", 32 - (key.length % 32))])
        }

        const hexBytes = await this._fetchBytes("0x59d1d43c", hexlify(keyBytes));
        if (hexBytes == null || hexBytes === "0x") { return null; }

        return toUtf8String(hexBytes);
    }
}

let defaultFormatter: Formatter = null;

export class BaseProvider extends Provider {
    _networkPromise: Promise<Network>;
    _network: Network;

    _events: Array<Event>;

    formatter: Formatter;

<<<<<<< HEAD
    // To help mitigate the eventually consistent nature of the blockchain
    // we keep a mapping of events we emit. If we emit an event X, we expect
    // that a user should be able to query for that event in the callback,
    // if the node returns null, we stall the response until we get back a
    // meaningful value, since we may be hitting a re-org, or a node that
    // has not indexed the event yet.
    // Events:
    //   - t:{hash}    - Transaction hash
    //   - b:{hash}    - BlockHash
    //   - block       - The most recent emitted block
    _emitted: { [eventName: string]: number | "pending" };

    _pollingInterval: number;
    _poller: NodeJS.Timer;
    _bootstrapPoll: NodeJS.Timer;

    _lastBlockNumber: number;

    _fastBlockNumber: number;
    _fastBlockNumberPromise: Promise<number>;
    _fastQueryDate: number;

    _maxInternalBlockNumber: number;
    _internalBlockNumber: Promise<{ blockNumber: number, reqTime: number, respTime: number }>;

=======
>>>>>>> 0ef36c26
    readonly anyNetwork: boolean;
    private readonly hederaClient: Client;
    private readonly _mirrorNodeUrl: string; // initial mirror node URL, which is resolved from the provider's network

    /**
     *  ready
     *
     *  A Promise<Network> that resolves only once the provider is ready.
     *
     *  Sub-classes that call the super with a network without a chainId
     *  MUST set this. Standard named networks have a known chainId.
     *
     */

    constructor(network: Networkish | Promise<Network> | HederaNetworkConfigLike) {
        logger.checkNew(new.target, Provider);
        super();

        this.formatter = new.target.getFormatter();
        // If network is any, this Provider allows the underlying
        // network to change dynamically, and we auto-detect the
        // current network
        defineReadOnly(this, "anyNetwork", (network === "any"));
        if (this.anyNetwork) { network = this.detectNetwork(); }

        if (network instanceof Promise) {
            this._networkPromise = network;
            // Squash any "unhandled promise" errors; that do not need to be handled
            network.catch((error) => { });

            // Trigger initial network setting (async)
            this._ready().catch((error) => { });

        } else {
            if (!isHederaNetworkConfigLike(network)) {
                const asDefaultNetwork = network as Network;
                // defineReadOnly(this, "_network", getNetwork(network));
                this._network = getNetwork(asDefaultNetwork);
                this._networkPromise = Promise.resolve(this._network);
                const knownNetwork = getStatic<(network: Networkish) => Network>(new.target, "getNetwork")(asDefaultNetwork);
                if (knownNetwork) {
                    defineReadOnly(this, "_network", knownNetwork);
                    this.emit("network", knownNetwork, null);
                } else {
                    logger.throwArgumentError("invalid network", "network", network);
                }
                this.hederaClient = Client.forName(mapNetworkToHederaNetworkName(asDefaultNetwork));
                this._mirrorNodeUrl = resolveMirrorNetworkUrl(this._network);
            } else {
                const asHederaNetwork = network as HederaNetworkConfigLike;
                this.hederaClient = Client.forNetwork(asHederaNetwork.network);
                this._mirrorNodeUrl = asHederaNetwork.mirrorNodeUrl;
                defineReadOnly(this, "_network", {
                    // FIXME: chainId
                    chainId: 0,
                    name: this.hederaClient.networkName
                });
            }
        }
    }

    getHederaNetworkConfig(): AccountId[] {
        return this.hederaClient._network.getNodeAccountIdsForExecute();
    }

    async _ready(): Promise<Network> {
        if (this._network == null) {
            let network: Network = null;
            if (this._networkPromise) {
                try {
                    network = await this._networkPromise;
                } catch (error) { }
            }

            // Try the Provider's network detection (this MUST throw if it cannot)
            if (network == null) {
                network = await this.detectNetwork();
            }

            // This should never happen; every Provider sub-class should have
            // suggested a network by here (or have thrown).
<<<<<<< HEAD
            if (!network) {
                logger.throwError("no network detected", Logger.errors.UNKNOWN_ERROR, {});
            }
=======
            // if (!network) {
            //     logger.throwError("no network detected", Logger.errors.UNKNOWN_ERROR, { });
            // }
>>>>>>> 0ef36c26

            // Possible this call stacked so do not call defineReadOnly again
            if (this._network == null) {
                if (this.anyNetwork) {
                    // this._network = network;
                    defineReadOnly(this, "_network", network);
                } else {
                    this._network = network;
                }
                this.emit("network", network, null);
            }
        }

        return this._network;
    }

    // @TODO: Remove this and just create a singleton formatter
    static getFormatter(): Formatter {
        if (defaultFormatter == null) {
            defaultFormatter = new Formatter();
        }
        return defaultFormatter;
    }

    // @TODO: Remove this and just use getNetwork
    static getNetwork(network: Networkish): Network {
        return getNetwork((network == null) ? "mainnet" : network);
    }

<<<<<<< HEAD

    async poll(): Promise<void> {
        const pollId = nextPollId++;

        // Track all running promises, so we can trigger a post-poll once they are complete
        const runners: Array<Promise<void>> = [];

        let blockNumber: number = null;
        try {
            // blockNumber = await this._getInternalBlockNumber(100 + this.pollingInterval / 2);
        } catch (error) {
            this.emit("error", error);
            return;
        }
        // this._setFastBlockNumber(blockNumber);

        // Emit a poll event after we have the latest (fast) block number
        this.emit("poll", pollId, blockNumber);

        // If the block has not changed, meh.
        if (blockNumber === this._lastBlockNumber) {
            this.emit("didPoll", pollId);
            return;
        }

        // First polling cycle, trigger a "block" events
        if (this._emitted.block === -2) {
            this._emitted.block = blockNumber - 1;
        }

        if (Math.abs((<number>(this._emitted.block)) - blockNumber) > 1000) {
            logger.warn(`network block skew detected; skipping block events (emitted=${this._emitted.block} blockNumber${blockNumber})`);
            this.emit("error", logger.makeError("network block skew detected", Logger.errors.NETWORK_ERROR, {
                blockNumber: blockNumber,
                event: "blockSkew",
                previousBlockNumber: this._emitted.block
            }));
            this.emit("block", blockNumber);

        } else {
            // Notify all listener for each block that has passed
            for (let i = (<number>this._emitted.block) + 1; i <= blockNumber; i++) {
                this.emit("block", i);
            }
        }

        // The emitted block was updated, check for obsolete events
        if ((<number>this._emitted.block) !== blockNumber) {
            this._emitted.block = blockNumber;

            Object.keys(this._emitted).forEach((key) => {
                // The block event does not expire
                if (key === "block") { return; }

                // The block we were at when we emitted this event
                const eventBlockNumber = this._emitted[key];

                // We cannot garbage collect pending transactions or blocks here
                // They should be garbage collected by the Provider when setting
                // "pending" events
                if (eventBlockNumber === "pending") { return; }

                // Evict any transaction hashes or block hashes over 12 blocks
                // old, since they should not return null anyways
                if (blockNumber - eventBlockNumber > 12) {
                    delete this._emitted[key];
                }
            });
        }

        // First polling cycle
        if (this._lastBlockNumber === -2) {
            this._lastBlockNumber = blockNumber - 1;
        }

        // Find all transaction hashes we are waiting on
        this._events.forEach((event) => {
            switch (event.type) {
                case "tx": {
                    const hash = event.hash;
                    let runner = this.getTransactionReceipt(hash).then((receipt) => {
                        if (!receipt) { return null; }
                        // this._emitted["t:" + hash] = receipt.blockNumber;
                        this.emit(hash, receipt);
                        return null;
                    }).catch((error: Error) => { this.emit("error", error); });

                    runners.push(runner);

                    break;
                }

                case "filter": {
                    const filter = event.filter;
                    filter.fromBlock = this._lastBlockNumber + 1;
                    filter.toBlock = blockNumber;

                    const runner = this.getLogs(filter).then((logs) => {
                        if (logs.length === 0) { return; }
                        logs.forEach((log: Log) => {
                            this._emitted["b:" + log.blockHash] = log.blockNumber;
                            this._emitted["t:" + log.transactionHash] = log.blockNumber;
                            this.emit(filter, log);
                        });
                    }).catch((error: Error) => { this.emit("error", error); });
                    runners.push(runner);

                    break;
                }
            }
        });

        this._lastBlockNumber = blockNumber;

        // Once all events for this loop have been processed, emit "didPoll"
        Promise.all(runners).then(() => {
            this.emit("didPoll", pollId);
        }).catch((error) => { this.emit("error", error); });

        return;
    }

    // Deprecated; do not use this
    resetEventsBlock(blockNumber: number): void {
        this._lastBlockNumber = blockNumber - 1;
        if (this.polling) { this.poll(); }
    }

=======
>>>>>>> 0ef36c26
    get network(): Network {
        return this._network;
    }

    // This method should query the network if the underlying network
    // can change, such as when connected to a JSON-RPC backend
    // With the current hedera implementation, we do not support a changeable networks,
    // thus we do not need to query at this level
    async detectNetwork(): Promise<Network> {
        this._networkPromise = Promise.resolve(this._network);
        return this._networkPromise;
    }

    async getNetwork(): Promise<Network> {
        const network = await this._ready();

        // Make sure we are still connected to the same network; this is
        // only an external call for backends which can have the underlying
        // network change spontaneously
        const currentNetwork = await this.detectNetwork();
        if (network.chainId !== currentNetwork.chainId) {

            // We are allowing network changes, things can get complex fast;
            // make sure you know what you are doing if you use "any"
            if (this.anyNetwork) {
                this._network = currentNetwork;
                // The "network" event MUST happen before this method resolves
                // so any events have a chance to unregister, so we stall an
                // additional event loop before returning from /this/ call
                this.emit("network", currentNetwork, network);
                await stall(0);

                return this._network;
            }

            const error = logger.makeError("underlying network changed", Logger.errors.NETWORK_ERROR, {
                event: "changed",
                network: network,
                detectedNetwork: currentNetwork
            });

            this.emit("error", error);
            throw error;
        }

        return network;
    }

<<<<<<< HEAD
    get polling(): boolean {
        return (this._poller != null);
    }

    set polling(value: boolean) {
        if (value && !this._poller) {
            this._poller = setInterval(() => { this.poll(); }, this.pollingInterval);

            if (!this._bootstrapPoll) {
                this._bootstrapPoll = setTimeout(() => {
                    this.poll();

                    // We block additional polls until the polling interval
                    // is done, to prevent overwhelming the poll function
                    this._bootstrapPoll = setTimeout(() => {
                        // If polling was disabled, something may require a poke
                        // since starting the bootstrap poll and it was disabled
                        if (!this._poller) { this.poll(); }

                        // Clear out the bootstrap so we can do another
                        this._bootstrapPoll = null;
                    }, this.pollingInterval);
                }, 0);
            }

        } else if (!value && this._poller) {
            clearInterval(this._poller);
            this._poller = null;
        }
    }

    get pollingInterval(): number {
        return this._pollingInterval;
    }

    set pollingInterval(value: number) {
        if (typeof (value) !== "number" || value <= 0 || parseInt(String(value)) != value) {
            throw new Error("invalid polling interval");
        }

        this._pollingInterval = value;

        if (this._poller) {
            clearInterval(this._poller);
            this._poller = setInterval(() => { this.poll(); }, this._pollingInterval);
        }
    }

    async waitForTransaction(transactionId: string, confirmations?: number, timeout?: number): Promise<TransactionReceipt> {
        return this._waitForTransaction(transactionId, timeout);
=======
    async waitForTransaction(transactionHash: string, confirmations?: number, timeout?: number): Promise<TransactionReceipt> {
        return this._waitForTransaction(transactionHash, (confirmations == null) ? 1: confirmations, timeout || 0, null);
>>>>>>> 0ef36c26
    }

    async _waitForTransaction(transactionId: string, timeoutMs: number): Promise<TransactionReceipt> {
        if (timeoutMs == null) {
            return await this.waitOrReturn(transactionId);
        }
        if (timeoutMs <= 0) { 
            //TODO fix timeoutMs value is always 0!
            logger.throwError("timeout exceeded", Logger.errors.TIMEOUT, { timeout: timeoutMs });
        }      
        return await this.waitOrReturn(transactionId, timeoutMs - 1000);
    }

    async waitOrReturn(transactionId: string, timeoutMs?: number): Promise<TransactionReceipt> {
        const txResponse = await this.getTransaction(parseTransactionId(transactionId));
        if (txResponse != null) {
            return this.formatter.txRecordToTxReceipt(txResponse);
        } else {
            console.log('waiting 1000 ms..');
            await this.sleep(1000);
            return this._waitForTransaction(transactionId, timeoutMs);
        }
    }

    async sleep(ms: number): Promise<void> {
        return new Promise((resolve) => {
            setTimeout(resolve, ms);
        });
    }

    /**
     *  AccountBalance query implementation, using the hashgraph sdk.
     *  It returns the tinybar balance of the given address.
     *
     * @param addressOrName The address to check balance of
     */
    async getBalance(addressOrName: string | Promise<string>): Promise<BigNumber> {
        addressOrName = await addressOrName;
        const { shard, realm, num } = getAccountFromAddress(addressOrName);
        const shardNum = BigNumber.from(shard).toNumber();
        const realmNum = BigNumber.from(realm).toNumber();
        const accountNum = BigNumber.from(num).toNumber();
        try {
            const balance = await new AccountBalanceQuery()
                .setAccountId(new AccountId({ shard: shardNum, realm: realmNum, num: accountNum }))
                .execute(this.hederaClient);
            return BigNumber.from(balance.hbars.toTinybars().toNumber());
        } catch (error) {
            return logger.throwError("bad result from backend", Logger.errors.SERVER_ERROR, {
                method: "AccountBalanceQuery",
                params: { address: addressOrName },
                error
            });
        }
    }

    async getCode(addressOrName: string | Promise<string>, blockTag?: BlockTag | Promise<BlockTag>): Promise<string> {
        await this.getNetwork();
        const params = await resolveProperties({
            address: this._getAddress(addressOrName),
        });

        const result = await this.perform("getCode", params);
        try {
            return hexlify(result);
        } catch (error) {
            return logger.throwError("bad result from backend", Logger.errors.SERVER_ERROR, {
                method: "getCode",
                params, result, error
            });
        }
    }

    // This should be called by any subclass wrapping a TransactionResponse
<<<<<<< HEAD
    _wrapTransaction(tx: Transaction, receipt?: HederaTransactionReceipt): TransactionResponse {
        const result = <TransactionResponse>tx;
        console.log("HederaTransactionReceipt", receipt);
        if (!result.customData) {
            result.customData = {};
        }
        if (receipt.fileId) {
            result.customData.fileId = receipt.fileId.toString();
        }
        if (receipt.contractId) {
            result.customData.contractId = receipt.contractId.toSolidityAddress();
        }

        result.wait = async (timeout?: number) => {
            const txReceipt = await this._waitForTransaction(tx.transactionId, timeout);
            if (txReceipt.status === 0) {
=======
    _wrapTransaction(tx: Transaction, hash?: string, receipt?: HederaTransactionReceipt): TransactionResponse {
        if (hash != null && hexDataLength(hash) !== 48) { throw new Error("invalid response - sendTransaction"); }

        const result = <TransactionResponse>tx;
        if (!result.customData) result.customData = {};
        if (receipt && receipt.fileId) {
            result.customData.fileId = receipt.fileId.toString();
        }
        if (receipt && receipt.contractId) {
            result.customData.contractId = receipt.contractId.toSolidityAddress();
        }
        // Check the hash we expect is the same as the hash the server reported
        if (hash != null && tx.hash !== hash) {
            logger.throwError("Transaction hash mismatch from Provider.sendTransaction.", Logger.errors.UNKNOWN_ERROR, { expectedHash: tx.hash, returnedHash: hash });
        }

        result.wait = async (confirms?: number, timeout?: number) => {
            if (confirms == null) { confirms = 1; }
            if (timeout == null) { timeout = 0; }

            // Get the details to detect replacement
            let replacement = undefined;
            if (confirms !== 0) {
                replacement = {
                    data: tx.data,
                    from: tx.from,
                    nonce: tx.nonce,
                    to: tx.to,
                    value: tx.value,
                    startBlock: 0
                };
            }

            const receipt = await this._waitForTransaction(tx.hash, confirms, timeout, replacement);
            if (receipt == null && confirms === 0) { return null; }

            if (receipt.status === 0) {
>>>>>>> 0ef36c26
                logger.throwError("transaction failed", Logger.errors.CALL_EXCEPTION, {
                    transactionHash: tx.hash,
                    transaction: tx,
                    receipt: receipt
                });
            }
            return txReceipt;
        };
        return result;
    }

    async sendTransaction(signedTransaction: string | Promise<string>): Promise<TransactionResponse> {
        signedTransaction = await signedTransaction;

        const txBytes = arrayify(signedTransaction);
        const hederaTx = HederaTransaction.fromBytes(txBytes);
        const ethersTx = await this.formatter.transaction(signedTransaction);
        const txHash = hexlify(await hederaTx.getTransactionHash());
        try {
            // TODO once we have fallback provider use `provider.perform("sendTransaction")`
            // TODO Before submission verify that the nodeId is the one that the provider is connected to
            const resp = await hederaTx.execute(this.hederaClient);
            const receipt = await resp.getReceipt(this.hederaClient);
<<<<<<< HEAD
            return this._wrapTransaction(ethersTx, receipt);
=======
            return this._wrapTransaction(ethersTx, txHash, receipt);
>>>>>>> 0ef36c26
        } catch (error) {
            //check where err is thrown
            const err = logger.makeError(error.message, error.status?.toString());
            (<any>err).transaction = ethersTx;
            (<any>err).transactionHash = txHash;
            throw err;
        }
    }

<<<<<<< HEAD
    async _getTransactionRequest(transaction: Deferrable<TransactionRequest>): Promise<Transaction> {
        const values: any = await transaction;

        const tx: any = {};

        ["from", "to"].forEach((key) => {
            if (values[key] == null) { return; }
            tx[key] = Promise.resolve(values[key]).then((v) => (v ? this._getAddress(v) : null))
        });

        ["gasLimit", "gasPrice", "maxFeePerGas", "maxPriorityFeePerGas", "value"].forEach((key) => {
            if (values[key] == null) { return; }
            tx[key] = Promise.resolve(values[key]).then((v) => (v ? BigNumber.from(v) : null));
        });

        ["type"].forEach((key) => {
            if (values[key] == null) { return; }
            tx[key] = Promise.resolve(values[key]).then((v) => ((v != null) ? v : null));
        });

        if (values.accessList) {
            tx.accessList = this.formatter.accessList(values.accessList);
        }

        ["data"].forEach((key) => {
            if (values[key] == null) { return; }
            tx[key] = Promise.resolve(values[key]).then((v) => (v ? hexlify(v) : null));
        });

        return this.formatter.transactionRequest(await resolveProperties(tx));
    }

=======
>>>>>>> 0ef36c26
    async _getFilter(filter: Filter | FilterByBlockHash | Promise<Filter | FilterByBlockHash>): Promise<Filter | FilterByBlockHash> {
        filter = await filter;

        const result: any = {};

        if (filter.address != null) {
            result.address = this._getAddress(filter.address);
        }

        ["blockHash", "topics"].forEach((key) => {
            if ((<any>filter)[key] == null) { return; }
            result[key] = (<any>filter)[key];
        });

        ["fromBlock", "toBlock"].forEach((key) => {
            if ((<any>filter)[key] == null) { return; }
        });

        return this.formatter.filter(await resolveProperties(result));
    }

    async estimateGas(transaction: Deferrable<TransactionRequest>): Promise<BigNumber> {
        return logger.throwArgumentError("estimateGas not implemented", Logger.errors.NOT_IMPLEMENTED, {
            operation: "estimateGas"
        });
    }

    // TODO FIX ME
    async _getAddress(addressOrName: string | Promise<string>): Promise<string> {
        addressOrName = await addressOrName;
        if (typeof (addressOrName) !== "string") {
            logger.throwArgumentError("invalid address or ENS name", "name", addressOrName);
        }

        const address = await this.resolveName(addressOrName);
        if (address == null) {
            logger.throwError("ENS name not configured", Logger.errors.UNSUPPORTED_OPERATION, {
                operation: `resolveName(${JSON.stringify(addressOrName)})`
            });
        }
        return address;
    }

    /**
     * Transaction record query implementation using the mirror node REST API.
     *
     * @param txId - id of the transaction to search for
     */
<<<<<<< HEAD
    async getTransaction(transactionId: string | Promise<string>): Promise<TransactionResponse> {
        await this.getNetwork();
        if (!this.mirrorNodeUrl) logger.throwError("missing provider", Logger.errors.UNSUPPORTED_OPERATION);
        transactionId = await transactionId;
        //subsequent requests depend on finalized transaction
        const epTransactions = '/api/v1/transactions/' + transactionId;
        try {
            let { data } = await axios.get(this.mirrorNodeUrl + epTransactions);
            let response;
            if (data) {
                const filtered = data.transactions.filter((e: { result: string; }) => e.result != 'DUPLICATE_TRANSACTION');
                const res = filtered.length > 0 ? filtered[0] : null;
                if (res) {
                    const epLogs = '/api/v1/contracts/' + res.entity_id + '/results/logs?timestamp=' + res.consensus_timestamp;
                    const epContracts = '/api/v1/contracts/results/' + transactionId;
                    response = Promise.all([
                        axios.get(this.mirrorNodeUrl + epLogs),
                        axios.get(this.mirrorNodeUrl + epContracts)
                    ])
                        .then(async ([logs, contracts]) => {
                            const mergedData = { ...contracts.data, ...logs.data, transaction: res };
                            return this.formatter.txRecordToTxResponse(mergedData);
                        })
                        .catch(error => {
                            console.log(error);
                            return null;
                        });
                }
            } 
            return response;
        } catch (error) {
            if (error.response.status != 404) {
                logger.throwError("bad result from backend", Logger.errors.SERVER_ERROR, {
                    method: "TransactionResponseQuery",
                    error
                });
            }
            return null;
        }
    }

    async getTransactionReceipt(transactionId: string | Promise<string>): Promise<TransactionReceipt> {
        await this.getNetwork();
        transactionId = await transactionId;
        try {
            let receipt = await new TransactionReceiptQuery()
                .setTransactionId(transactionId) //0.0.11495@1639068917.934241900
                .execute(this.hederaClient);
            console.log("getTransactionReceipt: ", receipt);
            //TODO parse to ethers format
            // return this.formatter.txRecordToTxReceipt(txRecord); 
            return null;
        } catch (error) {
            return logger.throwError("bad result from backend", Logger.errors.SERVER_ERROR, {
                method: "TransactionGetReceiptQuery",
                error
            });
        }
=======
    async getTransaction(txId: string | Promise<string>): Promise<TransactionResponse> {
        await this.getNetwork();
        txId = await txId;
        const ep = '/api/v1/transactions/'+txId;
        let { data } = await axios.get(this._mirrorNodeUrl + ep);
        const filtered = data.transactions
            .filter((e: { result: string; }) => e.result === "SUCCESS");
        return filtered.length > 0 ? filtered[0] : null;
    }

    async getTransactionReceipt(transactionHash: string | Promise<string>): Promise<TransactionReceipt> {
        await this.getNetwork();

        transactionHash = await transactionHash;

        const params = { transactionHash: this.formatter.hash(transactionHash, true) };

        return poll(async () => {
            const result = await this.perform("getTransactionReceipt", params);

            if (result == null) {
                return undefined;
            }

            // "geth-etc" returns receipts before they are ready
            if (result.blockHash == null) { return undefined; }

            return this.formatter.receipt(result);
        }, { oncePoll: this });
>>>>>>> 0ef36c26
    }

    async getLogs(filter: Filter | FilterByBlockHash | Promise<Filter | FilterByBlockHash>): Promise<Array<Log>> {
        await this.getNetwork();
        const params = await resolveProperties({ filter: this._getFilter(filter) });
        const logs: Array<Log> = await this.perform("getLogs", params);
        logs.forEach((log) => {
            if (log.removed == null) { log.removed = false; }
        });
        return Formatter.arrayOf(this.formatter.filterLog.bind(this.formatter))(logs);
    }

    async getHbarPrice(): Promise<number> {
        return logger.throwError("NOT_IMPLEMENTED", Logger.errors.NOT_IMPLEMENTED);
    }

    // TODO FIXME
    async getResolver(name: string): Promise<null | Resolver> {
        try {
            const address = await this._getResolver(name);
            if (address == null) { return null; }
            return new Resolver(this, address, name);
        } catch (error) {
            if (error.code === Logger.errors.CALL_EXCEPTION) { return null; }
            return null;
        }
    }

    // TODO FIXME
    async _getResolver(name: string): Promise<string> {
        // Get the resolver from the blockchain
        const network = await this.getNetwork();

        // No ENS...
        if (!network.ensAddress) {
            logger.throwError(
                "network does not support ENS",
                Logger.errors.UNSUPPORTED_OPERATION,
                { operation: "ENS", network: network.name }
            );
        }

        // keccak256("resolver(bytes32)")
        // const transaction = {
        //     to: network.ensAddress,
        //     data: ("0x0178b8bf" + namehash(name).substring(2))
        // };

        try {
            return null;
            // return this.formatter.callAddress(await this.call(transaction));
        } catch (error) {
            if (error.code === Logger.errors.CALL_EXCEPTION) { return null; }
            throw error;
        }
    }

    // TODO FIXME
    async resolveName(name: string | Promise<string>): Promise<null | string> {
        name = await name;

        // If it is already an address, nothing to resolve
        try {
            return Promise.resolve(this.formatter.address(name));
        } catch (error) {
            // If is is a hexstring, the address is bad (See #694)
            if (isHexString(name)) { throw error; }
        }

        if (typeof (name) !== "string") {
            logger.throwArgumentError("invalid ENS name", "name", name);
        }

        // Get the addr from the resovler
        const resolver = await this.getResolver(name);
        if (!resolver) { return null; }

        return await resolver.getAddress();
    }

    // TODO FIXME
    async lookupAddress(address: string | Promise<string>): Promise<null | string> {
        address = await address;
        address = this.formatter.address(address);

        return null;
    }

    perform(method: string, params: any): Promise<any> {
        return logger.throwError(method + " not implemented", Logger.errors.NOT_IMPLEMENTED, { operation: method });
    }

    _addEventListener(eventName: EventType, listener: Listener, once: boolean): this {
        return this;
    }

    on(eventName: EventType, listener: Listener): this {
        return this._addEventListener(eventName, listener, false);
    }

    once(eventName: EventType, listener: Listener): this {
        return this._addEventListener(eventName, listener, true);
    }

    emit(eventName: EventType, ...args: Array<any>): boolean {
<<<<<<< HEAD
        let result = false;

        let stopped: Array<Event> = [];

        let eventTag = getEventTag(eventName);
        this._events = this._events.filter((event) => {
            if (event.tag !== eventTag) { return true; }

            setTimeout(() => {
                event.listener.apply(this, args);
            }, 0);

            result = true;

            if (event.once) {
                stopped.push(event);
                return false;
            }

            return true;
        });

        stopped.forEach((event) => { this._stopEvent(event); });

        return result;
=======
        return false;
>>>>>>> 0ef36c26
    }

    listenerCount(eventName?: EventType): number {
        return 0;
    }

    listeners(eventName?: EventType): Array<Listener> {
       return null;
    }

    off(eventName: EventType, listener?: Listener): this {
<<<<<<< HEAD
        if (listener == null) {
            return this.removeAllListeners(eventName);
        }

        const stopped: Array<Event> = [];

        let found = false;

        let eventTag = getEventTag(eventName);
        this._events = this._events.filter((event) => {
            if (event.tag !== eventTag || event.listener != listener) { return true; }
            if (found) { return true; }
            found = true;
            stopped.push(event);
            return false;
        });

        stopped.forEach((event) => { this._stopEvent(event); });

=======
>>>>>>> 0ef36c26
        return this;
    }

    removeAllListeners(eventName?: EventType): this {
<<<<<<< HEAD
        let stopped: Array<Event> = [];
        if (eventName == null) {
            stopped = this._events;

            this._events = [];
        } else {
            const eventTag = getEventTag(eventName);
            this._events = this._events.filter((event) => {
                if (event.tag !== eventTag) { return true; }
                stopped.push(event);
                return false;
            });
        }

        stopped.forEach((event) => { this._stopEvent(event); });

=======
>>>>>>> 0ef36c26
        return this;
    }
}


// resolves network string to a hedera network name
function mapNetworkToHederaNetworkName(net: Network | string | number | Promise<Network>) {
    switch (net) {
        case 'mainnet':
            return NetworkName.Mainnet;
        case 'previewnet':
            return NetworkName.Previewnet;
        case 'testnet':
            return NetworkName.Testnet;
        default:
            logger.throwArgumentError("Invalid network name", "network", net);
            return null;
    }
}

// resolves the mirror node url from the given provider network.
function resolveMirrorNetworkUrl(net: Network): string {
    switch (net.name) {
        case 'mainnet':
            return 'https://mainnet.mirrornode.hedera.com';
        case 'previewnet':
            return 'https://previewnet.mirrornode.hedera.com';
        case 'testnet':
            return 'https://testnet.mirrornode.hedera.com';
        default:
            logger.throwArgumentError("Invalid network name", "network", net);
            return null;
    }
}

function isHederaNetworkConfigLike(cfg : HederaNetworkConfigLike | Networkish): cfg is HederaNetworkConfigLike {
    return (cfg as HederaNetworkConfigLike).network !== undefined;
}<|MERGE_RESOLUTION|>--- conflicted
+++ resolved
@@ -20,12 +20,8 @@
 import { Transaction, parseTransactionId } from "@ethersproject/transactions";
 import { sha256 } from "@ethersproject/sha2";
 import { toUtf8Bytes, toUtf8String } from "@ethersproject/strings";
-<<<<<<< HEAD
-import { fetchJson, poll } from "@ethersproject/web";
+import { poll } from "@ethersproject/web";
 // import { TransactionReceipt as HederaTransactionReceipt} from '@hashgraph/sdk';
-=======
-import { poll } from "@ethersproject/web";
->>>>>>> 0ef36c26
 
 import bech32 from "bech32";
 
@@ -33,13 +29,10 @@
 import { version } from "./_version";
 import { Formatter } from "./formatter";
 import { getAccountFromAddress } from "@ethersproject/address";
-<<<<<<< HEAD
 import {
     AccountBalanceQuery, TransactionReceiptQuery, AccountId, Client, NetworkName,
     Transaction as HederaTransaction, TransactionReceipt as HederaTransactionReceipt
 } from "@hashgraph/sdk";
-=======
->>>>>>> 0ef36c26
 import axios from "axios";
 import {
     AccountId,
@@ -104,34 +97,6 @@
     });
 }
 
-<<<<<<< HEAD
-function getEventTag(eventName: EventType): string {
-    if (typeof (eventName) === "string") {
-        eventName = eventName.toLowerCase();
-
-        if (hexDataLength(eventName) === 32) {
-            return "tx:" + eventName;
-        }
-
-        if (eventName.indexOf(":") === -1) {
-            return eventName;
-        }
-
-    } else if (Array.isArray(eventName)) {
-        return "filter:*:" + serializeTopics(eventName);
-
-    } else if (ForkEvent.isForkEvent(eventName)) {
-        logger.warn("not implemented");
-        throw new Error("not implemented");
-
-    } else if (eventName && typeof (eventName) === "object") {
-        return "filter:" + (eventName.address || "*") + ":" + serializeTopics(eventName.topics || []);
-    }
-
-    throw new Error("invalid event - " + eventName);
-}
-=======
->>>>>>> 0ef36c26
 
 //////////////////////////////
 // Helper Object
@@ -271,32 +236,6 @@
     linkage: Array<{ type: string, content: string }>;
 }
 
-<<<<<<< HEAD
-const matchers = [
-    new RegExp("^(https):/\/(.*)$", "i"),
-    new RegExp("^(data):(.*)$", "i"),
-    new RegExp("^(ipfs):/\/(.*)$", "i"),
-    new RegExp("^eip155:[0-9]+/(erc[0-9]+):(.*)$", "i"),
-];
-
-function _parseString(result: string): null | string {
-    try {
-        return toUtf8String(_parseBytes(result));
-    } catch (error) { }
-    return null;
-}
-
-function _parseBytes(result: string): null | string {
-    if (result === "0x") { return null; }
-
-    const offset = BigNumber.from(hexDataSlice(result, 0, 32)).toNumber();
-    const length = BigNumber.from(hexDataSlice(result, offset, offset + 32)).toNumber();
-    return hexDataSlice(result, offset + 32, offset + 32 + length);
-}
-
-
-=======
->>>>>>> 0ef36c26
 export class Resolver implements EnsResolver {
     readonly provider: BaseProvider;
 
@@ -315,17 +254,10 @@
 
     async _fetchBytes(selector: string, parameters?: string): Promise<null | string> {
         // e.g. keccak256("addr(bytes32,uint256)")
-<<<<<<< HEAD
-        const tx = {
-            to: this.address,
-            data: hexConcat([selector, namehash(this.name), (parameters || "0x")])
-        };
-=======
         // const tx = {
         //     to: this.address,
         //     data: hexConcat([ selector, namehash(this.name), (parameters || "0x") ])
         // };
->>>>>>> 0ef36c26
 
         try {
             // return _parseBytes(await this.provider.call(tx));
@@ -431,98 +363,6 @@
         return address;
     }
 
-<<<<<<< HEAD
-    async getAvatar(): Promise<null | Avatar> {
-        const linkage: Array<{ type: string, content: string }> = [];
-        try {
-            const avatar = await this.getText("avatar");
-            if (avatar == null) { return null; }
-
-            for (let i = 0; i < matchers.length; i++) {
-                const match = avatar.match(matchers[i]);
-
-                if (match == null) { continue; }
-                switch (match[1]) {
-                    case "https":
-                        linkage.push({ type: "url", content: avatar });
-                        return { linkage, url: avatar };
-
-                    case "data":
-                        linkage.push({ type: "data", content: avatar });
-                        return { linkage, url: avatar };
-
-                    case "ipfs":
-                        linkage.push({ type: "ipfs", content: avatar });
-                        return { linkage, url: `https:/\/gateway.ipfs.io/ipfs/${avatar.substring(7)}` }
-
-                    case "erc721":
-                    case "erc1155": {
-                        // Depending on the ERC type, use tokenURI(uint256) or url(uint256)
-                        const selector = (match[1] === "erc721") ? "0xc87b56dd" : "0x0e89341c";
-                        linkage.push({ type: match[1], content: avatar });
-
-                        // The owner of this name
-                        const owner = (this._resolvedAddress || await this.getAddress());
-
-                        const comps = (match[2] || "").split("/");
-                        if (comps.length !== 2) { return null; }
-
-                        const addr = await this.provider.formatter.address(comps[0]);
-                        const tokenId = hexZeroPad(BigNumber.from(comps[1]).toHexString(), 32);
-
-                        // Check that this account owns the token
-                        if (match[1] === "erc721") {
-                            // ownerOf(uint256 tokenId)
-                            const tokenOwner = this.provider.formatter.callAddress(await this.provider.call({
-                                to: addr, data: hexConcat(["0x6352211e", tokenId])
-                            }));
-                            if (owner !== tokenOwner) { return null; }
-                            linkage.push({ type: "owner", content: tokenOwner });
-
-                        } else if (match[1] === "erc1155") {
-                            // balanceOf(address owner, uint256 tokenId)
-                            const balance = BigNumber.from(await this.provider.call({
-                                to: addr, data: hexConcat(["0x00fdd58e", hexZeroPad(owner, 32), tokenId])
-                            }));
-                            if (balance.isZero()) { return null; }
-                            linkage.push({ type: "balance", content: balance.toString() });
-                        }
-
-                        // Call the token contract for the metadata URL
-                        const tx = {
-                            to: this.provider.formatter.address(comps[0]),
-                            data: hexConcat([selector, tokenId])
-                        };
-                        let metadataUrl = _parseString(await this.provider.call(tx))
-                        if (metadataUrl == null) { return null; }
-                        linkage.push({ type: "metadata-url", content: metadataUrl });
-
-                        // ERC-1155 allows a generic {id} in the URL
-                        if (match[1] === "erc1155") {
-                            metadataUrl = metadataUrl.replace("{id}", tokenId.substring(2));
-                        }
-
-                        // Get the token metadata
-                        const metadata = await fetchJson(metadataUrl);
-
-                        // Pull the image URL out
-                        if (!metadata || typeof (metadata.image) !== "string" || !metadata.image.match(/^https:\/\//i)) {
-                            return null;
-                        }
-                        linkage.push({ type: "metadata", content: JSON.stringify(metadata) });
-                        linkage.push({ type: "url", content: metadata.image });
-
-                        return { linkage, url: metadata.image };
-                    }
-                }
-            }
-        } catch (error) { }
-
-        return null;
-    }
-
-=======
->>>>>>> 0ef36c26
     async getContentHash(): Promise<string> {
 
         // keccak256("contenthash()")
@@ -585,34 +425,6 @@
 
     formatter: Formatter;
 
-<<<<<<< HEAD
-    // To help mitigate the eventually consistent nature of the blockchain
-    // we keep a mapping of events we emit. If we emit an event X, we expect
-    // that a user should be able to query for that event in the callback,
-    // if the node returns null, we stall the response until we get back a
-    // meaningful value, since we may be hitting a re-org, or a node that
-    // has not indexed the event yet.
-    // Events:
-    //   - t:{hash}    - Transaction hash
-    //   - b:{hash}    - BlockHash
-    //   - block       - The most recent emitted block
-    _emitted: { [eventName: string]: number | "pending" };
-
-    _pollingInterval: number;
-    _poller: NodeJS.Timer;
-    _bootstrapPoll: NodeJS.Timer;
-
-    _lastBlockNumber: number;
-
-    _fastBlockNumber: number;
-    _fastBlockNumberPromise: Promise<number>;
-    _fastQueryDate: number;
-
-    _maxInternalBlockNumber: number;
-    _internalBlockNumber: Promise<{ blockNumber: number, reqTime: number, respTime: number }>;
-
-=======
->>>>>>> 0ef36c26
     readonly anyNetwork: boolean;
     private readonly hederaClient: Client;
     private readonly _mirrorNodeUrl: string; // initial mirror node URL, which is resolved from the provider's network
@@ -694,15 +506,9 @@
 
             // This should never happen; every Provider sub-class should have
             // suggested a network by here (or have thrown).
-<<<<<<< HEAD
-            if (!network) {
-                logger.throwError("no network detected", Logger.errors.UNKNOWN_ERROR, {});
-            }
-=======
             // if (!network) {
             //     logger.throwError("no network detected", Logger.errors.UNKNOWN_ERROR, { });
             // }
->>>>>>> 0ef36c26
 
             // Possible this call stacked so do not call defineReadOnly again
             if (this._network == null) {
@@ -732,137 +538,6 @@
         return getNetwork((network == null) ? "mainnet" : network);
     }
 
-<<<<<<< HEAD
-
-    async poll(): Promise<void> {
-        const pollId = nextPollId++;
-
-        // Track all running promises, so we can trigger a post-poll once they are complete
-        const runners: Array<Promise<void>> = [];
-
-        let blockNumber: number = null;
-        try {
-            // blockNumber = await this._getInternalBlockNumber(100 + this.pollingInterval / 2);
-        } catch (error) {
-            this.emit("error", error);
-            return;
-        }
-        // this._setFastBlockNumber(blockNumber);
-
-        // Emit a poll event after we have the latest (fast) block number
-        this.emit("poll", pollId, blockNumber);
-
-        // If the block has not changed, meh.
-        if (blockNumber === this._lastBlockNumber) {
-            this.emit("didPoll", pollId);
-            return;
-        }
-
-        // First polling cycle, trigger a "block" events
-        if (this._emitted.block === -2) {
-            this._emitted.block = blockNumber - 1;
-        }
-
-        if (Math.abs((<number>(this._emitted.block)) - blockNumber) > 1000) {
-            logger.warn(`network block skew detected; skipping block events (emitted=${this._emitted.block} blockNumber${blockNumber})`);
-            this.emit("error", logger.makeError("network block skew detected", Logger.errors.NETWORK_ERROR, {
-                blockNumber: blockNumber,
-                event: "blockSkew",
-                previousBlockNumber: this._emitted.block
-            }));
-            this.emit("block", blockNumber);
-
-        } else {
-            // Notify all listener for each block that has passed
-            for (let i = (<number>this._emitted.block) + 1; i <= blockNumber; i++) {
-                this.emit("block", i);
-            }
-        }
-
-        // The emitted block was updated, check for obsolete events
-        if ((<number>this._emitted.block) !== blockNumber) {
-            this._emitted.block = blockNumber;
-
-            Object.keys(this._emitted).forEach((key) => {
-                // The block event does not expire
-                if (key === "block") { return; }
-
-                // The block we were at when we emitted this event
-                const eventBlockNumber = this._emitted[key];
-
-                // We cannot garbage collect pending transactions or blocks here
-                // They should be garbage collected by the Provider when setting
-                // "pending" events
-                if (eventBlockNumber === "pending") { return; }
-
-                // Evict any transaction hashes or block hashes over 12 blocks
-                // old, since they should not return null anyways
-                if (blockNumber - eventBlockNumber > 12) {
-                    delete this._emitted[key];
-                }
-            });
-        }
-
-        // First polling cycle
-        if (this._lastBlockNumber === -2) {
-            this._lastBlockNumber = blockNumber - 1;
-        }
-
-        // Find all transaction hashes we are waiting on
-        this._events.forEach((event) => {
-            switch (event.type) {
-                case "tx": {
-                    const hash = event.hash;
-                    let runner = this.getTransactionReceipt(hash).then((receipt) => {
-                        if (!receipt) { return null; }
-                        // this._emitted["t:" + hash] = receipt.blockNumber;
-                        this.emit(hash, receipt);
-                        return null;
-                    }).catch((error: Error) => { this.emit("error", error); });
-
-                    runners.push(runner);
-
-                    break;
-                }
-
-                case "filter": {
-                    const filter = event.filter;
-                    filter.fromBlock = this._lastBlockNumber + 1;
-                    filter.toBlock = blockNumber;
-
-                    const runner = this.getLogs(filter).then((logs) => {
-                        if (logs.length === 0) { return; }
-                        logs.forEach((log: Log) => {
-                            this._emitted["b:" + log.blockHash] = log.blockNumber;
-                            this._emitted["t:" + log.transactionHash] = log.blockNumber;
-                            this.emit(filter, log);
-                        });
-                    }).catch((error: Error) => { this.emit("error", error); });
-                    runners.push(runner);
-
-                    break;
-                }
-            }
-        });
-
-        this._lastBlockNumber = blockNumber;
-
-        // Once all events for this loop have been processed, emit "didPoll"
-        Promise.all(runners).then(() => {
-            this.emit("didPoll", pollId);
-        }).catch((error) => { this.emit("error", error); });
-
-        return;
-    }
-
-    // Deprecated; do not use this
-    resetEventsBlock(blockNumber: number): void {
-        this._lastBlockNumber = blockNumber - 1;
-        if (this.polling) { this.poll(); }
-    }
-
-=======
->>>>>>> 0ef36c26
     get network(): Network {
         return this._network;
     }
@@ -911,61 +586,8 @@
         return network;
     }
 
-<<<<<<< HEAD
-    get polling(): boolean {
-        return (this._poller != null);
-    }
-
-    set polling(value: boolean) {
-        if (value && !this._poller) {
-            this._poller = setInterval(() => { this.poll(); }, this.pollingInterval);
-
-            if (!this._bootstrapPoll) {
-                this._bootstrapPoll = setTimeout(() => {
-                    this.poll();
-
-                    // We block additional polls until the polling interval
-                    // is done, to prevent overwhelming the poll function
-                    this._bootstrapPoll = setTimeout(() => {
-                        // If polling was disabled, something may require a poke
-                        // since starting the bootstrap poll and it was disabled
-                        if (!this._poller) { this.poll(); }
-
-                        // Clear out the bootstrap so we can do another
-                        this._bootstrapPoll = null;
-                    }, this.pollingInterval);
-                }, 0);
-            }
-
-        } else if (!value && this._poller) {
-            clearInterval(this._poller);
-            this._poller = null;
-        }
-    }
-
-    get pollingInterval(): number {
-        return this._pollingInterval;
-    }
-
-    set pollingInterval(value: number) {
-        if (typeof (value) !== "number" || value <= 0 || parseInt(String(value)) != value) {
-            throw new Error("invalid polling interval");
-        }
-
-        this._pollingInterval = value;
-
-        if (this._poller) {
-            clearInterval(this._poller);
-            this._poller = setInterval(() => { this.poll(); }, this._pollingInterval);
-        }
-    }
-
     async waitForTransaction(transactionId: string, confirmations?: number, timeout?: number): Promise<TransactionReceipt> {
         return this._waitForTransaction(transactionId, timeout);
-=======
-    async waitForTransaction(transactionHash: string, confirmations?: number, timeout?: number): Promise<TransactionReceipt> {
-        return this._waitForTransaction(transactionHash, (confirmations == null) ? 1: confirmations, timeout || 0, null);
->>>>>>> 0ef36c26
     }
 
     async _waitForTransaction(transactionId: string, timeoutMs: number): Promise<TransactionReceipt> {
@@ -1040,7 +662,6 @@
     }
 
     // This should be called by any subclass wrapping a TransactionResponse
-<<<<<<< HEAD
     _wrapTransaction(tx: Transaction, receipt?: HederaTransactionReceipt): TransactionResponse {
         const result = <TransactionResponse>tx;
         console.log("HederaTransactionReceipt", receipt);
@@ -1057,45 +678,6 @@
         result.wait = async (timeout?: number) => {
             const txReceipt = await this._waitForTransaction(tx.transactionId, timeout);
             if (txReceipt.status === 0) {
-=======
-    _wrapTransaction(tx: Transaction, hash?: string, receipt?: HederaTransactionReceipt): TransactionResponse {
-        if (hash != null && hexDataLength(hash) !== 48) { throw new Error("invalid response - sendTransaction"); }
-
-        const result = <TransactionResponse>tx;
-        if (!result.customData) result.customData = {};
-        if (receipt && receipt.fileId) {
-            result.customData.fileId = receipt.fileId.toString();
-        }
-        if (receipt && receipt.contractId) {
-            result.customData.contractId = receipt.contractId.toSolidityAddress();
-        }
-        // Check the hash we expect is the same as the hash the server reported
-        if (hash != null && tx.hash !== hash) {
-            logger.throwError("Transaction hash mismatch from Provider.sendTransaction.", Logger.errors.UNKNOWN_ERROR, { expectedHash: tx.hash, returnedHash: hash });
-        }
-
-        result.wait = async (confirms?: number, timeout?: number) => {
-            if (confirms == null) { confirms = 1; }
-            if (timeout == null) { timeout = 0; }
-
-            // Get the details to detect replacement
-            let replacement = undefined;
-            if (confirms !== 0) {
-                replacement = {
-                    data: tx.data,
-                    from: tx.from,
-                    nonce: tx.nonce,
-                    to: tx.to,
-                    value: tx.value,
-                    startBlock: 0
-                };
-            }
-
-            const receipt = await this._waitForTransaction(tx.hash, confirms, timeout, replacement);
-            if (receipt == null && confirms === 0) { return null; }
-
-            if (receipt.status === 0) {
->>>>>>> 0ef36c26
                 logger.throwError("transaction failed", Logger.errors.CALL_EXCEPTION, {
                     transactionHash: tx.hash,
                     transaction: tx,
@@ -1119,11 +701,7 @@
             // TODO Before submission verify that the nodeId is the one that the provider is connected to
             const resp = await hederaTx.execute(this.hederaClient);
             const receipt = await resp.getReceipt(this.hederaClient);
-<<<<<<< HEAD
             return this._wrapTransaction(ethersTx, receipt);
-=======
-            return this._wrapTransaction(ethersTx, txHash, receipt);
->>>>>>> 0ef36c26
         } catch (error) {
             //check where err is thrown
             const err = logger.makeError(error.message, error.status?.toString());
@@ -1133,41 +711,6 @@
         }
     }
 
-<<<<<<< HEAD
-    async _getTransactionRequest(transaction: Deferrable<TransactionRequest>): Promise<Transaction> {
-        const values: any = await transaction;
-
-        const tx: any = {};
-
-        ["from", "to"].forEach((key) => {
-            if (values[key] == null) { return; }
-            tx[key] = Promise.resolve(values[key]).then((v) => (v ? this._getAddress(v) : null))
-        });
-
-        ["gasLimit", "gasPrice", "maxFeePerGas", "maxPriorityFeePerGas", "value"].forEach((key) => {
-            if (values[key] == null) { return; }
-            tx[key] = Promise.resolve(values[key]).then((v) => (v ? BigNumber.from(v) : null));
-        });
-
-        ["type"].forEach((key) => {
-            if (values[key] == null) { return; }
-            tx[key] = Promise.resolve(values[key]).then((v) => ((v != null) ? v : null));
-        });
-
-        if (values.accessList) {
-            tx.accessList = this.formatter.accessList(values.accessList);
-        }
-
-        ["data"].forEach((key) => {
-            if (values[key] == null) { return; }
-            tx[key] = Promise.resolve(values[key]).then((v) => (v ? hexlify(v) : null));
-        });
-
-        return this.formatter.transactionRequest(await resolveProperties(tx));
-    }
-
-=======
->>>>>>> 0ef36c26
     async _getFilter(filter: Filter | FilterByBlockHash | Promise<Filter | FilterByBlockHash>): Promise<Filter | FilterByBlockHash> {
         filter = await filter;
 
@@ -1216,7 +759,6 @@
      *
      * @param txId - id of the transaction to search for
      */
-<<<<<<< HEAD
     async getTransaction(transactionId: string | Promise<string>): Promise<TransactionResponse> {
         await this.getNetwork();
         if (!this.mirrorNodeUrl) logger.throwError("missing provider", Logger.errors.UNSUPPORTED_OPERATION);
@@ -1275,37 +817,6 @@
                 error
             });
         }
-=======
-    async getTransaction(txId: string | Promise<string>): Promise<TransactionResponse> {
-        await this.getNetwork();
-        txId = await txId;
-        const ep = '/api/v1/transactions/'+txId;
-        let { data } = await axios.get(this._mirrorNodeUrl + ep);
-        const filtered = data.transactions
-            .filter((e: { result: string; }) => e.result === "SUCCESS");
-        return filtered.length > 0 ? filtered[0] : null;
-    }
-
-    async getTransactionReceipt(transactionHash: string | Promise<string>): Promise<TransactionReceipt> {
-        await this.getNetwork();
-
-        transactionHash = await transactionHash;
-
-        const params = { transactionHash: this.formatter.hash(transactionHash, true) };
-
-        return poll(async () => {
-            const result = await this.perform("getTransactionReceipt", params);
-
-            if (result == null) {
-                return undefined;
-            }
-
-            // "geth-etc" returns receipts before they are ready
-            if (result.blockHash == null) { return undefined; }
-
-            return this.formatter.receipt(result);
-        }, { oncePoll: this });
->>>>>>> 0ef36c26
     }
 
     async getLogs(filter: Filter | FilterByBlockHash | Promise<Filter | FilterByBlockHash>): Promise<Array<Log>> {
@@ -1411,35 +922,7 @@
     }
 
     emit(eventName: EventType, ...args: Array<any>): boolean {
-<<<<<<< HEAD
-        let result = false;
-
-        let stopped: Array<Event> = [];
-
-        let eventTag = getEventTag(eventName);
-        this._events = this._events.filter((event) => {
-            if (event.tag !== eventTag) { return true; }
-
-            setTimeout(() => {
-                event.listener.apply(this, args);
-            }, 0);
-
-            result = true;
-
-            if (event.once) {
-                stopped.push(event);
-                return false;
-            }
-
-            return true;
-        });
-
-        stopped.forEach((event) => { this._stopEvent(event); });
-
-        return result;
-=======
         return false;
->>>>>>> 0ef36c26
     }
 
     listenerCount(eventName?: EventType): number {
@@ -1451,51 +934,10 @@
     }
 
     off(eventName: EventType, listener?: Listener): this {
-<<<<<<< HEAD
-        if (listener == null) {
-            return this.removeAllListeners(eventName);
-        }
-
-        const stopped: Array<Event> = [];
-
-        let found = false;
-
-        let eventTag = getEventTag(eventName);
-        this._events = this._events.filter((event) => {
-            if (event.tag !== eventTag || event.listener != listener) { return true; }
-            if (found) { return true; }
-            found = true;
-            stopped.push(event);
-            return false;
-        });
-
-        stopped.forEach((event) => { this._stopEvent(event); });
-
-=======
->>>>>>> 0ef36c26
         return this;
     }
 
     removeAllListeners(eventName?: EventType): this {
-<<<<<<< HEAD
-        let stopped: Array<Event> = [];
-        if (eventName == null) {
-            stopped = this._events;
-
-            this._events = [];
-        } else {
-            const eventTag = getEventTag(eventName);
-            this._events = this._events.filter((event) => {
-                if (event.tag !== eventTag) { return true; }
-                stopped.push(event);
-                return false;
-            });
-        }
-
-        stopped.forEach((event) => { this._stopEvent(event); });
-
-=======
->>>>>>> 0ef36c26
         return this;
     }
 }
