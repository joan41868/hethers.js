"use strict";

import {
<<<<<<< HEAD
    BlockTag,
    EventType,
    Filter,
    // FilterByBlockHash,
    Listener,
    Log,
    Provider,
    TransactionReceipt,
    TransactionRequest,
    TransactionResponse
=======
    BlockTag, EventType, Filter, FilterByBlockHash,
    Listener, Log, Provider, TransactionReceipt, TransactionRequest, TransactionResponse
>>>>>>> 8c3001aa
} from "@ethersproject/abstract-provider";
import { Base58 } from "@ethersproject/basex";
import { BigNumber } from "@ethersproject/bignumber";
import { arrayify, concat, hexDataLength, hexDataSlice, hexlify, hexZeroPad, isHexString } from "@ethersproject/bytes";
import { getNetwork, Network, Networkish, HederaNetworkConfigLike } from "@ethersproject/networks";
import { Deferrable, defineReadOnly, getStatic, resolveProperties } from "@ethersproject/properties";
import { Transaction } from "@ethersproject/transactions";
import { sha256 } from "@ethersproject/sha2";
import { toUtf8Bytes, toUtf8String } from "@ethersproject/strings";
import { TransactionReceipt as HederaTransactionReceipt } from '@hashgraph/sdk';
import bech32 from "bech32";

import { Logger } from "@ethersproject/logger";
import { version } from "./_version";
const logger = new Logger(version);

import { Formatter } from "./formatter";
import { AccountLike, asAccountString } from "@ethersproject/address";
import { AccountBalanceQuery, AccountId, Client, NetworkName, Transaction as HederaTransaction } from "@hashgraph/sdk";
import axios from "axios";

//////////////////////////////
// Event Serializeing
// @ts-ignore
function checkTopic(topic: string): string {
    if (topic == null) { return "null"; }
    if (hexDataLength(topic) !== 32) {
        logger.throwArgumentError("invalid topic", "topic", topic);
    }
    return topic.toLowerCase();
}

// @ts-ignore
function serializeTopics(topics: Array<string | Array<string>>): string {
    // Remove trailing null AND-topics; they are redundant
    topics = topics.slice();
    while (topics.length > 0 && topics[topics.length - 1] == null) { topics.pop(); }

    return topics.map((topic) => {
        if (Array.isArray(topic)) {

            // Only track unique OR-topics
            const unique: { [ topic: string ]: boolean } = { }
            topic.forEach((topic) => {
                unique[checkTopic(topic)] = true;
            });

            // The order of OR-topics does not matter
            const sorted = Object.keys(unique);
            sorted.sort();

            return sorted.join("|");

        } else {
            return checkTopic(topic);
        }
    }).join("&");
}

function deserializeTopics(data: string): Array<string | Array<string>> {
    if (data === "") { return [ ]; }

    return data.split(/&/g).map((topic) => {
        if (topic === "") { return [ ]; }

        const comps = topic.split("|").map((topic) => {
            return ((topic === "null") ? null: topic);
        });

        return ((comps.length === 1) ? comps[0]: comps);
    });
}


//////////////////////////////
// Helper Object


function stall(duration: number): Promise<void> {
    return new Promise((resolve) => {
        setTimeout(resolve, duration);
    });
}

//////////////////////////////
// Provider Object


/**
 *  EventType
 *   - "block"
 *   - "poll"
 *   - "didPoll"
 *   - "pending"
 *   - "error"
 *   - "network"
 *   - filter
 *   - topics array
 *   - transaction hash
 */

const PollableEvents = [ "block", "network", "pending", "poll" ];

export class Event {
    readonly listener: Listener;
    readonly once: boolean;
    readonly tag: string;

    constructor(tag: string, listener: Listener, once: boolean) {
        defineReadOnly(this, "tag", tag);
        defineReadOnly(this, "listener", listener);
        defineReadOnly(this, "once", once);
    }

    get event(): EventType {
        switch (this.type) {
            case "tx":
               return this.hash;
            case "filter":
               return this.filter;
        }
        return this.tag;
    }

    get type(): string {
        return this.tag.split(":")[0]
    }

    get hash(): string {
        const comps = this.tag.split(":");
        if (comps[0] !== "tx") { return null; }
        return comps[1];
    }

    get filter(): Filter {
        const comps = this.tag.split(":");
        if (comps[0] !== "filter") { return null; }
        const address = comps[1];

        const topics = deserializeTopics(comps[2]);
        const filter: Filter = { };

        if (topics.length > 0) { filter.topics = topics; }
        if (address && address !== "*") { filter.address = address; }

        return filter;
    }

    pollable(): boolean {
        return (this.tag.indexOf(":") >= 0 || PollableEvents.indexOf(this.tag) >= 0);
    }
}

export interface EnsResolver {

    // Name this Resolver is associated with
    readonly name: string;

    // The address of the resolver
    readonly address: string;

    // Multichain address resolution (also normal address resolution)
    // See: https://eips.ethereum.org/EIPS/eip-2304
    getAddress(coinType?: 60): Promise<null | string>

    // Contenthash field
    // See: https://eips.ethereum.org/EIPS/eip-1577
    getContentHash(): Promise<null | string>;

    // Storage of text records
    // See: https://eips.ethereum.org/EIPS/eip-634
    getText(key: string): Promise<null | string>;
};

export interface EnsProvider {
    resolveName(name: string): Promise<null | string>;
    lookupAddress(address: string): Promise<null | string>;
    getResolver(name: string): Promise<null | EnsResolver>;
}

type CoinInfo = {
    symbol: string,
    ilk?: string,     // General family
    prefix?: string,  // Bech32 prefix
    p2pkh?: number,   // Pay-to-Public-Key-Hash Version
    p2sh?: number,    // Pay-to-Script-Hash Version
};

// https://github.com/satoshilabs/slips/blob/master/slip-0044.md
const coinInfos: { [ coinType: string ]: CoinInfo } = {
    "0":   { symbol: "btc",  p2pkh: 0x00, p2sh: 0x05, prefix: "bc" },
    "2":   { symbol: "ltc",  p2pkh: 0x30, p2sh: 0x32, prefix: "ltc" },
    "3":   { symbol: "doge", p2pkh: 0x1e, p2sh: 0x16 },
    "60":  { symbol: "eth",  ilk: "eth" },
    "61":  { symbol: "etc",  ilk: "eth" },
    "700": { symbol: "xdai", ilk: "eth" },
};

function bytes32ify(value: number): string {
    return hexZeroPad(BigNumber.from(value).toHexString(), 32);
}

// Compute the Base58Check encoded data (checksum is first 4 bytes of sha256d)
function base58Encode(data: Uint8Array): string {
    return Base58.encode(concat([ data, hexDataSlice(sha256(sha256(data)), 0, 4) ]));
}

export interface Avatar {
    url: string;
    linkage: Array<{ type: string, content: string }>;
}

export class Resolver implements EnsResolver {
    readonly provider: BaseProvider;

    readonly name: string;
    readonly address: string;

    readonly _resolvedAddress: null | string;

    // The resolvedAddress is only for creating a ReverseLookup resolver
    constructor(provider: BaseProvider, address: string, name: string, resolvedAddress?: string) {
        defineReadOnly(this, "provider", provider);
        defineReadOnly(this, "name", name);
        defineReadOnly(this, "address", provider.formatter.address(address));
        defineReadOnly(this, "_resolvedAddress", resolvedAddress);
    }

    async _fetchBytes(selector: string, parameters?: string): Promise<null | string> {
        // e.g. keccak256("addr(bytes32,uint256)")
        // const tx = {
        //     to: this.address,
        //     data: hexConcat([ selector, namehash(this.name), (parameters || "0x") ])
        // };

        try {
            // return _parseBytes(await this.provider.call(tx));
            return null;
        } catch (error) {
            if (error.code === Logger.errors.CALL_EXCEPTION) { return null; }
            return null;
        }
    }

    _getAddress(coinType: number, hexBytes: string): string {
        const coinInfo = coinInfos[String(coinType)];

        if (coinInfo == null) {
            logger.throwError(`unsupported coin type: ${ coinType }`, Logger.errors.UNSUPPORTED_OPERATION, {
                operation: `getAddress(${ coinType })`
            });
        }

        if (coinInfo.ilk === "eth") {
            return this.provider.formatter.address(hexBytes);
        }

        const bytes = arrayify(hexBytes);

        // P2PKH: OP_DUP OP_HASH160 <pubKeyHash> OP_EQUALVERIFY OP_CHECKSIG
        if (coinInfo.p2pkh != null) {
            const p2pkh = hexBytes.match(/^0x76a9([0-9a-f][0-9a-f])([0-9a-f]*)88ac$/);
            if (p2pkh) {
                const length = parseInt(p2pkh[1], 16);
                if (p2pkh[2].length === length * 2 && length >= 1 && length <= 75) {
                    return base58Encode(concat([ [ coinInfo.p2pkh ], ("0x" + p2pkh[2]) ]));
                }
            }
        }

        // P2SH: OP_HASH160 <scriptHash> OP_EQUAL
        if (coinInfo.p2sh != null) {
            const p2sh = hexBytes.match(/^0xa9([0-9a-f][0-9a-f])([0-9a-f]*)87$/);
            if (p2sh) {
                const length = parseInt(p2sh[1], 16);
                if (p2sh[2].length === length * 2 && length >= 1 && length <= 75) {
                    return base58Encode(concat([ [ coinInfo.p2sh ], ("0x" + p2sh[2]) ]));
                }
            }
        }

        // Bech32
        if (coinInfo.prefix != null) {
            const length = bytes[1];

            // https://github.com/bitcoin/bips/blob/master/bip-0141.mediawiki#witness-program
            let version = bytes[0];
            if (version === 0x00) {
                if (length !== 20 && length !== 32) {
                    version = -1;
                }
            } else {
                version = -1;
            }

            if (version >= 0 && bytes.length === 2 + length && length >= 1 && length <= 75) {
                const words = bech32.toWords(bytes.slice(2));
                words.unshift(version);
                return bech32.encode(coinInfo.prefix, words);
            }
        }

        return null;
    }


    async getAddress(coinType?: number): Promise<string> {
        if (coinType == null) { coinType = 60; }

        // If Ethereum, use the standard `addr(bytes32)`
        if (coinType === 60) {
            try {
                return null;
            } catch (error) {
                if (error.code === Logger.errors.CALL_EXCEPTION) { return null; }
                throw error;
            }
        }

        // keccak256("addr(bytes32,uint256")
        const hexBytes = await this._fetchBytes("0xf1cb7e06", bytes32ify(coinType));

        // No address
        if (hexBytes == null || hexBytes === "0x") { return null; }

        // Compute the address
        const address = this._getAddress(coinType, hexBytes);

        if (address == null) {
            logger.throwError(`invalid or unsupported coin data`, Logger.errors.UNSUPPORTED_OPERATION, {
                operation: `getAddress(${ coinType })`,
                coinType: coinType,
                data: hexBytes
            });
        }

        return address;
    }

    async getContentHash(): Promise<string> {

        // keccak256("contenthash()")
        const hexBytes = await this._fetchBytes("0xbc1c58d1");

        // No contenthash
        if (hexBytes == null || hexBytes === "0x") { return null; }

        // IPFS (CID: 1, Type: DAG-PB)
        const ipfs = hexBytes.match(/^0xe3010170(([0-9a-f][0-9a-f])([0-9a-f][0-9a-f])([0-9a-f]*))$/);
        if (ipfs) {
            const length = parseInt(ipfs[3], 16);
            if (ipfs[4].length === length * 2) {
                return "ipfs:/\/" + Base58.encode("0x" + ipfs[1]);
            }
        }

        // Swarm (CID: 1, Type: swarm-manifest; hash/length hard-coded to keccak256/32)
        const swarm = hexBytes.match(/^0xe40101fa011b20([0-9a-f]*)$/)
        if (swarm) {
            if (swarm[1].length === (32 * 2)) {
                return "bzz:/\/" + swarm[1]
            }
        }

        return logger.throwError(`invalid or unsupported content hash data`, Logger.errors.UNSUPPORTED_OPERATION, {
            operation: "getContentHash()",
            data: hexBytes
        });
    }

    async getText(key: string): Promise<string> {

        // The key encoded as parameter to fetchBytes
        let keyBytes = toUtf8Bytes(key);

        // The nodehash consumes the first slot, so the string pointer targets
        // offset 64, with the length at offset 64 and data starting at offset 96
        keyBytes = concat([ bytes32ify(64), bytes32ify(keyBytes.length), keyBytes ]);

        // Pad to word-size (32 bytes)
        if ((keyBytes.length % 32) !== 0) {
            keyBytes = concat([ keyBytes, hexZeroPad("0x", 32 - (key.length % 32)) ])
        }

        const hexBytes = await this._fetchBytes("0x59d1d43c", hexlify(keyBytes));
        if (hexBytes == null || hexBytes === "0x") { return null; }

        return toUtf8String(hexBytes);
    }
}

let defaultFormatter: Formatter = null;
const MIRROR_NODE_TRANSACTIONS_ENDPOINT =  '/api/v1/transactions/';
const MIRROR_NODE_CONTRACTS_ENDPOINT = '/api/v1/contracts/results/';

export class BaseProvider extends Provider {
    _networkPromise: Promise<Network>;
    _network: Network;

    _events: Array<Event>;

    _pollingInterval: number;


    formatter: Formatter;

    readonly anyNetwork: boolean;
    private readonly hederaClient: Client;
    private readonly _mirrorNodeUrl: string; // initial mirror node URL, which is resolved from the provider's network

    /**
     *  ready
     *
     *  A Promise<Network> that resolves only once the provider is ready.
     *
     *  Sub-classes that call the super with a network without a chainId
     *  MUST set this. Standard named networks have a known chainId.
     *
     */

    constructor(network: Networkish | Promise<Network> | HederaNetworkConfigLike) {
        logger.checkNew(new.target, Provider);
        super();

        this.formatter = new.target.getFormatter();
        // If network is any, this Provider allows the underlying
        // network to change dynamically, and we auto-detect the
        // current network
        defineReadOnly(this, "anyNetwork", (network === "any"));
        if (this.anyNetwork) { network = this.detectNetwork(); }

        if (network instanceof Promise) {
            this._networkPromise = network;
            // Squash any "unhandled promise" errors; that do not need to be handled
            network.catch((error) => { });

            // Trigger initial network setting (async)
            this._ready().catch((error) => { });
        } else {
            if (!isHederaNetworkConfigLike(network)) {
                const asDefaultNetwork = network as Network;
                // defineReadOnly(this, "_network", getNetwork(network));
                this._network = getNetwork(asDefaultNetwork);
                this._networkPromise = Promise.resolve(this._network);
                const knownNetwork = getStatic<(network: Networkish) => Network>(new.target, "getNetwork")(asDefaultNetwork);
                if (knownNetwork) {
                    defineReadOnly(this, "_network", knownNetwork);
                    this.emit("network", knownNetwork, null);
                } else {
                    logger.throwArgumentError("invalid network", "network", network);
                }
                this.hederaClient = Client.forName(mapNetworkToHederaNetworkName(asDefaultNetwork));
                this._mirrorNodeUrl = resolveMirrorNetworkUrl(this._network);
            } else {
                const asHederaNetwork = network as HederaNetworkConfigLike;
                this.hederaClient = Client.forNetwork(asHederaNetwork.network);
                this._mirrorNodeUrl = asHederaNetwork.mirrorNodeUrl;
                defineReadOnly(this, "_network", {
                    // FIXME: chainId
                    chainId: 0,
                    name: this.hederaClient.networkName
                });
            }
        }

        this._pollingInterval = 3000;
    }

    async _ready(): Promise<Network> {
        if (this._network == null) {
            let network: Network = null;
            if (this._networkPromise) {
                try {
                    network = await this._networkPromise;
                } catch (error) { }
            }

            // Try the Provider's network detection (this MUST throw if it cannot)
            if (network == null) {
                network = await this.detectNetwork();
            }

            // This should never happen; every Provider sub-class should have
            // suggested a network by here (or have thrown).
            // if (!network) {
            //     logger.throwError("no network detected", Logger.errors.UNKNOWN_ERROR, { });
            // }

            // Possible this call stacked so do not call defineReadOnly again
            if (this._network == null) {
                if (this.anyNetwork) {
                    // this._network = network;
                    defineReadOnly(this, "_network", network);
                } else {
                    this._network = network;
                }
                this.emit("network", network, null);
            }
        }

        return this._network;
    }

    // @TODO: Remove this and just create a singleton formatter
    static getFormatter(): Formatter {
        if (defaultFormatter == null) {
            defaultFormatter = new Formatter();
        }
        return defaultFormatter;
    }

    // @TODO: Remove this and just use getNetwork
    static getNetwork(network: Networkish): Network {
        return getNetwork((network == null) ? "mainnet" : network);
    }

    get network(): Network {
        return this._network;
    }

    // This method should query the network if the underlying network
    // can change, such as when connected to a JSON-RPC backend
    // With the current hedera implementation, we do not support a changeable networks,
    // thus we do not need to query at this level
    async detectNetwork(): Promise<Network> {
        this._networkPromise = Promise.resolve(this._network);
        return this._networkPromise;
    }

    async getNetwork(): Promise<Network> {
        const network = await this._ready();

        // Make sure we are still connected to the same network; this is
        // only an external call for backends which can have the underlying
        // network change spontaneously
        const currentNetwork = await this.detectNetwork();
        if (network.chainId !== currentNetwork.chainId) {

            // We are allowing network changes, things can get complex fast;
            // make sure you know what you are doing if you use "any"
            if (this.anyNetwork) {
                this._network = currentNetwork;
                // The "network" event MUST happen before this method resolves
                // so any events have a chance to unregister, so we stall an
                // additional event loop before returning from /this/ call
                this.emit("network", currentNetwork, network);
                await stall(0);

                return this._network;
            }

            const error = logger.makeError("underlying network changed", Logger.errors.NETWORK_ERROR, {
                event: "changed",
                network: network,
                detectedNetwork: currentNetwork
            });

            this.emit("error", error);
            throw error;
        }

        return network;
    }

    get pollingInterval(): number {
        return this._pollingInterval;
    }

    set pollingInterval(value: number) {
        if (typeof(value) !== "number" || value <= 0 || parseInt(String(value)) != value) {
            throw new Error("invalid polling interval");
        }
        this._pollingInterval = value;
    }

    async waitForTransaction(transactionId: string, timeout?: number): Promise<TransactionReceipt> {
        return this._waitForTransaction(transactionId, timeout);
    }

    async _waitForTransaction(transactionId: string, timeout: number): Promise<TransactionReceipt> {
        let remainingTimeout = timeout;
        return new Promise(async (resolve, reject) => {
            while (remainingTimeout == null || remainingTimeout > 0) {
                const txResponse = await this.getTransaction(transactionId);
                if (txResponse == null) {
                    await new Promise((resolve) => {
                        setTimeout(resolve, this._pollingInterval);
                    });
                    if (remainingTimeout != null) remainingTimeout -= this._pollingInterval;
                } else {
                    return resolve(this.formatter.receiptFromResponse(txResponse));
                }
            }
            reject(logger.makeError("timeout exceeded", Logger.errors.TIMEOUT, { timeout: timeout }));
        });
    }

    /**
     *  AccountBalance query implementation, using the hashgraph sdk.
     *  It returns the tinybar balance of the given address.
     *
     * @param accountLike The address to check balance of
     */
    async getBalance(accountLike: AccountLike | Promise<AccountLike>): Promise<BigNumber> {
        accountLike = await accountLike;
        const account = asAccountString(accountLike);
        try {
            const balance = await new AccountBalanceQuery()
                .setAccountId(AccountId.fromString(account))
                .execute(this.hederaClient);
            return BigNumber.from(balance.hbars.toTinybars().toNumber());
        } catch (error) {
            return logger.throwError("bad result from backend", Logger.errors.SERVER_ERROR, {
                method: "AccountBalanceQuery",
                params: {address: accountLike},
                error
            });
        }
    }

    async getCode(addressOrName: string | Promise<string>, blockTag?: BlockTag | Promise<BlockTag>): Promise<string> {
        await this.getNetwork();
        const params = await resolveProperties({
            address: this._getAddress(addressOrName),
        });

        const result = await this.perform("getCode", params);
        try {
            return hexlify(result);
        } catch (error) {
            return logger.throwError("bad result from backend", Logger.errors.SERVER_ERROR, {
                method: "getCode",
                params, result, error
            });
        }
    }

    // This should be called by any subclass wrapping a TransactionResponse
    _wrapTransaction(tx: Transaction, hash?: string, receipt?: HederaTransactionReceipt): TransactionResponse {
        if (hash != null && hexDataLength(hash) !== 48) { throw new Error("invalid response - sendTransaction"); }

        const result = <TransactionResponse>tx;
        if (!result.customData) result.customData = {};
        if (receipt && receipt.fileId) {
            result.customData.fileId = receipt.fileId.toString();
        }
        if (receipt && receipt.contractId) {
            result.customData.contractId = receipt.contractId.toSolidityAddress();
        }
        if (receipt && receipt.accountId) {
            result.customData.accountId = receipt.accountId;
        }

        // Check the hash we expect is the same as the hash the server reported
        if (hash != null && tx.hash !== hash) {
            logger.throwError("Transaction hash mismatch from Provider.sendTransaction.", Logger.errors.UNKNOWN_ERROR, { expectedHash: tx.hash, returnedHash: hash });
        }

        result.wait = async (timeout?: number) => {
            const receipt = await this._waitForTransaction(tx.transactionId, timeout);
            if (receipt.status === 0) {
                logger.throwError("transaction failed", Logger.errors.CALL_EXCEPTION, {
                    transactionHash: tx.hash,
                    transaction: tx,
                    receipt: receipt
                });
            }
            return receipt;
        };
        return result;
    }

    public getHederaClient() : Client {
        return this.hederaClient;
    }

    public getHederaNetworkConfig(): AccountId[] {
        return this.hederaClient._network.getNodeAccountIdsForExecute();
    }

    async sendTransaction(signedTransaction: string | Promise<string>): Promise<TransactionResponse> {
        signedTransaction = await signedTransaction;
        const txBytes = arrayify(signedTransaction);
        const hederaTx = HederaTransaction.fromBytes(txBytes);
        const ethersTx = await this.formatter.transaction(signedTransaction);
        const txHash = hexlify(await hederaTx.getTransactionHash());
        try {
            // TODO once we have fallback provider use `provider.perform("sendTransaction")`
            // TODO Before submission verify that the nodeId is the one that the provider is connected to
            const resp = await hederaTx.execute(this.hederaClient);
            const receipt = await resp.getReceipt(this.hederaClient);
            return this._wrapTransaction(ethersTx, txHash, receipt);
        } catch (error) {
            const err = logger.makeError(error.message, error.status?.toString());
            (<any>err).transaction = ethersTx;
            (<any>err).transactionHash = txHash;
            throw err;
        }
    }

    async _getFilter(filter: Filter | Promise<Filter>): Promise<Filter> {
        filter = await filter;

        const result: any = { };

        if (filter.address != null) {
            result.address = this._getAddress(filter.address);
            // result.address = filter.address;
        }

        ["blockHash", "topics"].forEach((key) => {
            if ((<any>filter)[key] == null) { return; }
            result[key] = (<any>filter)[key];
        });

        // ["fromBlock", "toBlock"].forEach((key) => {
        //     if ((<any>filter)[key] == null) { return; }
        // });

        ["fromTimestamp", "toTimestamp"].forEach((key) => {
            if ((<any>filter)[key] == null) { return; }
            result[key] = (<any>filter)[key];
        });

        return this.formatter.filter(await resolveProperties(result));
    }

    async estimateGas(transaction: Deferrable<TransactionRequest>): Promise<BigNumber> {
        return logger.throwArgumentError("estimateGas not implemented", Logger.errors.NOT_IMPLEMENTED, {
            operation: "estimateGas"
        });
    }

    // TODO FIX ME
    async _getAddress(addressOrName: string | Promise<string>): Promise<string> {
        addressOrName = await addressOrName;
        if (typeof (addressOrName) !== "string") {
            logger.throwArgumentError("invalid address or ENS name", "name", addressOrName);
        }

        const address = await this.resolveName(addressOrName);
        if (address == null) {
            logger.throwError("ENS name not configured", Logger.errors.UNSUPPORTED_OPERATION, {
                operation: `resolveName(${JSON.stringify(addressOrName)})`
            });
        }
        return address;
    }

    /**
     * Transaction record query implementation using the mirror node REST API.
     *
     * @param transactionId - id of the transaction to search for
     */
    async getTransaction(transactionId: string | Promise<string>): Promise<TransactionResponse> {
        if (!this._mirrorNodeUrl) logger.throwError("missing provider", Logger.errors.UNSUPPORTED_OPERATION);
        transactionId = await transactionId;
        const transactionsEndpoint = MIRROR_NODE_TRANSACTIONS_ENDPOINT + transactionId;
        try {
            let { data } = await axios.get(this._mirrorNodeUrl + transactionsEndpoint);
            if (data) {
                const filtered = data.transactions.filter((e: { result: string; }) => e.result != 'DUPLICATE_TRANSACTION');
                if (filtered.length > 0) {
                    const contractsEndpoint = MIRROR_NODE_CONTRACTS_ENDPOINT + transactionId;
                    const dataWithLogs = await axios.get(this._mirrorNodeUrl + contractsEndpoint);
                    const record = {
                        chainId: this._network.chainId,
                        transactionId: transactionId,
                        result: filtered[0].result,
                        ...dataWithLogs.data
                    };
                    return this.formatter.responseFromRecord(record);
                }
            }
        } catch (error) {
            if (error && error.response && error.response.status != 404) {
                logger.throwError("bad result from backend", Logger.errors.SERVER_ERROR, {
                    method: "TransactionResponseQuery",
                    error
                });
            }
        }
        return null;
    }

    /**
     * Transaction record query implementation using the mirror node REST API.
     *
     * @param transactionId - id of the transaction to search for
     */
    async getTransactionReceipt(transactionId: string | Promise<string>): Promise<TransactionReceipt> {
        return logger.throwError("getTransactionReceipt not implemented", Logger.errors.NOT_IMPLEMENTED, {
            operation: 'getTransactionReceipt'
        })

        // await this.getNetwork();
        // transactionId = await transactionId;
        // try {
        //     let receipt = await new TransactionReceiptQuery()
        //         .setTransactionId(transactionId)
        //         .execute(this.hederaClient);
        //     console.log("getTransactionReceipt: ", receipt);
        //     return null;
        // } catch (error) {
        //     return logger.throwError("bad result from backend", Logger.errors.SERVER_ERROR, {
        //         method: "TransactionGetReceiptQuery",
        //         error
        //     });
        // }
    }

    async getLogs(filter: Filter | Promise<Filter>): Promise<Array<Log>> {
        if (!this._mirrorNodeUrl) logger.throwError("missing provider", Logger.errors.UNSUPPORTED_OPERATION);
        const params = await resolveProperties({ filter: this._getFilter(filter) });
<<<<<<< HEAD
        let toTimestampFilter = "";
        let fromTimestampFilter = "";
        const epContractsLogs = '/api/v1/contracts/' + params.filter.address + '/results/logs?limit=100';
        //@ts-ignore
        if (params.filter.toTimestamp) {
            //@ts-ignore
            toTimestampFilter = '&timestamp=lte%3A' + params.filter.toTimestamp;
        }
        //@ts-ignore
        if (params.filter.fromTimestamp) {
            //@ts-ignore
            fromTimestampFilter = '&timestamp=gte%3A' + params.filter.fromTimestamp;
        }
        const requestUrl = this._mirrorNodeUrl + epContractsLogs + toTimestampFilter + fromTimestampFilter;
        try {
            let { data } = await axios.get(requestUrl);
            let logs: Array<Log> = null;
            if (data) {
                logs = Formatter.arrayOf(this.formatter.filterLog.bind(this.formatter))(data.logs);
            }
            return logs;
        } catch (error) {
            if (error && error.response && error.response.status != 404) {
                logger.throwError("bad result from backend", Logger.errors.SERVER_ERROR, {
                    method: "ContractLogsQuery",
                    error
                });
            }
            return null;
        } 
=======
        const logs: Array<Log> = await this.perform("getLogs", params);
        return Formatter.arrayOf(this.formatter.filterLog.bind(this.formatter))(logs);
>>>>>>> 8c3001aa
    }

    async getHbarPrice(): Promise<number> {
        return logger.throwError("NOT_IMPLEMENTED", Logger.errors.NOT_IMPLEMENTED);
    }

    // TODO FIXME
    async getResolver(name: string): Promise<null | Resolver> {
        try {
            const address = await this._getResolver(name);
            if (address == null) { return null; }
            return new Resolver(this, address, name);
        } catch (error) {
            if (error.code === Logger.errors.CALL_EXCEPTION) { return null; }
            return null;
        }
    }

    // TODO FIXME
    async _getResolver(name: string): Promise<string> {
        // Get the resolver from the blockchain
        const network = await this.getNetwork();

        // No ENS...
        if (!network.ensAddress) {
            logger.throwError(
                "network does not support ENS",
                Logger.errors.UNSUPPORTED_OPERATION,
                { operation: "ENS", network: network.name }
            );
        }

        // keccak256("resolver(bytes32)")
        // const transaction = {
        //     to: network.ensAddress,
        //     data: ("0x0178b8bf" + namehash(name).substring(2))
        // };

        try {
            return null;
            // return this.formatter.callAddress(await this.call(transaction));
        } catch (error) {
            if (error.code === Logger.errors.CALL_EXCEPTION) { return null; }
            throw error;
        }
    }

    // TODO FIXME
    async resolveName(name: string | Promise<string>): Promise<null | string> {
        name = await name;

        // If it is already an address, nothing to resolve
        try {
            return Promise.resolve(this.formatter.address(name));
        } catch (error) {
            // If is is a hexstring, the address is bad (See #694)
            if (isHexString(name)) { throw error; }
        }

        if (typeof (name) !== "string") {
            logger.throwArgumentError("invalid ENS name", "name", name);
        }

        // Get the addr from the resovler
        const resolver = await this.getResolver(name);
        if (!resolver) { return null; }

        return await resolver.getAddress();
    }

    // TODO FIXME
    async lookupAddress(address: string | Promise<string>): Promise<null | string> {
        address = await address;
        address = this.formatter.address(address);

        return null;
    }

    perform(method: string, params: any): Promise<any> {
        return logger.throwError(method + " not implemented", Logger.errors.NOT_IMPLEMENTED, { operation: method });
    }

    _addEventListener(eventName: EventType, listener: Listener, once: boolean): this {
        return this;
    }

    on(eventName: EventType, listener: Listener): this {
        return this._addEventListener(eventName, listener, false);
    }

    once(eventName: EventType, listener: Listener): this {
        return this._addEventListener(eventName, listener, true);
    }

    emit(eventName: EventType, ...args: Array<any>): boolean {
        return false;
    }

    listenerCount(eventName?: EventType): number {
        return 0;
    }

    listeners(eventName?: EventType): Array<Listener> {
        return null;
    }

    off(eventName: EventType, listener?: Listener): this {
        return this;
    }

    removeAllListeners(eventName?: EventType): this {
        return this;
    }
}


// resolves network string to a hedera network name
function mapNetworkToHederaNetworkName(net: Network | string | number | Promise<Network>) {
    switch (net) {
        case 'mainnet':
            return NetworkName.Mainnet;
        case 'previewnet':
            return NetworkName.Previewnet;
        case 'testnet':
            return NetworkName.Testnet;
        default:
            logger.throwArgumentError("Invalid network name", "network", net);
            return null;
    }
}

// resolves the mirror node url from the given provider network.
function resolveMirrorNetworkUrl(net: Network): string {
    switch (net.name) {
        case 'mainnet':
            return 'https://mainnet.mirrornode.hedera.com';
        case 'previewnet':
            return 'https://previewnet.mirrornode.hedera.com';
        case 'testnet':
            return 'https://testnet.mirrornode.hedera.com';
        default:
            logger.throwArgumentError("Invalid network name", "network", net);
            return null;
    }
}

function isHederaNetworkConfigLike(cfg : HederaNetworkConfigLike | Networkish): cfg is HederaNetworkConfigLike {
    return (cfg as HederaNetworkConfigLike).network !== undefined;
}<|MERGE_RESOLUTION|>--- conflicted
+++ resolved
@@ -1,7 +1,6 @@
 "use strict";
 
 import {
-<<<<<<< HEAD
     BlockTag,
     EventType,
     Filter,
@@ -12,10 +11,6 @@
     TransactionReceipt,
     TransactionRequest,
     TransactionResponse
-=======
-    BlockTag, EventType, Filter, FilterByBlockHash,
-    Listener, Log, Provider, TransactionReceipt, TransactionRequest, TransactionResponse
->>>>>>> 8c3001aa
 } from "@ethersproject/abstract-provider";
 import { Base58 } from "@ethersproject/basex";
 import { BigNumber } from "@ethersproject/bignumber";
@@ -830,7 +825,6 @@
     async getLogs(filter: Filter | Promise<Filter>): Promise<Array<Log>> {
         if (!this._mirrorNodeUrl) logger.throwError("missing provider", Logger.errors.UNSUPPORTED_OPERATION);
         const params = await resolveProperties({ filter: this._getFilter(filter) });
-<<<<<<< HEAD
         let toTimestampFilter = "";
         let fromTimestampFilter = "";
         const epContractsLogs = '/api/v1/contracts/' + params.filter.address + '/results/logs?limit=100';
@@ -861,10 +855,6 @@
             }
             return null;
         } 
-=======
-        const logs: Array<Log> = await this.perform("getLogs", params);
-        return Formatter.arrayOf(this.formatter.filterLog.bind(this.formatter))(logs);
->>>>>>> 8c3001aa
     }
 
     async getHbarPrice(): Promise<number> {
