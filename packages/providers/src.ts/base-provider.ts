"use strict";

import {
<<<<<<< HEAD
    BlockTag,
    EventType,
    Filter,
    FilterByBlockHash,
    ForkEvent,
    Listener,
    Log,
    Provider,
    TransactionReceipt,
    TransactionRequest,
    TransactionResponse
} from "@ethersproject/abstract-provider";
import { Base58 } from "@ethersproject/basex";
import { BigNumber } from "@ethersproject/bignumber";
import {
    arrayify,
    concat,
    hexConcat,
    hexDataLength,
    hexDataSlice,
    hexlify,
    hexZeroPad,
    isHexString
} from "@ethersproject/bytes";
import { HashZero } from "@ethersproject/constants";
import { namehash } from "@ethersproject/hash";
=======
    BlockTag, EventType, Filter, FilterByBlockHash,
    Listener, Log, Provider, TransactionReceipt, TransactionRequest, TransactionResponse
} from "@ethersproject/abstract-provider";
import { Base58 } from "@ethersproject/basex";
import { BigNumber } from "@ethersproject/bignumber";
import { arrayify, concat, hexDataLength, hexDataSlice, hexlify, hexZeroPad, isHexString } from "@ethersproject/bytes";
>>>>>>> db8583ab
import { getNetwork, Network, Networkish } from "@ethersproject/networks";
import { Deferrable, defineReadOnly, getStatic, resolveProperties } from "@ethersproject/properties";
import { Transaction } from "@ethersproject/transactions";
import { sha256 } from "@ethersproject/sha2";
import { toUtf8Bytes, toUtf8String } from "@ethersproject/strings";
<<<<<<< HEAD
import { fetchJson, poll } from "@ethersproject/web";
import {
    AccountBalanceQuery,
    AccountId,
    Client,
    NetworkName,
    Transaction as HederaTransaction,
    TransactionReceipt as HederaTransactionReceipt
} from '@hashgraph/sdk';
=======
import { poll } from "@ethersproject/web";

>>>>>>> db8583ab
import bech32 from "bech32";

import { Logger } from "@ethersproject/logger";
import { version } from "./_version";
import { Formatter } from "./formatter";
import { getAccountFromAddress } from "@ethersproject/address";
import axios from "axios";

const logger = new Logger(version);

//////////////////////////////
// Event Serializeing
// @ts-ignore
function checkTopic(topic: string): string {
    if (topic == null) { return "null"; }
    if (hexDataLength(topic) !== 32) {
        logger.throwArgumentError("invalid topic", "topic", topic);
    }
    return topic.toLowerCase();
}

// @ts-ignore
function serializeTopics(topics: Array<string | Array<string>>): string {
    // Remove trailing null AND-topics; they are redundant
    topics = topics.slice();
    while (topics.length > 0 && topics[topics.length - 1] == null) { topics.pop(); }

    return topics.map((topic) => {
        if (Array.isArray(topic)) {

            // Only track unique OR-topics
            const unique: { [ topic: string ]: boolean } = { }
            topic.forEach((topic) => {
                unique[checkTopic(topic)] = true;
            });

            // The order of OR-topics does not matter
            const sorted = Object.keys(unique);
            sorted.sort();

            return sorted.join("|");

        } else {
            return checkTopic(topic);
        }
    }).join("&");
}

function deserializeTopics(data: string): Array<string | Array<string>> {
    if (data === "") { return [ ]; }

    return data.split(/&/g).map((topic) => {
        if (topic === "") { return [ ]; }

        const comps = topic.split("|").map((topic) => {
            return ((topic === "null") ? null: topic);
        });

        return ((comps.length === 1) ? comps[0]: comps);
    });
}


//////////////////////////////
// Helper Object


function stall(duration: number): Promise<void> {
    return new Promise((resolve) => {
        setTimeout(resolve, duration);
    });
}

//////////////////////////////
// Provider Object


/**
 *  EventType
 *   - "block"
 *   - "poll"
 *   - "didPoll"
 *   - "pending"
 *   - "error"
 *   - "network"
 *   - filter
 *   - topics array
 *   - transaction hash
 */

const PollableEvents = [ "block", "network", "pending", "poll" ];

export class Event {
    readonly listener: Listener;
    readonly once: boolean;
    readonly tag: string;

    constructor(tag: string, listener: Listener, once: boolean) {
        defineReadOnly(this, "tag", tag);
        defineReadOnly(this, "listener", listener);
        defineReadOnly(this, "once", once);
    }

    get event(): EventType {
        switch (this.type) {
            case "tx":
               return this.hash;
            case "filter":
               return this.filter;
        }
        return this.tag;
    }

    get type(): string {
        return this.tag.split(":")[0]
    }

    get hash(): string {
        const comps = this.tag.split(":");
        if (comps[0] !== "tx") { return null; }
        return comps[1];
    }

    get filter(): Filter {
        const comps = this.tag.split(":");
        if (comps[0] !== "filter") { return null; }
        const address = comps[1];

        const topics = deserializeTopics(comps[2]);
        const filter: Filter = { };

        if (topics.length > 0) { filter.topics = topics; }
        if (address && address !== "*") { filter.address = address; }

        return filter;
    }

    pollable(): boolean {
        return (this.tag.indexOf(":") >= 0 || PollableEvents.indexOf(this.tag) >= 0);
    }
}

export interface EnsResolver {

    // Name this Resolver is associated with
    readonly name: string;

    // The address of the resolver
    readonly address: string;

    // Multichain address resolution (also normal address resolution)
    // See: https://eips.ethereum.org/EIPS/eip-2304
    getAddress(coinType?: 60): Promise<null | string>

    // Contenthash field
    // See: https://eips.ethereum.org/EIPS/eip-1577
    getContentHash(): Promise<null | string>;

    // Storage of text records
    // See: https://eips.ethereum.org/EIPS/eip-634
    getText(key: string): Promise<null | string>;
};

export interface EnsProvider {
    resolveName(name: string): Promise<null | string>;
    lookupAddress(address: string): Promise<null | string>;
    getResolver(name: string): Promise<null | EnsResolver>;
}

type CoinInfo = {
    symbol: string,
    ilk?: string,     // General family
    prefix?: string,  // Bech32 prefix
    p2pkh?: number,   // Pay-to-Public-Key-Hash Version
    p2sh?: number,    // Pay-to-Script-Hash Version
};

// https://github.com/satoshilabs/slips/blob/master/slip-0044.md
const coinInfos: { [ coinType: string ]: CoinInfo } = {
    "0":   { symbol: "btc",  p2pkh: 0x00, p2sh: 0x05, prefix: "bc" },
    "2":   { symbol: "ltc",  p2pkh: 0x30, p2sh: 0x32, prefix: "ltc" },
    "3":   { symbol: "doge", p2pkh: 0x1e, p2sh: 0x16 },
    "60":  { symbol: "eth",  ilk: "eth" },
    "61":  { symbol: "etc",  ilk: "eth" },
    "700": { symbol: "xdai", ilk: "eth" },
};

function bytes32ify(value: number): string {
    return hexZeroPad(BigNumber.from(value).toHexString(), 32);
}

// Compute the Base58Check encoded data (checksum is first 4 bytes of sha256d)
function base58Encode(data: Uint8Array): string {
    return Base58.encode(concat([ data, hexDataSlice(sha256(sha256(data)), 0, 4) ]));
}

export interface Avatar {
    url: string;
    linkage: Array<{ type: string, content: string }>;
}

export class Resolver implements EnsResolver {
    readonly provider: BaseProvider;

    readonly name: string;
    readonly address: string;

    readonly _resolvedAddress: null | string;

    // The resolvedAddress is only for creating a ReverseLookup resolver
    constructor(provider: BaseProvider, address: string, name: string, resolvedAddress?: string) {
        defineReadOnly(this, "provider", provider);
        defineReadOnly(this, "name", name);
        defineReadOnly(this, "address", provider.formatter.address(address));
        defineReadOnly(this, "_resolvedAddress", resolvedAddress);
    }

    async _fetchBytes(selector: string, parameters?: string): Promise<null | string> {
        // e.g. keccak256("addr(bytes32,uint256)")
        // const tx = {
        //     to: this.address,
        //     data: hexConcat([ selector, namehash(this.name), (parameters || "0x") ])
        // };

        try {
            // return _parseBytes(await this.provider.call(tx));
            return null;
        } catch (error) {
            if (error.code === Logger.errors.CALL_EXCEPTION) { return null; }
            return null;
        }
    }

    _getAddress(coinType: number, hexBytes: string): string {
        const coinInfo = coinInfos[String(coinType)];

        if (coinInfo == null) {
            logger.throwError(`unsupported coin type: ${ coinType }`, Logger.errors.UNSUPPORTED_OPERATION, {
                operation: `getAddress(${ coinType })`
            });
        }

        if (coinInfo.ilk === "eth") {
            return this.provider.formatter.address(hexBytes);
        }

        const bytes = arrayify(hexBytes);

        // P2PKH: OP_DUP OP_HASH160 <pubKeyHash> OP_EQUALVERIFY OP_CHECKSIG
        if (coinInfo.p2pkh != null) {
            const p2pkh = hexBytes.match(/^0x76a9([0-9a-f][0-9a-f])([0-9a-f]*)88ac$/);
            if (p2pkh) {
                const length = parseInt(p2pkh[1], 16);
                if (p2pkh[2].length === length * 2 && length >= 1 && length <= 75) {
                    return base58Encode(concat([ [ coinInfo.p2pkh ], ("0x" + p2pkh[2]) ]));
                }
            }
        }

        // P2SH: OP_HASH160 <scriptHash> OP_EQUAL
        if (coinInfo.p2sh != null) {
            const p2sh = hexBytes.match(/^0xa9([0-9a-f][0-9a-f])([0-9a-f]*)87$/);
            if (p2sh) {
                const length = parseInt(p2sh[1], 16);
                if (p2sh[2].length === length * 2 && length >= 1 && length <= 75) {
                    return base58Encode(concat([ [ coinInfo.p2sh ], ("0x" + p2sh[2]) ]));
                }
            }
        }

        // Bech32
        if (coinInfo.prefix != null) {
            const length = bytes[1];

            // https://github.com/bitcoin/bips/blob/master/bip-0141.mediawiki#witness-program
            let version = bytes[0];
            if (version === 0x00) {
                if (length !== 20 && length !== 32) {
                    version = -1;
                }
            } else {
                version = -1;
            }

            if (version >= 0 && bytes.length === 2 + length && length >= 1 && length <= 75) {
                const words = bech32.toWords(bytes.slice(2));
                words.unshift(version);
                return bech32.encode(coinInfo.prefix, words);
            }
        }

        return null;
    }


    async getAddress(coinType?: number): Promise<string> {
        if (coinType == null) { coinType = 60; }

        // If Ethereum, use the standard `addr(bytes32)`
        if (coinType === 60) {
            try {
                return null;
            } catch (error) {
                if (error.code === Logger.errors.CALL_EXCEPTION) { return null; }
                throw error;
            }
        }

        // keccak256("addr(bytes32,uint256")
        const hexBytes = await this._fetchBytes("0xf1cb7e06", bytes32ify(coinType));

        // No address
        if (hexBytes == null || hexBytes === "0x") { return null; }

        // Compute the address
        const address = this._getAddress(coinType, hexBytes);

        if (address == null) {
            logger.throwError(`invalid or unsupported coin data`, Logger.errors.UNSUPPORTED_OPERATION, {
                operation: `getAddress(${ coinType })`,
                coinType: coinType,
                data: hexBytes
            });
        }

        return address;
    }

    async getContentHash(): Promise<string> {

        // keccak256("contenthash()")
        const hexBytes = await this._fetchBytes("0xbc1c58d1");

        // No contenthash
        if (hexBytes == null || hexBytes === "0x") { return null; }

        // IPFS (CID: 1, Type: DAG-PB)
        const ipfs = hexBytes.match(/^0xe3010170(([0-9a-f][0-9a-f])([0-9a-f][0-9a-f])([0-9a-f]*))$/);
        if (ipfs) {
            const length = parseInt(ipfs[3], 16);
            if (ipfs[4].length === length * 2) {
                return "ipfs:/\/" + Base58.encode("0x" + ipfs[1]);
            }
        }

        // Swarm (CID: 1, Type: swarm-manifest; hash/length hard-coded to keccak256/32)
        const swarm = hexBytes.match(/^0xe40101fa011b20([0-9a-f]*)$/)
        if (swarm) {
            if (swarm[1].length === (32 * 2)) {
                return "bzz:/\/" + swarm[1]
            }
        }

        return logger.throwError(`invalid or unsupported content hash data`, Logger.errors.UNSUPPORTED_OPERATION, {
            operation: "getContentHash()",
            data: hexBytes
        });
    }

    async getText(key: string): Promise<string> {

        // The key encoded as parameter to fetchBytes
        let keyBytes = toUtf8Bytes(key);

        // The nodehash consumes the first slot, so the string pointer targets
        // offset 64, with the length at offset 64 and data starting at offset 96
        keyBytes = concat([ bytes32ify(64), bytes32ify(keyBytes.length), keyBytes ]);

        // Pad to word-size (32 bytes)
        if ((keyBytes.length % 32) !== 0) {
            keyBytes = concat([ keyBytes, hexZeroPad("0x", 32 - (key.length % 32)) ])
        }

        const hexBytes = await this._fetchBytes("0x59d1d43c", hexlify(keyBytes));
        if (hexBytes == null || hexBytes === "0x") { return null; }

        return toUtf8String(hexBytes);
    }
}

let defaultFormatter: Formatter = null;

export class BaseProvider extends Provider {
    _networkPromise: Promise<Network>;
    _network: Network;

    _events: Array<Event>;

    formatter: Formatter;

    readonly anyNetwork: boolean;
    private readonly hederaClient: Client;
    private readonly mirrorNodeUrl: string;


    /**
     *  ready
     *
     *  A Promise<Network> that resolves only once the provider is ready.
     *
     *  Sub-classes that call the super with a network without a chainId
     *  MUST set this. Standard named networks have a known chainId.
     *
     */

    constructor(network: Networkish | Promise<Network>) {
        logger.checkNew(new.target, Provider);
        super();

        this.formatter = new.target.getFormatter();
        // If network is any, this Provider allows the underlying
        // network to change dynamically, and we auto-detect the
        // current network
        defineReadOnly(this, "anyNetwork", (network === "any"));
        if (this.anyNetwork) { network = this.detectNetwork(); }

        if (network instanceof Promise) {
            this._networkPromise = network;
            // Squash any "unhandled promise" errors; that do not need to be handled
            network.catch((error) => { });

            // Trigger initial network setting (async)
            this._ready().catch((error) => { });

        } else {
            // defineReadOnly(this, "_network", getNetwork(network));
            this._network = getNetwork(network);
            this._networkPromise = Promise.resolve(this._network);
            const knownNetwork = getStatic<(network: Networkish) => Network>(new.target, "getNetwork")(network);
            if (knownNetwork) {
                defineReadOnly(this, "_network", knownNetwork);
                this.emit("network", knownNetwork, null);
            } else {
                logger.throwArgumentError("invalid network", "network", network);
            }
        }
        this.mirrorNodeUrl = resolveMirrorNetworkUrl(this._network);
        this.hederaClient = Client.forName(mapNetworkToHederaNetworkName(network));
    }

    getHederaNetworkConfig(): AccountId[] {
        return this.hederaClient._network.getNodeAccountIdsForExecute();
    }

    async _ready(): Promise<Network> {
        if (this._network == null) {
            let network: Network = null;
            if (this._networkPromise) {
                try {
                    network = await this._networkPromise;
                } catch (error) { }
            }

            // Try the Provider's network detection (this MUST throw if it cannot)
            if (network == null) {
                network = await this.detectNetwork();
            }

            // This should never happen; every Provider sub-class should have
            // suggested a network by here (or have thrown).
            if (!network) {
                logger.throwError("no network detected", Logger.errors.UNKNOWN_ERROR, { });
            }

            // Possible this call stacked so do not call defineReadOnly again
            if (this._network == null) {
                if (this.anyNetwork) {
                    // this._network = network;
                    defineReadOnly(this, "_network", network);
                } else {
                    this._network = network;
                }
                this.emit("network", network, null);
            }
        }

        return this._network;
    }

    // @TODO: Remove this and just create a singleton formatter
    static getFormatter(): Formatter {
        if (defaultFormatter == null) {
            defaultFormatter = new Formatter();
        }
        return defaultFormatter;
    }

    // @TODO: Remove this and just use getNetwork
    static getNetwork(network: Networkish): Network {
        return getNetwork((network == null) ? "mainnet": network);
    }

    get network(): Network {
        return this._network;
    }

    // This method should query the network if the underlying network
    // can change, such as when connected to a JSON-RPC backend
    // With the current hedera implementation, we do not support a changeable networks,
    // thus we do not need to query at this level
    async detectNetwork(): Promise<Network> {
        this._networkPromise = Promise.resolve(this._network);
        return this._networkPromise;
    }

    async getNetwork(): Promise<Network> {
        const network = await this._ready();

        // Make sure we are still connected to the same network; this is
        // only an external call for backends which can have the underlying
        // network change spontaneously
        const currentNetwork = await this.detectNetwork();
        if (network.chainId !== currentNetwork.chainId) {

            // We are allowing network changes, things can get complex fast;
            // make sure you know what you are doing if you use "any"
            if (this.anyNetwork) {
                this._network = currentNetwork;
                // The "network" event MUST happen before this method resolves
                // so any events have a chance to unregister, so we stall an
                // additional event loop before returning from /this/ call
                this.emit("network", currentNetwork, network);
                await stall(0);

                return this._network;
            }

            const error = logger.makeError("underlying network changed", Logger.errors.NETWORK_ERROR, {
                event: "changed",
                network: network,
                detectedNetwork: currentNetwork
            });

            this.emit("error", error);
            throw error;
        }

        return network;
    }

    async waitForTransaction(transactionHash: string, confirmations?: number, timeout?: number): Promise<TransactionReceipt> {
        return this._waitForTransaction(transactionHash, (confirmations == null) ? 1: confirmations, timeout || 0, null);
    }

    async _waitForTransaction(transactionHash: string, confirmations: number, timeout: number, replaceable: { data: string, from: string, nonce: number, to: string, value: BigNumber, startBlock: number }): Promise<TransactionReceipt> {
        return logger.throwError("NOT_SUPPORTED", Logger.errors.UNSUPPORTED_OPERATION);
    }

    /**
     *  AccountBalance query implementation, using the hashgraph sdk.
     *  It returns the tinybar balance of the given address.
     *
     * @param addressOrName The address to check balance of
     */
    async getBalance(addressOrName: string | Promise<string>): Promise<BigNumber> {
        await this.getNetwork();
        addressOrName = await addressOrName;
        const { shard, realm, num } = getAccountFromAddress(addressOrName);
        const shardNum = BigNumber.from(shard).toNumber();
        const realmNum = BigNumber.from(realm).toNumber();
        const accountNum = BigNumber.from(num).toNumber();
        try {
            const balance = await new AccountBalanceQuery()
                .setAccountId(new AccountId({ shard: shardNum, realm: realmNum, num: accountNum }))
                .execute(this.hederaClient);
            return BigNumber.from(balance.hbars.toTinybars().toNumber());
        } catch (error) {
            return logger.throwError("bad result from backend", Logger.errors.SERVER_ERROR, {
                method: "AccountBalanceQuery",
                params: {address: addressOrName},
                error
            });
        }
    }

    async getCode(addressOrName: string | Promise<string>, blockTag?: BlockTag | Promise<BlockTag>): Promise<string> {
        await this.getNetwork();
        const params = await resolveProperties({
            address: this._getAddress(addressOrName),
        });

        const result = await this.perform("getCode", params);
        try {
            return hexlify(result);
        } catch (error) {
            return logger.throwError("bad result from backend", Logger.errors.SERVER_ERROR, {
                method: "getCode",
                params, result, error
            });
        }
    }

    // This should be called by any subclass wrapping a TransactionResponse
    _wrapTransaction(tx: Transaction, hash?: string, receipt?: HederaTransactionReceipt): TransactionResponse {
        if (hash != null && hexDataLength(hash) !== 48) { throw new Error("invalid response - sendTransaction"); }

        const result = <TransactionResponse>tx;
        if (!result.customData) result.customData = {};
        if (receipt && receipt.fileId) {
            result.customData.fileId = receipt.fileId.toString();
        }
        if (receipt && receipt.contractId) {
            result.customData.contractId = receipt.contractId.toSolidityAddress();
        }
        // Check the hash we expect is the same as the hash the server reported
        if (hash != null && tx.hash !== hash) {
            logger.throwError("Transaction hash mismatch from Provider.sendTransaction.", Logger.errors.UNKNOWN_ERROR, { expectedHash: tx.hash, returnedHash: hash });
        }

        result.wait = async (confirms?: number, timeout?: number) => {
            if (confirms == null) { confirms = 1; }
            if (timeout == null) { timeout = 0; }

            // Get the details to detect replacement
            let replacement = undefined;
            if (confirms !== 0) {
                replacement = {
                    data: tx.data,
                    from: tx.from,
                    nonce: tx.nonce,
                    to: tx.to,
                    value: tx.value,
                    startBlock: 0
                };
            }

            const receipt = await this._waitForTransaction(tx.hash, confirms, timeout, replacement);
            if (receipt == null && confirms === 0) { return null; }

            if (receipt.status === 0) {
                logger.throwError("transaction failed", Logger.errors.CALL_EXCEPTION, {
                    transactionHash: tx.hash,
                    transaction: tx,
                    receipt: receipt
                });
            }
            return receipt;
        };

        return result;
    }

    async sendTransaction(signedTransaction: string | Promise<string>): Promise<TransactionResponse> {
        await this.getNetwork();
        signedTransaction = await signedTransaction;

        const txBytes = arrayify(signedTransaction);
        const hederaTx = HederaTransaction.fromBytes(txBytes);
        const ethersTx = await this.formatter.transaction(signedTransaction);
        const txHash = hexlify(await hederaTx.getTransactionHash());
        try {
            // TODO once we have fallback provider use `provider.perform("sendTransaction")`
            // TODO Before submission verify that the nodeId is the one that the provider is connected to
            const resp = await hederaTx.execute(this.hederaClient);
            const receipt = await resp.getReceipt(this.hederaClient);
            return this._wrapTransaction(ethersTx, txHash, receipt);
        } catch (error) {
            const err = logger.makeError(error.message, error.status?.toString());
            (<any>err).transaction = ethersTx;
            (<any>err).transactionHash = txHash;
            throw  err;
        }
    }

    async _getFilter(filter: Filter | FilterByBlockHash | Promise<Filter | FilterByBlockHash>): Promise<Filter | FilterByBlockHash> {
        filter = await filter;

        const result: any = { };

        if (filter.address != null) {
            result.address = this._getAddress(filter.address);
        }

        ["blockHash", "topics"].forEach((key) => {
            if ((<any>filter)[key] == null) { return; }
            result[key] = (<any>filter)[key];
        });

        ["fromBlock", "toBlock"].forEach((key) => {
            if ((<any>filter)[key] == null) { return; }
        });

        return this.formatter.filter(await resolveProperties(result));
    }

    async estimateGas(transaction: Deferrable<TransactionRequest>): Promise<BigNumber> {
        return logger.throwArgumentError("estimateGas not implemented", Logger.errors.NOT_IMPLEMENTED, {
            operation: "estimateGas"
        });
    }

    // TODO FIX ME
    async _getAddress(addressOrName: string | Promise<string>): Promise<string> {
        addressOrName = await addressOrName;
        if (typeof(addressOrName) !== "string") {
            logger.throwArgumentError("invalid address or ENS name", "name", addressOrName);
        }

        const address = await this.resolveName(addressOrName);
        if (address == null) {
            logger.throwError("ENS name not configured", Logger.errors.UNSUPPORTED_OPERATION, {
                operation: `resolveName(${ JSON.stringify(addressOrName) })`
            });
        }
        return address;
    }

    /**
     * Transaction record query implementation using the mirror node REST API.
     *
     * @param txId - id of the transaction to search for
     */
    async getTransaction(txId: string | Promise<string>): Promise<TransactionResponse> {
        await this.getNetwork();
        txId = await txId;
        const ep = '/api/v1/transactions/'+txId;
        let { data } = await axios.get(this.mirrorNodeUrl + ep);
        const filtered = data.transactions
            .filter((e: { result: string; }) => e.result === "SUCCESS");
        return filtered.length > 0 ? filtered[0] : null;
    }

    async getTransactionReceipt(transactionHash: string | Promise<string>): Promise<TransactionReceipt> {
        await this.getNetwork();

        transactionHash = await transactionHash;

        const params = { transactionHash: this.formatter.hash(transactionHash, true) };

        return poll(async () => {
            const result = await this.perform("getTransactionReceipt", params);

            if (result == null) {
                return undefined;
            }

            // "geth-etc" returns receipts before they are ready
            if (result.blockHash == null) { return undefined; }

            return this.formatter.receipt(result);
        }, { oncePoll: this });
    }

    async getLogs(filter: Filter | FilterByBlockHash | Promise<Filter | FilterByBlockHash>): Promise<Array<Log>> {
        await this.getNetwork();
        const params = await resolveProperties({ filter: this._getFilter(filter) });
        const logs: Array<Log> = await this.perform("getLogs", params);
        logs.forEach((log) => {
            if (log.removed == null) { log.removed = false; }
        });
        return Formatter.arrayOf(this.formatter.filterLog.bind(this.formatter))(logs);
    }

    async getHbarPrice(): Promise<number> {
        return logger.throwError("NOT_IMPLEMENTED", Logger.errors.NOT_IMPLEMENTED);
    }

    // TODO FIXME
    async getResolver(name: string): Promise<null | Resolver> {
        try {
            const address = await this._getResolver(name);
            if (address == null) { return null; }
            return new Resolver(this, address, name);
        } catch (error) {
            if (error.code === Logger.errors.CALL_EXCEPTION) { return null; }
            return null;
        }
    }

    // TODO FIXME
    async _getResolver(name: string): Promise<string> {
        // Get the resolver from the blockchain
        const network = await this.getNetwork();

        // No ENS...
        if (!network.ensAddress) {
            logger.throwError(
                "network does not support ENS",
                Logger.errors.UNSUPPORTED_OPERATION,
                { operation: "ENS", network: network.name }
            );
        }

        // keccak256("resolver(bytes32)")
        // const transaction = {
        //     to: network.ensAddress,
        //     data: ("0x0178b8bf" + namehash(name).substring(2))
        // };

        try {
            return null;
            // return this.formatter.callAddress(await this.call(transaction));
        } catch (error) {
            if (error.code === Logger.errors.CALL_EXCEPTION) { return null; }
            throw error;
        }
    }

    // TODO FIXME
    async resolveName(name: string | Promise<string>): Promise<null | string> {
        name = await name;

        // If it is already an address, nothing to resolve
        try {
            return Promise.resolve(this.formatter.address(name));
        } catch (error) {
            // If is is a hexstring, the address is bad (See #694)
            if (isHexString(name)) { throw error; }
        }

        if (typeof(name) !== "string") {
            logger.throwArgumentError("invalid ENS name", "name", name);
        }

        // Get the addr from the resovler
        const resolver = await this.getResolver(name);
        if (!resolver) { return null; }

        return await resolver.getAddress();
    }

    // TODO FIXME
    async lookupAddress(address: string | Promise<string>): Promise<null | string> {
        address = await address;
        address = this.formatter.address(address);

        return null;
    }

    perform(method: string, params: any): Promise<any> {
        return logger.throwError(method + " not implemented", Logger.errors.NOT_IMPLEMENTED, { operation: method });
    }

    _addEventListener(eventName: EventType, listener: Listener, once: boolean): this {
        return this;
    }

    on(eventName: EventType, listener: Listener): this {
        return this._addEventListener(eventName, listener, false);
    }

    once(eventName: EventType, listener: Listener): this {
        return this._addEventListener(eventName, listener, true);
    }

    emit(eventName: EventType, ...args: Array<any>): boolean {
        return false;
    }

    listenerCount(eventName?: EventType): number {
        return 0;
    }

    listeners(eventName?: EventType): Array<Listener> {
       return null;
    }

    off(eventName: EventType, listener?: Listener): this {
        return this;
    }

    removeAllListeners(eventName?: EventType): this {
        return this;
    }
}


// resolves network string to a hedera network name
function mapNetworkToHederaNetworkName(net: Network | string | number | Promise<Network>) {
    switch (net) {
        case 'mainnet':
            return NetworkName.Mainnet;
        case 'previewnet':
            return NetworkName.Previewnet;
        case 'testnet':
            return NetworkName.Testnet;
        default:
            logger.throwArgumentError("Invalid network name", "network", net);
            return null;
    }
}

// resolves the mirror node url from the given provider network.
function resolveMirrorNetworkUrl(net: Network): string {
    switch (net.name) {
        case 'mainnet':
            return 'https://mainnet.mirrornode.hedera.com';
        case 'previewnet':
            return 'https://previewnet.mirrornode.hedera.com';
        case 'testnet':
            return 'https://testnet.mirrornode.hedera.com';
        default:
            logger.throwArgumentError("Invalid network name", "network", net);
            return null;
    }
}<|MERGE_RESOLUTION|>--- conflicted
+++ resolved
@@ -1,7 +1,6 @@
 "use strict";
 
 import {
-<<<<<<< HEAD
     BlockTag,
     EventType,
     Filter,
@@ -16,45 +15,14 @@
 } from "@ethersproject/abstract-provider";
 import { Base58 } from "@ethersproject/basex";
 import { BigNumber } from "@ethersproject/bignumber";
-import {
-    arrayify,
-    concat,
-    hexConcat,
-    hexDataLength,
-    hexDataSlice,
-    hexlify,
-    hexZeroPad,
-    isHexString
-} from "@ethersproject/bytes";
-import { HashZero } from "@ethersproject/constants";
-import { namehash } from "@ethersproject/hash";
-=======
-    BlockTag, EventType, Filter, FilterByBlockHash,
-    Listener, Log, Provider, TransactionReceipt, TransactionRequest, TransactionResponse
-} from "@ethersproject/abstract-provider";
-import { Base58 } from "@ethersproject/basex";
-import { BigNumber } from "@ethersproject/bignumber";
 import { arrayify, concat, hexDataLength, hexDataSlice, hexlify, hexZeroPad, isHexString } from "@ethersproject/bytes";
->>>>>>> db8583ab
 import { getNetwork, Network, Networkish } from "@ethersproject/networks";
 import { Deferrable, defineReadOnly, getStatic, resolveProperties } from "@ethersproject/properties";
 import { Transaction } from "@ethersproject/transactions";
 import { sha256 } from "@ethersproject/sha2";
 import { toUtf8Bytes, toUtf8String } from "@ethersproject/strings";
-<<<<<<< HEAD
-import { fetchJson, poll } from "@ethersproject/web";
-import {
-    AccountBalanceQuery,
-    AccountId,
-    Client,
-    NetworkName,
-    Transaction as HederaTransaction,
-    TransactionReceipt as HederaTransactionReceipt
-} from '@hashgraph/sdk';
-=======
 import { poll } from "@ethersproject/web";
 
->>>>>>> db8583ab
 import bech32 from "bech32";
 
 import { Logger } from "@ethersproject/logger";
