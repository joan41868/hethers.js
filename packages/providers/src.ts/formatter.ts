"use strict";

import { Block, Log, TransactionReceipt, TransactionResponse, HederaTransactionRecord } from "@ethersproject/abstract-provider";
import { getAddress, getContractAddress } from "@ethersproject/address";
import { BigNumber } from "@ethersproject/bignumber";
import { hexDataLength, hexDataSlice, hexValue, hexZeroPad, isHexString } from "@ethersproject/bytes";
import { AddressZero } from "@ethersproject/constants";
import { shallowCopy } from "@ethersproject/properties";
import { AccessList, accessListify, parse as parseTransaction } from "@ethersproject/transactions";
import { Logger } from "@ethersproject/logger";
import { version } from "./_version";
const logger = new Logger(version);

export type FormatFunc = (value: any) => any;

export type FormatFuncs = { [ key: string ]: FormatFunc };

export type Formats = {
    transaction: FormatFuncs,
    transactionRequest: FormatFuncs,
    receipt: FormatFuncs,
    receiptLog: FormatFuncs,
    block: FormatFuncs,
    blockWithTransactions: FormatFuncs,
    filter: FormatFuncs,
    filterLog: FormatFuncs,
};

export class Formatter {
    readonly formats: Formats;

    constructor() {
        logger.checkNew(new.target, Formatter);
        this.formats = this.getDefaultFormats();
    }

    getDefaultFormats(): Formats {
        const formats: Formats = <Formats>({ });

        const address = this.address.bind(this);
        const bigNumber = this.bigNumber.bind(this);
        const blockTag = this.blockTag.bind(this);
        const data = this.data.bind(this);
        const hash = this.hash.bind(this);
        const hex = this.hex.bind(this);
        const number = this.number.bind(this);
        const type = this.type.bind(this);

        const timestamp = this.timestamp.bind(this);

        const strictData = (v: any) => { return this.data(v, true); };

        formats.transaction = {
            hash: hash,

            type: type,
            accessList: Formatter.allowNull(this.accessList.bind(this), null),

            blockHash: Formatter.allowNull(hash, null),
            blockNumber: Formatter.allowNull(number, null),
            transactionIndex: Formatter.allowNull(number, null),

            confirmations: Formatter.allowNull(number, null),

            from: address,

            // either (gasPrice) or (maxPriorityFeePerGas + maxFeePerGas)
            // must be set
            gasPrice: Formatter.allowNull(bigNumber),
            maxPriorityFeePerGas: Formatter.allowNull(bigNumber),
            maxFeePerGas: Formatter.allowNull(bigNumber),

            gasLimit: bigNumber,
            to: Formatter.allowNull(address, null),
            value: bigNumber,
            nonce: number,
            data: data,

            r: Formatter.allowNull(this.uint256),
            s: Formatter.allowNull(this.uint256),
            v: Formatter.allowNull(number),

            creates: Formatter.allowNull(address, null),

            raw: Formatter.allowNull(data),
        };

        formats.transactionRequest = {
            from: Formatter.allowNull(address),
            nonce: Formatter.allowNull(number),
            gasLimit: Formatter.allowNull(bigNumber),
            gasPrice: Formatter.allowNull(bigNumber),
            maxPriorityFeePerGas: Formatter.allowNull(bigNumber),
            maxFeePerGas: Formatter.allowNull(bigNumber),
            to: Formatter.allowNull(address),
            value: Formatter.allowNull(bigNumber),
            data: Formatter.allowNull(strictData),
            type: Formatter.allowNull(number),
            accessList: Formatter.allowNull(this.accessList.bind(this), null),
        };

        formats.receiptLog = {
            transactionIndex: number,
            blockNumber: number,
            transactionHash: hash,
            address: address,
            topics: Formatter.arrayOf(hash),
            data: data,
            logIndex: number,
            blockHash: hash,
        };

        formats.receipt = {
            to: Formatter.allowNull(this.address, null),
            from: Formatter.allowNull(this.address, null),
            contractAddress: Formatter.allowNull(address, null),
            transactionIndex: number,
            // should be allowNull(hash), but broken-EIP-658 support is handled in receipt
            root: Formatter.allowNull(hex),
            gasUsed: bigNumber,
            logsBloom: Formatter.allowNull(data),// @TODO: should this be data?
            blockHash: hash,
            transactionHash: hash,
            logs: Formatter.arrayOf(this.receiptLog.bind(this)),
            blockNumber: number,
            confirmations: Formatter.allowNull(number, null),
            cumulativeGasUsed: bigNumber,
            effectiveGasPrice: Formatter.allowNull(bigNumber),
            status: Formatter.allowNull(number),
            type: type
        };

        formats.block = {
            hash: hash,
            parentHash: hash,
            number: number,

            timestamp: number,
            nonce: Formatter.allowNull(hex),
            difficulty: this.difficulty.bind(this),

            gasLimit: bigNumber,
            gasUsed: bigNumber,

            miner: address,
            extraData: data,

            transactions: Formatter.allowNull(Formatter.arrayOf(hash)),

            baseFeePerGas: Formatter.allowNull(bigNumber)
        };

        formats.blockWithTransactions = shallowCopy(formats.block);
        formats.blockWithTransactions.transactions = Formatter.allowNull(Formatter.arrayOf(this.transactionResponse.bind(this)));

        formats.filter = {
            fromBlock: Formatter.allowNull(blockTag, undefined),
            toBlock: Formatter.allowNull(blockTag, undefined),
            fromTimestamp: Formatter.allowNull(timestamp, undefined),
            toTimestamp: Formatter.allowNull(timestamp, undefined),
            blockHash: Formatter.allowNull(hash, undefined),
            address: Formatter.allowNull(address, undefined),
            topics: Formatter.allowNull(this.topics.bind(this), undefined),
        };

        formats.filterLog = {
            // blockNumber: Formatter.allowNull(number),
            // blockHash: Formatter.allowNull(hash),
            // transactionIndex: number,

            // removed: Formatter.allowNull(this.boolean.bind(this)),

            address: address,
            data: Formatter.allowFalsish(data, "0x"),

            topics: Formatter.arrayOf(hash),

            // transactionHash: hash,
            // logIndex: number,
        };

        return formats;
    }

    timestamp(value: any): string {
        return value;
    }

    accessList(accessList: Array<any>): AccessList {
        return accessListify(accessList || []);
    }

    // Requires a BigNumberish that is within the IEEE754 safe integer range; returns a number
    // Strict! Used on input.
    number(number: any): number {
        if (number === "0x") { return 0; }
        return BigNumber.from(number).toNumber();
    }

    type(number: any): number {
        if (number === "0x" || number == null) { return 0; }
        return BigNumber.from(number).toNumber();
    }

    // Strict! Used on input.
    bigNumber(value: any): BigNumber {
        return BigNumber.from(value);
    }

    // Requires a boolean, "true" or  "false"; returns a boolean
    boolean(value: any): boolean {
        if (typeof(value) === "boolean") { return value; }
        if (typeof(value) === "string") {
            value = value.toLowerCase();
            if (value === "true") { return true; }
            if (value === "false") { return false; }
        }
        throw new Error("invalid boolean - " + value);
    }

    hex(value: any, strict?: boolean): string {
        if (typeof(value) === "string") {
            if (!strict && value.substring(0, 2) !== "0x") { value = "0x" + value; }
            if (isHexString(value)) {
               return value.toLowerCase();
            }
        }
        return logger.throwArgumentError("invalid hash", "value", value);
    }

    data(value: any, strict?: boolean): string {
        const result = this.hex(value, strict);
        if ((result.length % 2) !== 0) {
            throw new Error("invalid data; odd-length - " + value);
        }
        return result;
    }

    // Requires an address
    // Strict! Used on input.
    address(value: any): string {
        return getAddress(value);
    }

    callAddress(value: any): string {
        if (!isHexString(value, 32)) { return null; }
        const address = getAddress(hexDataSlice(value, 12));
        return (address === AddressZero) ? null: address;
    }

    contractAddress(value: any): string {
        return getContractAddress(value);
    }

    // Strict! Used on input.
    blockTag(blockTag: any): string {
        if (blockTag == null) { return "latest"; }

        if (blockTag === "earliest") { return "0x0"; }

        if (blockTag === "latest" || blockTag === "pending") {
            return blockTag;
        }

        if (typeof(blockTag) === "number" || isHexString(blockTag)) {
            return hexValue(<number | string>blockTag);
        }

        throw new Error("invalid blockTag");
    }

    // Requires a hash, optionally requires 0x prefix; returns prefixed lowercase hash.
    hash(value: any, strict?: boolean): string {
        const result = this.hex(value, strict);
        if (hexDataLength(result) !== 48) {
            return logger.throwArgumentError("invalid hash", "value", value);
        }
        return result;
    }

    // Returns the difficulty as a number, or if too large (i.e. PoA network) null
    difficulty(value: any): number {
        if (value == null) { return null; }

        const v = BigNumber.from(value);

        try {
            return v.toNumber();
        } catch (error) { }

       return null;
    }

    uint256(value: any): string {
        if (!isHexString(value)) {
            throw new Error("invalid uint256");
        }
        return hexZeroPad(value, 32);
    }

    _block(value: any, format: any): Block {
        if (value.author != null && value.miner == null) {
            value.miner = value.author;
        }
        // The difficulty may need to come from _difficulty in recursed blocks
        const difficulty = (value._difficulty != null) ? value._difficulty: value.difficulty;
        const result = Formatter.check(format, value);
        result._difficulty = ((difficulty == null) ? null: BigNumber.from(difficulty));
        return result;
    }

    block(value: any): Block {
        return this._block(value, this.formats.block);
    }

    blockWithTransactions(value: any): Block {
        return this._block(value, this.formats.blockWithTransactions);
    }

    // Strict! Used on input.
    transactionRequest(value: any): any {
        return Formatter.check(this.formats.transactionRequest, value);
    }

    transactionResponse(transaction: any): TransactionResponse {

        // Rename gas to gasLimit
        if (transaction.gas != null && transaction.gasLimit == null) {
            transaction.gasLimit = transaction.gas;
        }

        // Some clients (TestRPC) do strange things like return 0x0 for the
        // 0 address; correct this to be a real address
        if (transaction.to && BigNumber.from(transaction.to).isZero()) {
            transaction.to = "0x0000000000000000000000000000000000000000";
        }

        // Rename input to data
        if (transaction.input != null && transaction.data == null) {
            transaction.data = transaction.input;
        }

        // If to and creates are empty, populate the creates from the transaction
        if (transaction.to == null && transaction.creates == null) {
            transaction.creates = this.contractAddress(transaction);
        }

        if ((transaction.type === 1 || transaction.type === 2)&& transaction.accessList == null) {
            transaction.accessList = [ ];
        }

        const result: TransactionResponse = Formatter.check(this.formats.transaction, transaction);

        if (transaction.chainId != null) {
            let chainId = transaction.chainId;

            if (isHexString(chainId)) {
                chainId = BigNumber.from(chainId).toNumber();
            }

            result.chainId = chainId;

        } else {
            let chainId = transaction.networkId;

            // geth-etc returns chainId
            if (chainId == null && result.v == null) {
                chainId = transaction.chainId;
            }

            if (isHexString(chainId)) {
                chainId = BigNumber.from(chainId).toNumber();
            }

            if (typeof(chainId) !== "number" && result.v != null) {
                chainId = (result.v - 35) / 2;
                if (chainId < 0) { chainId = 0; }
                chainId = parseInt(chainId);
            }

            if (typeof(chainId) !== "number") { chainId = 0; }

            result.chainId = chainId;
        }
<<<<<<< HEAD

        // 0x0000... should actually be null
        // if (result.blockHash && result.blockHash.replace(/0/g, "") === "x") {
        //     result.blockHash = null;
        // }

=======
>>>>>>> 8c3001aa
        return result;
    }

    transaction(value: any): any {
        return parseTransaction(value);
    }

    receiptLog(value: any): any {
        return Formatter.check(this.formats.receiptLog, value);
    }

    receipt(value: any): TransactionReceipt {
        const result: TransactionReceipt = Formatter.check(this.formats.receipt, value);

<<<<<<< HEAD
        // RSK incorrectly implemented EIP-658, so we munge things a bit here for it
        // if (result.root != null) {
        //     if (result.root.length <= 4) {
        //         // Could be 0x00, 0x0, 0x01 or 0x1
        //         const value = BigNumber.from(result.root).toNumber();
        //         if (value === 0 || value === 1) {
        //             // Make sure if both are specified, they match
        //             if (result.status != null && (result.status !== value)) {
        //                 logger.throwArgumentError("alt-root-status/status mismatch", "value", { root: result.root, status: result.status });
        //             }
        //             result.status = value;
        //             delete result.root;
        //         } else {
        //             logger.throwArgumentError("invalid alt-root-status", "value.root", result.root);
        //         }
        //     } else if (result.root.length !== 66) {
        //         // Must be a valid bytes32
        //         logger.throwArgumentError("invalid root hash", "value.root", result.root);
        //     }
        // }

=======
>>>>>>> 8c3001aa
        if (result.status != null) {
            result.byzantium = true;
        }

        return result;
    }

    responseFromRecord(record: HederaTransactionRecord): TransactionResponse {
        return {
            chainId: record.chainId,
            hash: record.hash,
            timestamp: record.timestamp,
            transactionId: record.transactionId,
            from: record.from,
            to: record.to,
            data: record.call_result,
            gasLimit: BigNumber.from(record.gas_limit),
            value: BigNumber.from(record.amount),
            customData: {
                gas_used: record.gas_used,
                logs: record.logs,
                result: record.result
            },
            wait: null
        }
    }

    receiptFromResponse(response: TransactionResponse): TransactionReceipt {
        let contractAddress = null;
        let to = null;
        let logs: Log[] = [];
        response.data != '0x' ? contractAddress = response.to : to = response.to;
        response.customData?.logs.forEach(function (log: any) {
            const values = {
                timestamp: response.timestamp,
                address: log.address,
                data: log.data,
                topics: log.topics,
                transactionHash: response.hash,
                logIndex: log.index
            };
            logs.push(values);
        });
        return {
            to: to,
            from: response.from,
            timestamp: response.timestamp,
            contractAddress: contractAddress,
            gasUsed: response.customData?.gas_used,
            logsBloom: null, //to be provided by hedera rest api
            transactionId: response.transactionId,
            transactionHash: response.hash,
            logs: logs,
            cumulativeGasUsed: response.customData?.gas_used,
            type: 0,
            byzantium: true,
            status: response.customData?.result === 'SUCCESS' ? 1 : 0
        }
    }

    topics(value: any): any {
        if (Array.isArray(value)) {
            return value.map((v) => this.topics(v));

        } else if (value != null) {
            return this.hash(value, true);
        }

        return null;
    }

    filter(value: any): any {
        return Formatter.check(this.formats.filter, value);
    }

    filterLog(value: any): any {
        return Formatter.check(this.formats.filterLog, value);
    }

    static check(format: { [ name: string ]: FormatFunc }, object: any): any {
        const result: any = {};
        for (const key in format) {
            try {
                const value = format[key](object[key]);
                if (value !== undefined) { result[key] = value; }
            } catch (error) {
                error.checkKey = key;
                error.checkValue = object[key];
                throw error;
            }
        }
        return result;
    }

    // if value is null-ish, nullValue is returned
    static allowNull(format: FormatFunc, nullValue?: any): FormatFunc {
        return (function(value: any) {
            if (value == null) { return nullValue; }
            return format(value);
        });
    }

    // If value is false-ish, replaceValue is returned
    static allowFalsish(format: FormatFunc, replaceValue: any): FormatFunc {
        return (function(value: any) {
            if (!value) { return replaceValue; }
            return format(value);
        });
    }

    // Requires an Array satisfying check
    static arrayOf(format: FormatFunc): FormatFunc {
        return (function(array: any): Array<any> {
            if (!Array.isArray(array)) { throw new Error("not an array"); }

            const result: any = [];

            array.forEach(function(value) {
                result.push(format(value));
            });

            return result;
        });
    }
}

export interface CommunityResourcable {
    isCommunityResource(): boolean;
}

export function isCommunityResourcable(value: any): value is CommunityResourcable {
    return (value && typeof(value.isCommunityResource) === "function");
}

export function isCommunityResource(value: any): boolean {
    return (isCommunityResourcable(value) && value.isCommunityResource());
}

// Show the throttle message only once
let throttleMessage = false;
export function showThrottleMessage() {
    if (throttleMessage) { return; }
    throttleMessage = true;

    console.log("========= NOTICE =========")
    console.log("Request-Rate Exceeded  (this message will not be repeated)");
    console.log("");
    console.log("The default API keys for each service are provided as a highly-throttled,");
    console.log("community resource for low-traffic projects and early prototyping.");
    console.log("");
    console.log("While your application will continue to function, we highly recommended");
    console.log("signing up for your own API keys to improve performance, increase your");
    console.log("request rate/limit and enable other perks, such as metrics and advanced APIs.");
    console.log("");
    console.log("For more details: https:/\/docs.ethers.io/api-keys/");
    console.log("==========================");
}
<|MERGE_RESOLUTION|>--- conflicted
+++ resolved
@@ -382,15 +382,6 @@
 
             result.chainId = chainId;
         }
-<<<<<<< HEAD
-
-        // 0x0000... should actually be null
-        // if (result.blockHash && result.blockHash.replace(/0/g, "") === "x") {
-        //     result.blockHash = null;
-        // }
-
-=======
->>>>>>> 8c3001aa
         return result;
     }
 
@@ -405,30 +396,6 @@
     receipt(value: any): TransactionReceipt {
         const result: TransactionReceipt = Formatter.check(this.formats.receipt, value);
 
-<<<<<<< HEAD
-        // RSK incorrectly implemented EIP-658, so we munge things a bit here for it
-        // if (result.root != null) {
-        //     if (result.root.length <= 4) {
-        //         // Could be 0x00, 0x0, 0x01 or 0x1
-        //         const value = BigNumber.from(result.root).toNumber();
-        //         if (value === 0 || value === 1) {
-        //             // Make sure if both are specified, they match
-        //             if (result.status != null && (result.status !== value)) {
-        //                 logger.throwArgumentError("alt-root-status/status mismatch", "value", { root: result.root, status: result.status });
-        //             }
-        //             result.status = value;
-        //             delete result.root;
-        //         } else {
-        //             logger.throwArgumentError("invalid alt-root-status", "value.root", result.root);
-        //         }
-        //     } else if (result.root.length !== 66) {
-        //         // Must be a valid bytes32
-        //         logger.throwArgumentError("invalid root hash", "value.root", result.root);
-        //     }
-        // }
-
-=======
->>>>>>> 8c3001aa
         if (result.status != null) {
             result.byzantium = true;
         }
