--- conflicted
+++ resolved
@@ -1,13 +1,6 @@
 name: Node.js CI
 
-<<<<<<< HEAD
-on:
-  pull_request:
-    branches:
-      - master
-=======
 on: [pull_request]
->>>>>>> 636e4aba
 
 jobs:
 
@@ -19,11 +12,7 @@
     strategy:
       fail-fast: false
       matrix:
-<<<<<<< HEAD
         node-version: [ 12.x, 13.x ]
-=======
-        node-version: [ 10.x, 12.x, 13.x ]
->>>>>>> 636e4aba
 
     steps:
       - name: Use Node.js ${{ matrix.node-version }}
@@ -46,66 +35,6 @@
         run: npm run test-node
 
 
-<<<<<<< HEAD
-  test-browser:
-
-#    runs-on: ubuntu-latest
-    runs-on: macos-latest
-
-    strategy:
-      fail-fast: false
-      matrix:
-        module: [ 'esm', 'umd' ]
-
-    steps:
-      - uses: actions/setup-node@v1
-        with:
-          node-version: 12.x
-
-      - name: Checkout repository
-        uses: actions/checkout@v2
-
-#      - name: Install node-hid requirements
-#        run: sudo apt-get install libusb-1.0-0 libusb-1.0-0-dev libudev-dev
-
-      - name: Install dependencies (and link per package)
-        run: npm ci
-
-      - name: Build CommonJS and ESM (from TypeScript)
-        run: npm run build-all
-
-      - name: Run tests
-        run: npm run test-browser-${{ matrix.module }}
-
-  test-react-native:
-     runs-on: macos-latest
-
-     # Temporary for testing CI
-     continue-on-error: true
-
-     strategy:
-       matrix:
-         node-version: [ '12.x' ]
-       fail-fast: false
-
-     steps:
-       - name: Use Node.js 12.x
-         uses: actions/setup-node@v1
-         with:
-           node-version: 12.x
-
-       - name: Checkout repository
-         uses: actions/checkout@v2
-
-       - name: Install dependencies (and link per package)
-         run: npm ci
-
-       - name: Build CommonJS and ESM (from TypeScript)
-         run: npm run build-all
-
-       - name: Run tests
-         run: npm run test-react
-=======
 #  test-browser:
 #
 ##    runs-on: ubuntu-latest
@@ -163,7 +92,6 @@
 #
 #      - name: Run tests
 #        run: npm run test-react
->>>>>>> 636e4aba
 
 
   coverage:
